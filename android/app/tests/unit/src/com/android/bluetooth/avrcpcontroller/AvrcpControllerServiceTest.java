--- conflicted
+++ resolved
@@ -28,11 +28,8 @@
 import android.bluetooth.BluetoothAdapter;
 import android.bluetooth.BluetoothDevice;
 import android.bluetooth.BluetoothProfile;
-<<<<<<< HEAD
-=======
 import android.content.Intent;
 import android.media.AudioManager;
->>>>>>> 21538033
 import android.support.v4.media.session.PlaybackStateCompat;
 
 import androidx.test.filters.MediumTest;
@@ -43,7 +40,6 @@
 import com.android.bluetooth.btservice.AdapterService;
 
 import org.junit.After;
-import org.junit.Assume;
 import org.junit.Before;
 import org.junit.Rule;
 import org.junit.Test;
@@ -86,12 +82,9 @@
         assertThat(mAdapter).isNotNull();
         mRemoteDevice = mAdapter.getRemoteDevice(REMOTE_DEVICE_ADDRESS);
         mService.mDeviceStateMap.put(mRemoteDevice, mStateMachine);
-<<<<<<< HEAD
-=======
         final Intent bluetoothBrowserMediaServiceStartIntent =
                 TestUtils.prepareIntentToStartBluetoothBrowserMediaService();
         mBluetoothBrowserMediaServiceTestRule.startService(bluetoothBrowserMediaServiceStartIntent);
->>>>>>> 21538033
     }
 
     @After
@@ -311,6 +304,7 @@
         assertThat(event.mType).isEqualTo(StackEvent.EVENT_TYPE_CONNECTION_STATE_CHANGED);
         assertThat(event.mRemoteControlConnected).isEqualTo(remoteControlConnected);
         assertThat(event.mBrowsingConnected).isEqualTo(browsingConnected);
+        assertThat(BluetoothMediaBrowserService.isActive()).isFalse();
     }
 
     @Test
@@ -320,7 +314,7 @@
 
         mService.onConnectionStateChanged(
                 remoteControlConnected, browsingConnected, REMOTE_DEVICE_ADDRESS_AS_ARRAY);
-
+        assertThat(BluetoothMediaBrowserService.isActive()).isFalse();
         verify(mStateMachine).disconnect();
     }
 
@@ -442,4 +436,16 @@
         mService.getRcPsm(REMOTE_DEVICE_ADDRESS_AS_ARRAY, 1);
         mService.dump(new StringBuilder());
     }
+
+    @Test
+    public void testOnFocusChange_audioGainDeviceActive_sessionActivated() {
+        mService.onAudioFocusStateChanged(AudioManager.AUDIOFOCUS_GAIN);
+        assertThat(BluetoothMediaBrowserService.isActive()).isTrue();
+    }
+
+    @Test
+    public void testOnFocusChange_audioLoss_sessionDeactivated() {
+        mService.onAudioFocusStateChanged(AudioManager.AUDIOFOCUS_LOSS);
+        assertThat(BluetoothMediaBrowserService.isActive()).isFalse();
+    }
 }