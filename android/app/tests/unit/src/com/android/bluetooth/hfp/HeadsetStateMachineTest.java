--- conflicted
+++ resolved
@@ -1440,24 +1440,6 @@
     @Test
     public void testCheckAndProcessAndroidAt() {
         // Commands that will be handled
-<<<<<<< HEAD
-        Assert.assertTrue(mHeadsetStateMachine.checkAndProcessAndroidAt(
-            "+ANDROID=?" , mTestDevice));
-        verify(mNativeInterface, timeout(ASYNC_CALL_TIMEOUT_MILLIS).times(1)).atResponseCode(
-                mTestDevice, HeadsetHalConstants.AT_RESPONSE_OK, 0);
-        Assert.assertTrue(mHeadsetStateMachine.checkAndProcessAndroidAt(
-            "+ANDROID=SINKAUDIOPOLICY,1,1,1" , mTestDevice));
-        verify(mNativeInterface, timeout(ASYNC_CALL_TIMEOUT_MILLIS).times(2)).atResponseCode(
-                mTestDevice, HeadsetHalConstants.AT_RESPONSE_OK, 0);
-        Assert.assertTrue(mHeadsetStateMachine.checkAndProcessAndroidAt(
-            "+ANDROID=SINKAUDIOPOLICY,100,100,100" , mTestDevice));
-        verify(mNativeInterface, timeout(ASYNC_CALL_TIMEOUT_MILLIS).times(3)).atResponseCode(
-                mTestDevice, HeadsetHalConstants.AT_RESPONSE_OK, 0);
-        Assert.assertTrue(mHeadsetStateMachine.checkAndProcessAndroidAt(
-            "+ANDROID=SINKAUDIOPOLICY,1,2,3,4,5" , mTestDevice));
-        verify(mNativeInterface, timeout(ASYNC_CALL_TIMEOUT_MILLIS).times(1)).atResponseCode(
-                mTestDevice, HeadsetHalConstants.AT_RESPONSE_ERROR, 0);
-=======
         int counter_ok = 0;
         int counter_error = 0;
         Assert.assertTrue(mHeadsetStateMachine.checkAndProcessAndroidAt(
@@ -1492,7 +1474,6 @@
                         "+ANDROID=1,2,3,4,5,6,7", mTestDevice));
         verify(mNativeInterface, timeout(ASYNC_CALL_TIMEOUT_MILLIS).times(++counter_error))
                 .atResponseCode(mTestDevice, HeadsetHalConstants.AT_RESPONSE_ERROR, 0);
->>>>>>> 0b13de7e
 
         // Commands with correct format but will not be handled
         Assert.assertFalse(mHeadsetStateMachine.checkAndProcessAndroidAt(
@@ -1509,17 +1490,10 @@
             "RANDOM FORMAT" , mTestDevice));
 
         // Check no any AT result was sent for the failed ones
-<<<<<<< HEAD
-        verify(mNativeInterface, timeout(ASYNC_CALL_TIMEOUT_MILLIS).times(3)).atResponseCode(
-                mTestDevice, HeadsetHalConstants.AT_RESPONSE_OK, 0);
-        verify(mNativeInterface, timeout(ASYNC_CALL_TIMEOUT_MILLIS).times(1)).atResponseCode(
-                mTestDevice, HeadsetHalConstants.AT_RESPONSE_ERROR, 0);
-=======
         verify(mNativeInterface, timeout(ASYNC_CALL_TIMEOUT_MILLIS).times(counter_ok))
                 .atResponseCode(mTestDevice, HeadsetHalConstants.AT_RESPONSE_OK, 0);
         verify(mNativeInterface, timeout(ASYNC_CALL_TIMEOUT_MILLIS).times(counter_error))
                 .atResponseCode(mTestDevice, HeadsetHalConstants.AT_RESPONSE_ERROR, 0);
->>>>>>> 0b13de7e
     }
 
     @Test
