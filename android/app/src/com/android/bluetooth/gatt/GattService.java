--- conflicted
+++ resolved
@@ -227,15 +227,9 @@
     /**
      * List of our registered advertisers.
      */
-<<<<<<< HEAD
-    class AdvertiserMap extends ContextMap<IAdvertisingSetCallback, Void> {}
-
-    AdvertiserMap mAdvertiserMap = new AdvertiserMap();
-=======
     static class AdvertiserMap extends ContextMap<IAdvertisingSetCallback, Void> {}
 
     private AdvertiserMap mAdvertiserMap = new AdvertiserMap();
->>>>>>> b6c8f9e5
 
     /**
      * List of our registered clients.
