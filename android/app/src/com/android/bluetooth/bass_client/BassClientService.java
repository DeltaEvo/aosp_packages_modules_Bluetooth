--- conflicted
+++ resolved
@@ -65,6 +65,7 @@
 import java.util.Collections;
 import java.util.Deque;
 import java.util.HashMap;
+import java.util.HashSet;
 import java.util.LinkedList;
 import java.util.List;
 import java.util.Map;
@@ -84,6 +85,17 @@
     private static final int STATUS_LOCAL_STREAM_REQUESTED = 0;
     private static final int STATUS_LOCAL_STREAM_STREAMING = 1;
     private static final int STATUS_LOCAL_STREAM_SUSPENDED = 2;
+
+    // Do not modify without updating the HAL bt_le_audio.h files.
+    // Match up with BroadcastState enum of bt_le_audio.h
+    private static final int BROADCAST_STATE_STOPPED = 0;
+    private static final int BROADCAST_STATE_CONFIGURING = 1;
+    private static final int BROADCAST_STATE_PAUSED = 2;
+    private static final int BROADCAST_STATE_STOPPING = 3;
+    private static final int BROADCAST_STATE_STREAMING = 4;
+
+    /* 1 minute timeout for primary device reconnection in Private Broadcast case */
+    private static final int DIALING_OUT_TIMEOUT_MS = 60000;
 
     private static BassClientService sService;
 
@@ -101,6 +113,8 @@
             new ConcurrentHashMap<>();
     private final LinkedList<BluetoothDevice> mPausedBroadcastSinks = new LinkedList<>();
     private final Deque<AddSourceData> mPendingAddSources = new ArrayDeque<>();
+    private final Map<Integer, HashSet<BluetoothDevice>> mLocalBroadcastReceivers =
+            new ConcurrentHashMap<>();
 
     private HandlerThread mStateMachinesThread;
     private HandlerThread mCallbackHandlerThread;
@@ -108,6 +122,7 @@
     private AdapterService mAdapterService;
     private DatabaseManager mDatabaseManager;
     private BluetoothAdapter mBluetoothAdapter = null;
+    private DialingOutTimeoutEvent mDialingOutTimeoutEvent = null;
 
     /* Caching the PeriodicAdvertisementResult from Broadcast source */
     /* This is stored at service so that each device state machine can access
@@ -415,6 +430,11 @@
 
         mUnicastSourceStreamStatus = Optional.empty();
 
+        if (mDialingOutTimeoutEvent != null) {
+            mHandler.removeCallbacks(mDialingOutTimeoutEvent);
+            mDialingOutTimeoutEvent = null;
+        }
+
         if (mIsAssistantActive) {
             LeAudioService leAudioService = mServiceFactory.getLeAudioService();
             if (leAudioService != null) {
@@ -454,6 +474,9 @@
         }
         if (mActiveSourceMap != null) {
             mActiveSourceMap.clear();
+        }
+        if (mLocalBroadcastReceivers != null) {
+            mLocalBroadcastReceivers.clear();
         }
         if (mPendingGroupOp != null) {
             mPendingGroupOp.clear();
@@ -647,6 +670,27 @@
 
                 return;
             }
+        }
+    }
+
+    private void localNotifySourceAdded(
+            BluetoothDevice sink, BluetoothLeBroadcastReceiveState receiveState) {
+        if (!isLocalBroadcast(receiveState)) {
+            return;
+        }
+
+        int broadcastId = receiveState.getBroadcastId();
+
+        /* Track devices bonded to local broadcast for further broadcast status handling when sink
+         * device is:
+         *     - disconnecting (if no more receivers, broadcast can be stopped)
+         *     - connecting (resynchronize if connection lost)
+         */
+        if (mLocalBroadcastReceivers.containsKey(broadcastId)) {
+            mLocalBroadcastReceivers.get(broadcastId).add(sink);
+        } else {
+            mLocalBroadcastReceivers.put(
+                    broadcastId, new HashSet<BluetoothDevice>(Arrays.asList(sink)));
         }
     }
 
@@ -842,8 +886,6 @@
         }
     }
 
-<<<<<<< HEAD
-=======
     class DialingOutTimeoutEvent implements Runnable {
         Integer mBroadcastId;
 
@@ -876,7 +918,6 @@
         }
     }
 
->>>>>>> 55df697a
     /**
      * Get the BassClientService instance
      *
@@ -914,6 +955,29 @@
         mActiveSourceMap.remove(device);
     }
 
+    private void handleReconnectingAudioSharingModeDevice(BluetoothDevice device) {
+        /* In case of reconnecting Audio Sharing mode device */
+        if (mDialingOutTimeoutEvent != null) {
+            for (Map.Entry<Integer, HashSet<BluetoothDevice>> entry :
+                    mLocalBroadcastReceivers.entrySet()) {
+                Integer broadcastId = entry.getKey();
+                HashSet<BluetoothDevice> devices = entry.getValue();
+
+                /* If associated with any broadcast, try to remove pending timeout callback */
+                if ((mDialingOutTimeoutEvent.isScheduledForBroadcast(broadcastId))
+                        && (devices.contains(device))) {
+                    Log.i(
+                            TAG,
+                            "connectionStateChanged: reconnected previousely synced device: "
+                                    + device);
+                    mHandler.removeCallbacks(mDialingOutTimeoutEvent);
+                    mDialingOutTimeoutEvent = null;
+                    break;
+                }
+            }
+        }
+    }
+
     void handleConnectionStateChanged(BluetoothDevice device, int fromState, int toState) {
         mHandler.post(() -> connectionStateChanged(device, fromState, toState));
     }
@@ -947,6 +1011,8 @@
                 log("Unbonded " + device + ". Removing state machine");
                 removeStateMachine(device);
             }
+        } else if (toState == BluetoothProfile.STATE_CONNECTED) {
+            handleReconnectingAudioSharingModeDevice(device);
         }
     }
 
@@ -1727,23 +1793,36 @@
         return stateMachine.getMaximumSourceCapacity();
     }
 
+    private boolean isLocalBroadcast(int sourceAdvertisingSid) {
+        LeAudioService leAudioService = mServiceFactory.getLeAudioService();
+        if (leAudioService == null) {
+            return false;
+        }
+
+        boolean wasFound =
+                leAudioService.getAllBroadcastMetadata().stream()
+                        .anyMatch(
+                                meta -> {
+                                    return meta.getSourceAdvertisingSid() == sourceAdvertisingSid;
+                                });
+        log("isLocalBroadcast=" + wasFound);
+        return wasFound;
+    }
+
     boolean isLocalBroadcast(BluetoothLeBroadcastMetadata metaData) {
         if (metaData == null) {
             return false;
         }
 
-        LeAudioService leAudioService = mServiceFactory.getLeAudioService();
-        if (leAudioService == null) {
+        return isLocalBroadcast(metaData.getSourceAdvertisingSid());
+    }
+
+    boolean isLocalBroadcast(BluetoothLeBroadcastReceiveState receiveState) {
+        if (receiveState == null) {
             return false;
         }
 
-        boolean wasFound = leAudioService.getAllBroadcastMetadata()
-                .stream()
-                .anyMatch(meta -> {
-                    return meta.getSourceAdvertisingSid() == metaData.getSourceAdvertisingSid();
-                });
-        log("isLocalBroadcast=" + wasFound);
-        return wasFound;
+        return isLocalBroadcast(receiveState.getSourceAdvertisingSid());
     }
 
     static void log(String msg) {
@@ -1833,6 +1912,110 @@
         return false;
     }
 
+    /** Return true if there is any non primary device receiving broadcast */
+    private boolean isAudioSharingModeOn(Integer broadcastId) {
+        if (mLocalBroadcastReceivers == null) {
+            Log.w(TAG, "isAudioSharingModeOn: Local Broadcaster Receivers is not initialized");
+            return false;
+        }
+
+        HashSet<BluetoothDevice> devices = mLocalBroadcastReceivers.get(broadcastId);
+        if (devices == null) {
+            Log.w(TAG, "isAudioSharingModeOn: No receivers receiving broadcast: " + broadcastId);
+            return false;
+        }
+
+        LeAudioService leAudioService = mServiceFactory.getLeAudioService();
+        if (leAudioService == null) {
+            Log.d(TAG, "isAudioSharingModeOn: No available LeAudioService");
+            return false;
+        }
+
+        return devices.stream().anyMatch(d -> !leAudioService.isPrimaryDevice(d));
+    }
+
+    /** Handle disconnection of potential broadcast sinks */
+    public void handleDeviceDisconnection(BluetoothDevice sink, boolean isIntentional) {
+        LeAudioService leAudioService = mServiceFactory.getLeAudioService();
+        if (leAudioService == null) {
+            Log.d(TAG, "BluetoothLeBroadcastReceiveState: No available LeAudioService");
+            return;
+        }
+
+        for (Map.Entry<Integer, HashSet<BluetoothDevice>> entry :
+                mLocalBroadcastReceivers.entrySet()) {
+            Integer broadcastId = entry.getKey();
+            HashSet<BluetoothDevice> devices = entry.getValue();
+
+            /* If somehow there is a non playing broadcast, let's remove it */
+            if (!leAudioService.isPlaying(broadcastId)) {
+                Log.w(TAG, "Non playing broadcast remove from receivers list");
+                mLocalBroadcastReceivers.remove(broadcastId);
+                continue;
+            }
+
+            if (isIntentional) {
+                /* Check if disconnecting device participated in this broadcast reception */
+                if (!devices.remove(sink)) {
+                    continue;
+                }
+
+                mBroadcastMetadataMap.remove(sink);
+
+                /* Check if there is any other primary device receiving this broadcast */
+                if (devices.stream()
+                        .anyMatch(
+                                d ->
+                                        ((getConnectionState(d) == BluetoothProfile.STATE_CONNECTED)
+                                                && leAudioService.isPrimaryDevice(d)))) {
+                    continue;
+                }
+
+                Log.d(
+                        TAG,
+                        "handleIntendedDeviceDisconnection: No more potential broadcast "
+                                + "(broadcast ID: "
+                                + broadcastId
+                                + ") receivers - stopping broadcast");
+                mLocalBroadcastReceivers.remove(broadcastId);
+                leAudioService.stopBroadcast(broadcastId);
+            } else {
+                /* Unintentional disconnection of primary device in private broadcast mode */
+                if (!isAudioSharingModeOn(broadcastId)
+                        && !devices.stream()
+                                .anyMatch(
+                                        d ->
+                                                !d.equals(sink)
+                                                        && (getConnectionState(d)
+                                                                == BluetoothProfile
+                                                                        .STATE_CONNECTED))) {
+                    mLocalBroadcastReceivers.remove(broadcastId);
+                    leAudioService.stopBroadcast(broadcastId);
+                    continue;
+                }
+
+                /* Unintentional disconnection of primary/secondary in broadcast sharing mode */
+                if (devices.stream()
+                        .anyMatch(
+                                d ->
+                                        !d.equals(sink)
+                                                && (getConnectionState(d)
+                                                        == BluetoothProfile.STATE_CONNECTED))) {
+                    continue;
+                } else {
+                    Log.d(
+                            TAG,
+                            "handleUnintendedDeviceDisconnection: No more potential broadcast "
+                                    + "(broadcast ID: "
+                                    + broadcastId
+                                    + ") receivers - stopping broadcast");
+                    mDialingOutTimeoutEvent = new DialingOutTimeoutEvent(broadcastId);
+                    mHandler.postDelayed(mDialingOutTimeoutEvent, DIALING_OUT_TIMEOUT_MS);
+                }
+            }
+        }
+    }
+
     /** Request receivers to suspend broadcast sources synchronization */
     public void suspendReceiversSourceSynchronization(int broadcastId) {
         sEventLogger.logd(TAG, "Suspend receivers source synchronization: " + broadcastId);
@@ -1894,8 +2077,6 @@
         }
     }
 
-<<<<<<< HEAD
-=======
     /** Handle broadcast state changed */
     public void notifyBroadcastStateChanged(int state, int broadcastId) {
         switch (state) {
@@ -1918,7 +2099,6 @@
         }
     }
 
->>>>>>> 55df697a
     /**
      * Callback handler
      */
@@ -2109,6 +2289,8 @@
 
         void notifySourceAdded(BluetoothDevice sink, BluetoothLeBroadcastReceiveState recvState,
                 int reason) {
+            sService.localNotifySourceAdded(sink, recvState);
+
             sEventLogger.logd(
                     TAG,
                     "notifySourceAdded: "
