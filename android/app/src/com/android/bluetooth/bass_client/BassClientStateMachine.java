/*
 * Copyright 2022 The Android Open Source Project
 *
 * Licensed under the Apache License, Version 2.0 (the "License");
 * you may not use this file except in compliance with the License.
 * You may obtain a copy of the License at
 *
 *      http://www.apache.org/licenses/LICENSE-2.0
 *
 * Unless required by applicable law or agreed to in writing, software
 * distributed under the License is distributed on an "AS IS" BASIS,
 * WITHOUT WARRANTIES OR CONDITIONS OF ANY KIND, either express or implied.
 * See the License for the specific language governing permissions and
 * limitations under the License.
 */

/**
 * Bluetooth Bassclient StateMachine. There is one instance per remote device.
 *  - "Disconnected" and "Connected" are steady states.
 *  - "Connecting" and "Disconnecting" are transient states until the
 *     connection / disconnection is completed.
 *  - "ConnectedProcessing" is an intermediate state to ensure, there is only
 *    one Gatt transaction from the profile at any point of time
 *
 *
 *                        (Disconnected)
 *                           |       ^
 *                   CONNECT |       | DISCONNECTED
 *                           V       |
 *                 (Connecting)<--->(Disconnecting)
 *                           |       ^
 *                 CONNECTED |       | DISCONNECT
 *                           V       |
 *                          (Connected)
 *                           |       ^
 *                 GATT_TXN  |       | GATT_TXN_DONE/GATT_TXN_TIMEOUT
 *                           V       |
 *                          (ConnectedProcessing)
 * NOTES:
 *  - If state machine is in "Connecting" state and the remote device sends
 *    DISCONNECT request, the state machine transitions to "Disconnecting" state.
 *  - Similarly, if the state machine is in "Disconnecting" state and the remote device
 *    sends CONNECT request, the state machine transitions to "Connecting" state.
 *  - Whenever there is any Gatt Write/read, State machine will moved "ConnectedProcessing" and
 *    all other requests (add, update, remove source) operations will be deferred in
 *    "ConnectedProcessing" state
 *  - Once the gatt transaction is done (or after a specified timeout of no response),
 *    State machine will move back to "Connected" and try to process the deferred requests
 *    as needed
 *
 *                    DISCONNECT
 *    (Connecting) ---------------> (Disconnecting)
 *                 <---------------
 *                      CONNECT
 *
 */
package com.android.bluetooth.bass_client;

import static android.Manifest.permission.BLUETOOTH_CONNECT;

import android.bluetooth.BluetoothAdapter;
import android.bluetooth.BluetoothDevice;
import android.bluetooth.BluetoothGatt;
import android.bluetooth.BluetoothGattCallback;
import android.bluetooth.BluetoothGattCharacteristic;
import android.bluetooth.BluetoothGattDescriptor;
import android.bluetooth.BluetoothGattService;
import android.bluetooth.BluetoothLeAudioCodecConfigMetadata;
import android.bluetooth.BluetoothLeAudioContentMetadata;
import android.bluetooth.BluetoothLeBroadcastAssistant;
import android.bluetooth.BluetoothLeBroadcastChannel;
import android.bluetooth.BluetoothLeBroadcastMetadata;
import android.bluetooth.BluetoothLeBroadcastReceiveState;
import android.bluetooth.BluetoothLeBroadcastSubgroup;
import android.bluetooth.BluetoothProfile;
import android.bluetooth.BluetoothStatusCodes;
import android.bluetooth.le.PeriodicAdvertisingCallback;
import android.bluetooth.le.PeriodicAdvertisingManager;
import android.bluetooth.le.PeriodicAdvertisingReport;
import android.bluetooth.le.ScanRecord;
import android.bluetooth.le.ScanResult;
import android.content.Intent;
import android.os.Binder;
import android.os.Looper;
import android.os.Message;
import android.os.ParcelUuid;
import android.provider.DeviceConfig;
import android.util.Log;

import com.android.bluetooth.Utils;
import com.android.bluetooth.btservice.ProfileService;
import com.android.bluetooth.btservice.ServiceFactory;
import com.android.internal.annotations.VisibleForTesting;
import com.android.internal.util.State;
import com.android.internal.util.StateMachine;

import java.io.ByteArrayOutputStream;
import java.io.FileDescriptor;
import java.io.PrintWriter;
import java.io.StringWriter;
import java.nio.ByteBuffer;
import java.util.ArrayList;
import java.util.Arrays;
import java.util.Collection;
import java.util.HashMap;
import java.util.Iterator;
import java.util.List;
import java.util.Map;
import java.util.Scanner;
import java.util.stream.IntStream;

@VisibleForTesting
public class BassClientStateMachine extends StateMachine {
    private static final String TAG = "BassClientStateMachine";
    private static final byte[] REMOTE_SCAN_STOP = {00};
    private static final byte[] REMOTE_SCAN_START = {01};
    private static final byte OPCODE_ADD_SOURCE = 0x02;
    private static final byte OPCODE_UPDATE_SOURCE = 0x03;
    private static final byte OPCODE_SET_BCAST_PIN = 0x04;
    private static final byte OPCODE_REMOVE_SOURCE = 0x05;
    private static final int ADD_SOURCE_FIXED_LENGTH = 16;
    private static final int UPDATE_SOURCE_FIXED_LENGTH = 6;

    static final int CONNECT = 1;
    static final int DISCONNECT = 2;
    static final int CONNECTION_STATE_CHANGED = 3;
    static final int GATT_TXN_PROCESSED = 4;
    static final int READ_BASS_CHARACTERISTICS = 5;
    static final int START_SCAN_OFFLOAD = 6;
    static final int STOP_SCAN_OFFLOAD = 7;
    static final int SELECT_BCAST_SOURCE = 8;
    static final int ADD_BCAST_SOURCE = 9;
    static final int UPDATE_BCAST_SOURCE = 10;
    static final int SET_BCAST_CODE = 11;
    static final int REMOVE_BCAST_SOURCE = 12;
    static final int GATT_TXN_TIMEOUT = 13;
    static final int PSYNC_ACTIVE_TIMEOUT = 14;
    static final int CONNECT_TIMEOUT = 15;

    /*key is combination of sourceId, Address and advSid for this hashmap*/
    private final Map<Integer, BluetoothLeBroadcastReceiveState>
            mBluetoothLeBroadcastReceiveStates =
            new HashMap<Integer, BluetoothLeBroadcastReceiveState>();
    private final Map<Integer, BluetoothLeBroadcastMetadata> mCurrentMetadata = new HashMap();
    private final Disconnected mDisconnected = new Disconnected();
    private final Connected mConnected = new Connected();
    private final Connecting mConnecting = new Connecting();
    private final Disconnecting mDisconnecting = new Disconnecting();
    private final ConnectedProcessing mConnectedProcessing = new ConnectedProcessing();
    private final List<BluetoothGattCharacteristic> mBroadcastCharacteristics =
            new ArrayList<BluetoothGattCharacteristic>();
    private final BluetoothDevice mDevice;

    private boolean mIsAllowedList = false;
    private int mLastConnectionState = -1;
    private boolean mMTUChangeRequested = false;
    private boolean mDiscoveryInitiated = false;
    private BassClientService mService;
    private BluetoothGatt mBluetoothGatt = null;

    private BluetoothGattCharacteristic mBroadcastScanControlPoint;
    private boolean mFirstTimeBisDiscovery = false;
    private int mPASyncRetryCounter = 0;
    private ScanResult mScanRes = null;
    private int mNumOfBroadcastReceiverStates = 0;
    private BluetoothAdapter mBluetoothAdapter =
            BluetoothAdapter.getDefaultAdapter();
    private ServiceFactory mFactory = new ServiceFactory();
    private int mPendingOperation = -1;
    private byte mPendingSourceId = -1;
    private BluetoothLeBroadcastMetadata mPendingMetadata = null;
    private BluetoothLeBroadcastReceiveState mSetBroadcastPINRcvState = null;
    private boolean mSetBroadcastCodePending = false;
    // Psync and PAST interfaces
    private PeriodicAdvertisingManager mPeriodicAdvManager;
    private boolean mAutoAssist = false;
    private boolean mAutoTriggered = false;
    private boolean mNoStopScanOffload = false;
    private boolean mDefNoPAS = false;
    private boolean mForceSB = false;
    private int mBroadcastSourceIdLength = 3;
    private byte mNextSourceId = 0;

    BassClientStateMachine(BluetoothDevice device, BassClientService svc, Looper looper) {
        super(TAG + "(" + device.toString() + ")", looper);
        mDevice = device;
        mService = svc;
        addState(mDisconnected);
        addState(mDisconnecting);
        addState(mConnected);
        addState(mConnecting);
        addState(mConnectedProcessing);
        setInitialState(mDisconnected);
        // PSYNC and PAST instances
        mBluetoothAdapter = BluetoothAdapter.getDefaultAdapter();
        if (mBluetoothAdapter != null) {
            mPeriodicAdvManager = mBluetoothAdapter.getPeriodicAdvertisingManager();
        }
        long token = Binder.clearCallingIdentity();
        mIsAllowedList = DeviceConfig.getBoolean(DeviceConfig.NAMESPACE_BLUETOOTH,
                "persist.vendor.service.bt.wl", true);
        mDefNoPAS = DeviceConfig.getBoolean(DeviceConfig.NAMESPACE_BLUETOOTH,
                "persist.vendor.service.bt.defNoPAS", false);
        mForceSB = DeviceConfig.getBoolean(DeviceConfig.NAMESPACE_BLUETOOTH,
                "persist.vendor.service.bt.forceSB", false);
        Binder.restoreCallingIdentity(token);
    }

    static BassClientStateMachine make(BluetoothDevice device,
            BassClientService svc, Looper looper) {
        Log.d(TAG, "make for device " + device);
        BassClientStateMachine BassclientSm = new BassClientStateMachine(device, svc, looper);
        BassclientSm.start();
        return BassclientSm;
    }

    static void destroy(BassClientStateMachine stateMachine) {
        Log.i(TAG, "destroy");
        if (stateMachine == null) {
            Log.w(TAG, "destroy(), stateMachine is null");
            return;
        }
        stateMachine.doQuit();
        stateMachine.cleanup();
    }

    public void doQuit() {
        log("doQuit for device " + mDevice);
        quitNow();
    }

    public void cleanup() {
        log("cleanup for device " + mDevice);
        clearCharsCache();

        if (mBluetoothGatt != null) {
            log("disconnect gatt");
            mBluetoothGatt.disconnect();
            mBluetoothGatt.close();
            mBluetoothGatt = null;
        }
        mPendingOperation = -1;
        mPendingSourceId = -1;
        mPendingMetadata = null;
        mCurrentMetadata.clear();
    }

    Boolean hasPendingSourceOperation() {
        return mPendingMetadata != null;
    }

    BluetoothLeBroadcastMetadata getCurrentBroadcastMetadata(Integer sourceId) {
        return mCurrentMetadata.getOrDefault(sourceId, null);
    }

    private void setCurrentBroadcastMetadata(Integer sourceId,
            BluetoothLeBroadcastMetadata metadata) {
        if (metadata != null) {
            mCurrentMetadata.put(sourceId, metadata);
        } else {
            mCurrentMetadata.remove(sourceId);
        }
    }

    BluetoothLeBroadcastReceiveState getBroadcastReceiveStateForSourceDevice(
            BluetoothDevice srcDevice) {
        List<BluetoothLeBroadcastReceiveState> currentSources = getAllSources();
        BluetoothLeBroadcastReceiveState state = null;
        for (int i = 0; i < currentSources.size(); i++) {
            BluetoothDevice device = currentSources.get(i).getSourceDevice();
            if (device != null && device.equals(srcDevice)) {
                state = currentSources.get(i);
                Log.e(TAG,
                        "getBroadcastReceiveStateForSourceDevice: returns for: "
                                + srcDevice + "&srcInfo" + state);
                return state;
            }
        }
        return null;
    }

    BluetoothLeBroadcastReceiveState getBroadcastReceiveStateForSourceId(int sourceId) {
        List<BluetoothLeBroadcastReceiveState> currentSources = getAllSources();
        for (int i = 0; i < currentSources.size(); i++) {
            if (sourceId == currentSources.get(i).getSourceId()) {
                return currentSources.get(i);
            }
        }
        return null;
    }

    void parseBaseData(BluetoothDevice device, int syncHandle, byte[] serviceData) {
        log("parseBaseData" + Arrays.toString(serviceData));
        BaseData base = BaseData.parseBaseData(serviceData);
        if (base != null) {
            mService.updateBase(syncHandle, base);
            base.print();
            if (mAutoTriggered) {
                // successful auto periodic synchrnization with source
                log("auto triggered assist");
                mAutoTriggered = false;
                // perform PAST with this device
                BluetoothDevice srcDevice = mService.getDeviceForSyncHandle(syncHandle);
                if (srcDevice != null) {
                    BluetoothLeBroadcastReceiveState recvState =
                            getBroadcastReceiveStateForSourceDevice(srcDevice);
                    processPASyncState(recvState);
                } else {
                    Log.w(TAG, "Autoassist: no matching device");
                }
            }
        } else {
            Log.e(TAG, "Seems BASE is not in parsable format");
            if (!mAutoTriggered) {
                BluetoothDevice srcDevice = mService.getDeviceForSyncHandle(syncHandle);
                cancelActiveSync(srcDevice);
            } else {
                mAutoTriggered = false;
            }
        }
    }

    void parseScanRecord(int syncHandle, ScanRecord record) {
        log("parseScanRecord" + record);
        BluetoothDevice srcDevice = mService.getDeviceForSyncHandle(syncHandle);
        Map<ParcelUuid, byte[]> bmsAdvDataMap = record.getServiceData();
        if (bmsAdvDataMap != null) {
            for (Map.Entry<ParcelUuid, byte[]> entry : bmsAdvDataMap.entrySet()) {
                log("ParcelUUid = " + entry.getKey() + ", Value = " + entry.getValue());
            }
        }
        byte[] advData = record.getServiceData(BassConstants.BASIC_AUDIO_UUID);
        if (advData != null) {
            parseBaseData(mDevice, syncHandle, advData);
        } else {
            Log.e(TAG, "No service data in Scan record");
            if (!mAutoTriggered) {
                cancelActiveSync(srcDevice);
            } else {
                mAutoTriggered = false;
            }
        }
    }

    private boolean selectSource(
            ScanResult scanRes, boolean autoTriggered) {
        log("selectSource: ScanResult " + scanRes);
        mAutoTriggered = autoTriggered;
        mFirstTimeBisDiscovery = true;
        mPASyncRetryCounter = 1;
        // Cache Scan res for Retrys
        mScanRes = scanRes;
        /*This is an override case
        if Previous sync is still active, cancel It
        But don't stop the Scan offload as we still trying to assist remote*/
        mNoStopScanOffload = true;
        cancelActiveSync(null);
        try {
            mPeriodicAdvManager.registerSync(scanRes, 0,
                    BassConstants.PSYNC_TIMEOUT, mPeriodicAdvCallback);
        } catch (IllegalArgumentException ex) {
            Log.w(TAG, "registerSync:IllegalArgumentException");
            Message message = obtainMessage(STOP_SCAN_OFFLOAD);
            sendMessage(message);
            return false;
        }
        // updating mainly for Address type and PA Interval here
        // extract BroadcastId from ScanResult
        ScanRecord scanRecord = scanRes.getScanRecord();
        if (scanRecord != null) {
            Map<ParcelUuid, byte[]> listOfUuids = scanRecord.getServiceData();
            int broadcastId = BassConstants.INVALID_BROADCAST_ID;
            if (listOfUuids != null) {
                if (listOfUuids.containsKey(BassConstants.BAAS_UUID)) {
                    byte[] bId = listOfUuids.get(BassConstants.BAAS_UUID);
                    broadcastId = BassUtils.parseBroadcastId(bId);
                }
            }
            mService.updatePeriodicAdvertisementResultMap(
                    scanRes.getDevice(),
                    scanRes.getDevice().getAddressType(),
                    BassConstants.INVALID_SYNC_HANDLE,
                    BassConstants.INVALID_ADV_SID,
                    scanRes.getPeriodicAdvertisingInterval(),
                    broadcastId);
        }
        return true;
    }

    private void cancelActiveSync(BluetoothDevice sourceDev) {
        log("cancelActiveSync");
        boolean isCancelSyncNeeded = false;
        BluetoothDevice activeSyncedSrc = mService.getActiveSyncedSource(mDevice);
        if (activeSyncedSrc != null) {
            if (sourceDev == null) {
                isCancelSyncNeeded = true;
            } else if (activeSyncedSrc.equals(sourceDev)) {
                isCancelSyncNeeded = true;
            }
        }
        if (isCancelSyncNeeded) {
            removeMessages(PSYNC_ACTIVE_TIMEOUT);
            try {
                log("calling unregisterSync");
                mPeriodicAdvManager.unregisterSync(mPeriodicAdvCallback);
            } catch (IllegalArgumentException ex) {
                Log.w(TAG, "unregisterSync:IllegalArgumentException");
            }
            mService.clearPeriodicAdvertisementResult(activeSyncedSrc);
            mService.setActiveSyncedSource(mDevice, null);
            if (!mNoStopScanOffload) {
                // trigger scan stop here
                Message message = obtainMessage(STOP_SCAN_OFFLOAD);
                sendMessage(message);
            }
        }
        mNoStopScanOffload = false;
    }

    private BluetoothLeBroadcastMetadata getBroadcastMetadataFromBaseData(BaseData baseData,
            BluetoothDevice device) {
        BluetoothLeBroadcastMetadata.Builder metaData =
                new BluetoothLeBroadcastMetadata.Builder();
        int index = 0;
        for (BaseData.BaseInformation baseLevel2 : baseData.getLevelTwo()) {
            BluetoothLeBroadcastSubgroup.Builder subGroup =
                    new BluetoothLeBroadcastSubgroup.Builder();
            for (int j = 0; j < baseLevel2.numSubGroups; j ++) {
                BaseData.BaseInformation baseLevel3 =
                        baseData.getLevelThree().get(index++);
                BluetoothLeBroadcastChannel.Builder channel =
                        new BluetoothLeBroadcastChannel.Builder();
                channel.setChannelIndex(baseLevel3.index);
                channel.setCodecMetadata(BluetoothLeAudioCodecConfigMetadata.
                        fromRawBytes(baseLevel3.codecConfigInfo));
                channel.setSelected(false);
                subGroup.addChannel(channel.build());
            }
            byte[] arrayCodecId = baseLevel2.codecId;
            long codeId = (long) ((arrayCodecId[4] & 0xff) << 32
                    | (arrayCodecId[3] & 0xff) << 24
                    | (arrayCodecId[2] & 0xff) << 16
                    | (arrayCodecId[1] & 0xff) << 8
                    | (arrayCodecId[0] & 0xff));
            subGroup.setCodecId(codeId);
            subGroup.setCodecSpecificConfig(BluetoothLeAudioCodecConfigMetadata.
                    fromRawBytes(baseLevel2.codecConfigInfo));
            subGroup.setContentMetadata(BluetoothLeAudioContentMetadata.
                    fromRawBytes(baseLevel2.metaData));
            metaData.addSubgroup(subGroup.build());
        }
        metaData.setSourceDevice(device, device.getAddressType());
        byte[] arrayPresentationDelay = baseData.getLevelOne().presentationDelay;
        int presentationDelay = (int) ((arrayPresentationDelay[2] & 0xff) << 16
                | (arrayPresentationDelay[1] & 0xff)
                | (arrayPresentationDelay[0] & 0xff));
        metaData.setPresentationDelayMicros(presentationDelay);
        PeriodicAdvertisementResult result =
                mService.getPeriodicAdvertisementResult(device);
        if (result != null) {
            int broadcastId = result.getBroadcastId();
            log("broadcast ID: " + broadcastId);
            metaData.setBroadcastId(broadcastId);
        }
        return metaData.build();
    }

    /** Internal periodc Advertising manager callback */
    private PeriodicAdvertisingCallback mPeriodicAdvCallback =
            new PeriodicAdvertisingCallback() {
                @Override
                public void onSyncEstablished(
                        int syncHandle,
                        BluetoothDevice device,
                        int advertisingSid,
                        int skip,
                        int timeout,
                        int status) {
                    log("onSyncEstablished syncHandle" + syncHandle
                            + "device" + device
                            + "advertisingSid" + advertisingSid
                            + "skip" + skip + "timeout" + timeout
                            + "status" + status);
                    if (status == BluetoothGatt.GATT_SUCCESS) {
                        // updates syncHandle, advSid
                        mService.updatePeriodicAdvertisementResultMap(
                                device,
                                BassConstants.INVALID_ADV_ADDRESS_TYPE,
                                syncHandle,
                                advertisingSid,
                                BassConstants.INVALID_ADV_INTERVAL,
                                BassConstants.INVALID_BROADCAST_ID);
                        sendMessageDelayed(PSYNC_ACTIVE_TIMEOUT,
                                BassConstants.PSYNC_ACTIVE_TIMEOUT_MS);
                        mService.setActiveSyncedSource(mDevice, device);
                    } else {
                        log("failed to sync to PA" + mPASyncRetryCounter);
                        mScanRes = null;
                        if (!mAutoTriggered) {
                            Message message = obtainMessage(STOP_SCAN_OFFLOAD);
                            sendMessage(message);
                        }
                        mAutoTriggered = false;
                    }
                }

                @Override
                public void onPeriodicAdvertisingReport(PeriodicAdvertisingReport report) {
                    log("onPeriodicAdvertisingReport");
                    // Parse the BIS indices from report's service data
                    if (mFirstTimeBisDiscovery) {
                        parseScanRecord(report.getSyncHandle(), report.getData());
                        BaseData baseData = mService.getBase(report.getSyncHandle());
                        if (baseData != null) {
                            BluetoothLeBroadcastMetadata metaData =
                                    getBroadcastMetadataFromBaseData(baseData,
                                            mService.getDeviceForSyncHandle(report.getSyncHandle()));
                            mService.getCallbacks().notifySourceFound(metaData);
                        }
                        mFirstTimeBisDiscovery = false;
                    }
                }

                @Override
                public void onSyncLost(int syncHandle) {
                    log("OnSyncLost" + syncHandle);
                    BluetoothDevice srcDevice = mService.getDeviceForSyncHandle(syncHandle);
                    cancelActiveSync(srcDevice);
                }
            };

    private void broadcastReceiverState(
            BluetoothLeBroadcastReceiveState state, int sourceId) {
        log("broadcastReceiverState: " + mDevice);
        mService.getCallbacks().notifyReceiveStateChanged(mDevice, sourceId, state);
    }

    private static boolean isEmpty(final byte[] data) {
        return IntStream.range(0, data.length).parallel().allMatch(i -> data[i] == 0);
    }

    private void processPASyncState(BluetoothLeBroadcastReceiveState recvState) {
        log("processPASyncState " + recvState);
        int serviceData = 0;
        if (recvState == null) {
            Log.e(TAG, "processPASyncState: recvState is null");
            return;
        }
        int state = recvState.getPaSyncState();
        if (state == BluetoothLeBroadcastReceiveState.PA_SYNC_STATE_SYNCINFO_REQUEST) {
            log("Initiate PAST procedure");
            PeriodicAdvertisementResult result =
                    mService.getPeriodicAdvertisementResult(
                    recvState.getSourceDevice());
            if (result != null) {
                int syncHandle = result.getSyncHandle();
                log("processPASyncState: syncHandle " + result.getSyncHandle());
                if (syncHandle != BassConstants.INVALID_SYNC_HANDLE) {
                    serviceData = 0x000000FF & recvState.getSourceId();
                    serviceData = serviceData << 8;
                    //advA matches EXT_ADV_ADDRESS
                    //also matches source address (as we would have written)
                    serviceData = serviceData
                            & (~BassConstants.ADV_ADDRESS_DONT_MATCHES_EXT_ADV_ADDRESS);
                    serviceData = serviceData
                            & (~BassConstants.ADV_ADDRESS_DONT_MATCHES_SOURCE_ADV_ADDRESS);
                    log("Initiate PAST for :" + mDevice + "syncHandle:" +  syncHandle
                            + "serviceData" + serviceData);
                    mPeriodicAdvManager.transferSync(mDevice, serviceData, syncHandle);
                }
            } else {
                Log.e(TAG, "There is no valid sync handle for this Source");
                if (mAutoAssist) {
                    //initiate Auto Assist procedure for this device
                    mService.getBassUtils().triggerAutoAssist(recvState);
                }
            }
        } else if (state == BluetoothLeBroadcastReceiveState.PA_SYNC_STATE_SYNCHRONIZED
                || state == BluetoothLeBroadcastReceiveState.PA_SYNC_STATE_NO_PAST) {
            Message message = obtainMessage(STOP_SCAN_OFFLOAD);
            sendMessage(message);
        }
    }

    private void checkAndUpdateBroadcastCode(BluetoothLeBroadcastReceiveState recvState) {
        log("checkAndUpdateBroadcastCode");
        // non colocated case, Broadcast PIN should have been updated from lyaer
        // If there is pending one process it Now
        if (recvState.getBigEncryptionState()
                == BluetoothLeBroadcastReceiveState.BIG_ENCRYPTION_STATE_CODE_REQUIRED
                && mSetBroadcastCodePending) {
            log("Update the Broadcast now");
            Message m = obtainMessage(BassClientStateMachine.SET_BCAST_CODE);
            m.obj = mSetBroadcastPINRcvState;
            sendMessage(m);
            mSetBroadcastCodePending = false;
            mSetBroadcastPINRcvState = null;
        }
    }

    private BluetoothLeBroadcastReceiveState parseBroadcastReceiverState(
            byte[] receiverState) {
        byte sourceId = 0;
        if (receiverState.length > 0) {
            sourceId = receiverState[BassConstants.BCAST_RCVR_STATE_SRC_ID_IDX];
        }
        log("processBroadcastReceiverState: receiverState length: " + receiverState.length);

        BluetoothAdapter btAdapter = BluetoothAdapter.getDefaultAdapter();
        BluetoothLeBroadcastReceiveState recvState = null;
        if (receiverState.length == 0
                || isEmpty(Arrays.copyOfRange(receiverState, 1, receiverState.length - 1))) {
            String emptyBluetoothDevice = "00:00:00:00:00:00";
            if (mPendingOperation == REMOVE_BCAST_SOURCE) {
                recvState = new BluetoothLeBroadcastReceiveState(mPendingSourceId,
                        BluetoothDevice.ADDRESS_TYPE_PUBLIC, // sourceAddressType
                        btAdapter.getRemoteDevice(emptyBluetoothDevice),  // sourceDevice
                        0,  // sourceAdvertisingSid
                        0,  // broadcastId
                        BluetoothLeBroadcastReceiveState.PA_SYNC_STATE_IDLE, // paSyncState
                        // bigEncryptionState
                        BluetoothLeBroadcastReceiveState.BIG_ENCRYPTION_STATE_NOT_ENCRYPTED,
                        null,   // badCode
                        0,  // numSubgroups
                        Arrays.asList(new Long[0]),   // bisSyncState
                        Arrays.asList(new BluetoothLeAudioContentMetadata[0])    // subgroupMetadata
                );
            } else if (receiverState.length == 0) {
                if (mBluetoothLeBroadcastReceiveStates != null) {
                    mNextSourceId = (byte) mBluetoothLeBroadcastReceiveStates.size();
                }
                if (mNextSourceId >= mNumOfBroadcastReceiverStates) {
                    Log.e(TAG, "reached the remote supported max SourceInfos");
                    return null;
                }
                mNextSourceId++;
                recvState = new BluetoothLeBroadcastReceiveState(mNextSourceId,
                        BluetoothDevice.ADDRESS_TYPE_PUBLIC, // sourceAddressType
                        btAdapter.getRemoteDevice(emptyBluetoothDevice),   // sourceDevice
                        0,  // sourceAdvertisingSid
                        0,  // broadcastId
                        BluetoothLeBroadcastReceiveState.PA_SYNC_STATE_IDLE, // paSyncState
                        // bigEncryptionState
                        BluetoothLeBroadcastReceiveState.BIG_ENCRYPTION_STATE_NOT_ENCRYPTED,
                        null,   // badCode
                        0,  // numSubgroups
                        Arrays.asList(new Long[0]),   // bisSyncState
                        Arrays.asList(new BluetoothLeAudioContentMetadata[0])    // subgroupMetadata
                );
            }
        } else {
            byte metaDataSyncState = receiverState[BassConstants.BCAST_RCVR_STATE_PA_SYNC_IDX];
            byte encryptionStatus = receiverState[BassConstants.BCAST_RCVR_STATE_ENC_STATUS_IDX];
            byte[] badBroadcastCode = null;
            int badBroadcastCodeLen = 0;
            if (encryptionStatus
                    == BluetoothLeBroadcastReceiveState.BIG_ENCRYPTION_STATE_BAD_CODE) {
                badBroadcastCode = new byte[BassConstants.BCAST_RCVR_STATE_BADCODE_SIZE];
                System.arraycopy(
                        receiverState,
                        BassConstants.BCAST_RCVR_STATE_BADCODE_START_IDX,
                        badBroadcastCode,
                        0,
                        BassConstants.BCAST_RCVR_STATE_BADCODE_SIZE);
<<<<<<< HEAD
=======
                badBroadcastCode = reverseBytes(badBroadcastCode);
                badBroadcastCodeLen = BassConstants.BCAST_RCVR_STATE_BADCODE_SIZE;
>>>>>>> 03566c80
            }
            byte numSubGroups = receiverState[BassConstants.BCAST_RCVR_STATE_BADCODE_START_IDX
                    + badBroadcastCodeLen];
            int offset = BassConstants.BCAST_RCVR_STATE_BADCODE_START_IDX
                    + badBroadcastCodeLen + 1;
            ArrayList<BluetoothLeAudioContentMetadata> metadataList =
                    new ArrayList<BluetoothLeAudioContentMetadata>();
            ArrayList<Long> audioSyncState = new ArrayList<Long>();
            for (int i = 0; i < numSubGroups; i++) {
                byte[] audioSyncIndex = new byte[BassConstants.BCAST_RCVR_STATE_BIS_SYNC_SIZE];
                System.arraycopy(receiverState, offset, audioSyncIndex, 0,
                        BassConstants.BCAST_RCVR_STATE_BIS_SYNC_SIZE);
                offset += BassConstants.BCAST_RCVR_STATE_BIS_SYNC_SIZE;
                log("BIS index byte array: ");
                BassUtils.printByteArray(audioSyncIndex);
                ByteBuffer wrapped = ByteBuffer.wrap(reverseBytes(audioSyncIndex));
                audioSyncState.add((long) wrapped.getInt());

                byte metaDataLength = receiverState[offset++];
                if (metaDataLength > 0) {
                    log("metadata of length: " + metaDataLength + "is available");
                    byte[] metaData = new byte[metaDataLength];
                    System.arraycopy(receiverState, offset, metaData, 0, metaDataLength);
                    offset += metaDataLength;
                    metadataList.add(BluetoothLeAudioContentMetadata.fromRawBytes(metaData));
                } else {
                    metadataList.add(BluetoothLeAudioContentMetadata.fromRawBytes(new byte[0]));
                }
            }
            byte[] broadcastIdBytes = new byte[mBroadcastSourceIdLength];
            System.arraycopy(
                    receiverState,
                    BassConstants.BCAST_RCVR_STATE_SRC_BCAST_ID_START_IDX,
                    broadcastIdBytes,
                    0,
                    mBroadcastSourceIdLength);
            int broadcastId = BassUtils.parseBroadcastId(broadcastIdBytes);
            byte[] sourceAddress = new byte[BassConstants.BCAST_RCVR_STATE_SRC_ADDR_SIZE];
            System.arraycopy(
                    receiverState,
                    BassConstants.BCAST_RCVR_STATE_SRC_ADDR_START_IDX,
                    sourceAddress,
                    0,
                    BassConstants.BCAST_RCVR_STATE_SRC_ADDR_SIZE);
            byte sourceAddressType = receiverState[BassConstants
                    .BCAST_RCVR_STATE_SRC_ADDR_TYPE_IDX];
            String address = Utils.getAddressStringFromByte(sourceAddress);
            BluetoothDevice device = btAdapter.getRemoteLeDevice(
                    address, sourceAddressType);
            byte sourceAdvSid = receiverState[BassConstants.BCAST_RCVR_STATE_SRC_ADV_SID_IDX];
            recvState = new BluetoothLeBroadcastReceiveState(
                    sourceId,
                    (int) sourceAddressType,
                    device,
                    sourceAdvSid,
                    broadcastId,
                    (int) metaDataSyncState,
                    (int) encryptionStatus,
                    badBroadcastCode,
                    numSubGroups,
                    audioSyncState,
                    metadataList);
        }
        return recvState;
    }

    private void processBroadcastReceiverState(
            byte[] receiverState, BluetoothGattCharacteristic characteristic) {
        log("processBroadcastReceiverState: characteristic:" + characteristic);
        BluetoothLeBroadcastReceiveState recvState = parseBroadcastReceiverState(
                receiverState);
        if (recvState == null || recvState.getSourceId() == -1) {
            log("Null recvState or processBroadcastReceiverState: invalid index: "
                    + recvState.getSourceId());
            return;
        }
        BluetoothLeBroadcastReceiveState oldRecvState =
                mBluetoothLeBroadcastReceiveStates.get(characteristic.getInstanceId());
        if (oldRecvState == null) {
            log("Initial Read and Populating values");
            if (mBluetoothLeBroadcastReceiveStates.size() == mNumOfBroadcastReceiverStates) {
                Log.e(TAG, "reached the Max SourceInfos");
                return;
            }
            mBluetoothLeBroadcastReceiveStates.put(characteristic.getInstanceId(), recvState);
            checkAndUpdateBroadcastCode(recvState);
            processPASyncState(recvState);
        } else {
            log("old sourceInfo: " + oldRecvState);
            log("new sourceInfo: " + recvState);
            mBluetoothLeBroadcastReceiveStates.replace(characteristic.getInstanceId(), recvState);
            String emptyBluetoothDevice = "00:00:00:00:00:00";
            if (oldRecvState.getSourceDevice() == null
                    || oldRecvState.getSourceDevice().getAddress().equals(emptyBluetoothDevice)) {
                log("New Source Addition");
                mService.getCallbacks().notifySourceAdded(mDevice,
                        recvState.getSourceId(), BluetoothStatusCodes.REASON_LOCAL_APP_REQUEST);
                if (mPendingMetadata != null) {
                    setCurrentBroadcastMetadata(recvState.getSourceId(), mPendingMetadata);
                }
                checkAndUpdateBroadcastCode(recvState);
                processPASyncState(recvState);
            } else {
                if (recvState.getSourceDevice() == null
                        || recvState.getSourceDevice().getAddress().equals(emptyBluetoothDevice)) {
                    BluetoothDevice removedDevice = oldRecvState.getSourceDevice();
                    log("sourceInfo removal" + removedDevice);
                    cancelActiveSync(removedDevice);
                    setCurrentBroadcastMetadata(oldRecvState.getSourceId(), null);
                    mService.getCallbacks().notifySourceRemoved(mDevice,
                            oldRecvState.getSourceId(),
                            BluetoothStatusCodes.REASON_LOCAL_APP_REQUEST);
                } else {
                    log("update to an existing recvState");
                    setCurrentBroadcastMetadata(recvState.getSourceId(), mPendingMetadata);
                    mService.getCallbacks().notifySourceModified(mDevice,
                            recvState.getSourceId(), BluetoothStatusCodes.REASON_LOCAL_APP_REQUEST);
                    checkAndUpdateBroadcastCode(recvState);
                    processPASyncState(recvState);
                }
            }
        }
        broadcastReceiverState(recvState, recvState.getSourceId());
    }

    // Implements callback methods for GATT events that the app cares about.
    // For example, connection change and services discovered.
    private final BluetoothGattCallback mGattCallback =
            new BluetoothGattCallback() {
                @Override
                public void onConnectionStateChange(BluetoothGatt gatt, int status, int newState) {
                    boolean isStateChanged = false;
                    log("onConnectionStateChange : Status=" + status + "newState" + newState);
                    if (newState == BluetoothProfile.STATE_CONNECTED
                            && getConnectionState() != BluetoothProfile.STATE_CONNECTED) {
                        isStateChanged = true;
                        Log.w(TAG, "Bassclient Connected from Disconnected state: " + mDevice);
                        if (mService.okToConnect(mDevice)) {
                            log("Bassclient Connected to: " + mDevice);
                            if (mBluetoothGatt != null) {
                                log("Attempting to start service discovery:"
                                        + mBluetoothGatt.discoverServices());
                                mDiscoveryInitiated = true;
                            }
                        } else if (mBluetoothGatt != null) {
                            // Reject the connection
                            Log.w(TAG, "Bassclient Connect request rejected: " + mDevice);
                            mBluetoothGatt.disconnect();
                            mBluetoothGatt.close();
                            mBluetoothGatt = null;
                            // force move to disconnected
                            newState = BluetoothProfile.STATE_DISCONNECTED;
                        }
                    } else if (newState == BluetoothProfile.STATE_DISCONNECTED
                            && getConnectionState() != BluetoothProfile.STATE_DISCONNECTED) {
                        isStateChanged = true;
                        log("Disconnected from Bass GATT server.");
                    }
                    if (isStateChanged) {
                        Message m = obtainMessage(CONNECTION_STATE_CHANGED);
                        m.obj = newState;
                        sendMessage(m);
                    }
                }

                @Override
                public void onServicesDiscovered(BluetoothGatt gatt, int status) {
                    log("onServicesDiscovered:" + status);
                    if (mDiscoveryInitiated) {
                        mDiscoveryInitiated = false;
                        if (status == BluetoothGatt.GATT_SUCCESS && mBluetoothGatt != null) {
                            mBluetoothGatt.requestMtu(BassConstants.BASS_MAX_BYTES);
                            mMTUChangeRequested = true;
                        } else {
                            Log.w(TAG, "onServicesDiscovered received: "
                                    + status + "mBluetoothGatt" + mBluetoothGatt);
                        }
                    } else {
                        log("remote initiated callback");
                    }
                }

                @Override
                public void onCharacteristicRead(
                        BluetoothGatt gatt,
                        BluetoothGattCharacteristic characteristic,
                        int status) {
                    log("onCharacteristicRead:: status: " + status + "char:" + characteristic);
                    if (status == BluetoothGatt.GATT_SUCCESS && characteristic.getUuid()
                            .equals(BassConstants.BASS_BCAST_RECEIVER_STATE)) {
                        log("onCharacteristicRead: BASS_BCAST_RECEIVER_STATE: status" + status);
                        logByteArray("Received ", characteristic.getValue(), 0,
                                characteristic.getValue().length);
                        if (characteristic.getValue() == null) {
                            Log.e(TAG, "Remote receiver state is NULL");
                            return;
                        }
                        processBroadcastReceiverState(characteristic.getValue(), characteristic);
                    }
                    // switch to receiving notifications after initial characteristic read
                    BluetoothGattDescriptor desc = characteristic
                            .getDescriptor(BassConstants.CLIENT_CHARACTERISTIC_CONFIG);
                    if (mBluetoothGatt != null && desc != null) {
                        log("Setting the value for Desc");
                        mBluetoothGatt.setCharacteristicNotification(characteristic, true);
                        desc.setValue(BluetoothGattDescriptor.ENABLE_NOTIFICATION_VALUE);
                        mBluetoothGatt.writeDescriptor(desc);
                    } else {
                        Log.w(TAG, "CCC for " + characteristic + "seem to be not present");
                        // at least move the SM to stable state
                        Message m = obtainMessage(GATT_TXN_PROCESSED);
                        m.arg1 = status;
                        sendMessage(m);
                    }
                }

                @Override
                public void onDescriptorWrite(
                        BluetoothGatt gatt, BluetoothGattDescriptor descriptor, int status) {
                    log("onDescriptorWrite");
                    if (status == BluetoothGatt.GATT_SUCCESS
                            && descriptor.getUuid()
                            .equals(BassConstants.CLIENT_CHARACTERISTIC_CONFIG)) {
                        log("CCC write resp");
                    }

                    // Move the SM to connected so further reads happens
                    Message m = obtainMessage(GATT_TXN_PROCESSED);
                    m.arg1 = status;
                    sendMessage(m);
                }

                @Override
                public void onMtuChanged(BluetoothGatt gatt, int mtu, int status) {
                    log("onMtuChanged: mtu:" + mtu);
                    if (mMTUChangeRequested && mBluetoothGatt != null) {
                        acquireAllBassChars();
                        mMTUChangeRequested = false;
                    } else {
                        log("onMtuChanged is remote initiated trigger, mBluetoothGatt:"
                                + mBluetoothGatt);
                    }
                }

                @Override
                public void onCharacteristicChanged(
                        BluetoothGatt gatt, BluetoothGattCharacteristic characteristic) {
                    log("onCharacteristicChanged :: " + characteristic.getUuid().toString());
                    if (characteristic.getUuid().equals(BassConstants.BASS_BCAST_RECEIVER_STATE)) {
                        log("onCharacteristicChanged is rcvr State :: "
                                + characteristic.getUuid().toString());
                        if (characteristic.getValue() == null) {
                            Log.e(TAG, "Remote receiver state is NULL");
                            return;
                        }
                        logByteArray("onCharacteristicChanged: Received ",
                                characteristic.getValue(),
                                0,
                                characteristic.getValue().length);
                        processBroadcastReceiverState(characteristic.getValue(), characteristic);
                    }
                }

                @Override
                public void onCharacteristicWrite(
                        BluetoothGatt gatt,
                        BluetoothGattCharacteristic characteristic,
                        int status) {
                    log("onCharacteristicWrite: " + characteristic.getUuid().toString()
                            + "status:" + status);
                    if (status == 0
                            && characteristic.getUuid()
                            .equals(BassConstants.BASS_BCAST_AUDIO_SCAN_CTRL_POINT)) {
                        log("BASS_BCAST_AUDIO_SCAN_CTRL_POINT is written successfully");
                    }
                    Message m = obtainMessage(GATT_TXN_PROCESSED);
                    m.arg1 = status;
                    sendMessage(m);
                }
            };

    /**
     * getAllSources
     */
    public List<BluetoothLeBroadcastReceiveState> getAllSources() {
        log("getAllSources");
        List list = new ArrayList(mBluetoothLeBroadcastReceiveStates.values());
        return list;
    }

    void acquireAllBassChars() {
        clearCharsCache();
        BluetoothGattService service = null;
        if (mBluetoothGatt != null) {
            log("getting Bass Service handle");
            service = mBluetoothGatt.getService(BassConstants.BASS_UUID);
        }
        if (service == null) {
            log("acquireAllBassChars: BASS service not found");
            return;
        }
        log("found BASS_SERVICE");
        List<BluetoothGattCharacteristic> allChars = service.getCharacteristics();
        int numOfChars = allChars.size();
        mNumOfBroadcastReceiverStates = numOfChars - 1;
        log("Total number of chars" + numOfChars);
        for (int i = 0; i < allChars.size(); i++) {
            if (allChars.get(i).getUuid().equals(BassConstants.BASS_BCAST_AUDIO_SCAN_CTRL_POINT)) {
                mBroadcastScanControlPoint = allChars.get(i);
                log("Index of ScanCtrlPoint:" + i);
            } else {
                log("Reading " + i + "th ReceiverState");
                mBroadcastCharacteristics.add(allChars.get(i));
                Message m = obtainMessage(READ_BASS_CHARACTERISTICS);
                m.obj = allChars.get(i);
                sendMessage(m);
            }
        }
    }

    void clearCharsCache() {
        if (mBroadcastCharacteristics != null) {
            mBroadcastCharacteristics.clear();
        }
        if (mBroadcastScanControlPoint != null) {
            mBroadcastScanControlPoint = null;
        }
        mNumOfBroadcastReceiverStates = 0;
        if (mBluetoothLeBroadcastReceiveStates != null) {
            mBluetoothLeBroadcastReceiveStates.clear();
        }
        mPendingOperation = -1;
        mPendingMetadata = null;
        mCurrentMetadata.clear();
    }

    @VisibleForTesting
    class Disconnected extends State {
        @Override
        public void enter() {
            log("Enter Disconnected(" + mDevice + "): "
                    + messageWhatToString(getCurrentMessage().what));
            clearCharsCache();
            mNextSourceId = 0;
            removeDeferredMessages(DISCONNECT);
            if (mLastConnectionState == -1) {
                log("no Broadcast of initial profile state ");
            } else {
                broadcastConnectionState(
                        mDevice, mLastConnectionState, BluetoothProfile.STATE_DISCONNECTED);
                if (mLastConnectionState != BluetoothProfile.STATE_DISCONNECTED) {
                    // Reconnect in background if not disallowed by the service
                    if (mService.okToConnect(mDevice)) {
                        mBluetoothGatt = mDevice.connectGatt(mService, true,
                                mGattCallback, BluetoothDevice.TRANSPORT_LE,
                                (BluetoothDevice.PHY_LE_1M_MASK
                                        | BluetoothDevice.PHY_LE_2M_MASK
                                        | BluetoothDevice.PHY_LE_CODED_MASK), null);
                    }
                }
            }
        }

        @Override
        public void exit() {
            log("Exit Disconnected(" + mDevice + "): "
                    + messageWhatToString(getCurrentMessage().what));
            mLastConnectionState = BluetoothProfile.STATE_DISCONNECTED;
        }

        @Override
        public boolean processMessage(Message message) {
            log("Disconnected process message(" + mDevice
                    + "): " + messageWhatToString(message.what));
            switch (message.what) {
                case CONNECT:
                    log("Connecting to " + mDevice);
                    if (mBluetoothGatt != null) {
                        Log.d(TAG, "clear off, pending wl connection");
                        mBluetoothGatt.disconnect();
                        mBluetoothGatt.close();
                        mBluetoothGatt = null;
                    }
                    mBluetoothGatt = mDevice.connectGatt(mService, mIsAllowedList,
                            mGattCallback, BluetoothDevice.TRANSPORT_LE, false,
                            (BluetoothDevice.PHY_LE_1M_MASK
                                    | BluetoothDevice.PHY_LE_2M_MASK
                                    | BluetoothDevice.PHY_LE_CODED_MASK), null);
                    if (mBluetoothGatt == null) {
                        Log.e(TAG, "Disconnected: error connecting to " + mDevice);
                        break;
                    } else {
                        transitionTo(mConnecting);
                    }
                    break;
                case DISCONNECT:
                    // Disconnect if there's an ongoing background connection
                    if (mBluetoothGatt != null) {
                        log("Cancelling the background connection to " + mDevice);
                        mBluetoothGatt.disconnect();
                        mBluetoothGatt.close();
                        mBluetoothGatt = null;
                    } else {
                        Log.d(TAG, "Disconnected: DISCONNECT ignored: " + mDevice);
                    }
                    break;
                case CONNECTION_STATE_CHANGED:
                    int state = (int) message.obj;
                    Log.w(TAG, "connection state changed:" + state);
                    if (state == BluetoothProfile.STATE_CONNECTED) {
                        log("remote/wl connection");
                        transitionTo(mConnected);
                    } else {
                        Log.w(TAG, "Disconnected: Connection failed to " + mDevice);
                    }
                    break;
                case PSYNC_ACTIVE_TIMEOUT:
                    cancelActiveSync(null);
                    break;
                default:
                    log("DISCONNECTED: not handled message:" + message.what);
                    return NOT_HANDLED;
            }
            return HANDLED;
        }
    }

    @VisibleForTesting
    class Connecting extends State {
        @Override
        public void enter() {
            log("Enter Connecting(" + mDevice + "): "
                    + messageWhatToString(getCurrentMessage().what));
            sendMessageDelayed(CONNECT_TIMEOUT, mDevice, BassConstants.CONNECT_TIMEOUT_MS);
            broadcastConnectionState(
                    mDevice, mLastConnectionState, BluetoothProfile.STATE_CONNECTING);
        }

        @Override
        public void exit() {
            log("Exit Connecting(" + mDevice + "): "
                    + messageWhatToString(getCurrentMessage().what));
            mLastConnectionState = BluetoothProfile.STATE_CONNECTING;
            removeMessages(CONNECT_TIMEOUT);
        }

        @Override
        public boolean processMessage(Message message) {
            log("Connecting process message(" + mDevice + "): "
                    + messageWhatToString(message.what));
            switch (message.what) {
                case CONNECT:
                    log("Already Connecting to " + mDevice);
                    log("Ignore this connection request " + mDevice);
                    break;
                case DISCONNECT:
                    Log.w(TAG, "Connecting: DISCONNECT deferred: " + mDevice);
                    deferMessage(message);
                    break;
                case READ_BASS_CHARACTERISTICS:
                    Log.w(TAG, "defer READ_BASS_CHARACTERISTICS requested!: " + mDevice);
                    deferMessage(message);
                    break;
                case CONNECTION_STATE_CHANGED:
                    int state = (int) message.obj;
                    Log.w(TAG, "Connecting: connection state changed:" + state);
                    if (state == BluetoothProfile.STATE_CONNECTED) {
                        transitionTo(mConnected);
                    } else {
                        Log.w(TAG, "Connection failed to " + mDevice);
                        transitionTo(mDisconnected);
                    }
                    break;
                case CONNECT_TIMEOUT:
                    Log.w(TAG, "CONNECT_TIMEOUT");
                    BluetoothDevice device = (BluetoothDevice) message.obj;
                    if (!mDevice.equals(device)) {
                        Log.e(TAG, "Unknown device timeout " + device);
                        break;
                    }
                    transitionTo(mDisconnected);
                    break;
                case PSYNC_ACTIVE_TIMEOUT:
                    deferMessage(message);
                    break;
                default:
                    log("CONNECTING: not handled message:" + message.what);
                    return NOT_HANDLED;
            }
            return HANDLED;
        }
    }

    private byte[] bluetoothAddressToBytes(String s) {
        log("BluetoothAddressToBytes: input string:" + s);
        String[] splits = s.split(":");
        byte[] addressBytes = new byte[6];
        for (int i = 0; i < 6; i++) {
            int hexValue = Integer.parseInt(splits[i], 16);
            log("hexValue:" + hexValue);
            addressBytes[i] = (byte) hexValue;
        }
        return addressBytes;
    }

    private static int getBisSyncFromChannelPreference(
                List<BluetoothLeBroadcastChannel> channels) {
        int bisSync = 0;
        for (BluetoothLeBroadcastChannel channel : channels) {
            if (channel.isSelected()) {
                bisSync |= 1 << channel.getChannelIndex();
            }
        }

        return bisSync;
    }

    private byte[] convertMetadataToAddSourceByteArray(BluetoothLeBroadcastMetadata metaData) {
        ByteArrayOutputStream stream = new ByteArrayOutputStream();
        BluetoothDevice advSource = metaData.getSourceDevice();

        // Opcode
        stream.write(OPCODE_ADD_SOURCE);

        // Advertiser_Address_Type
        stream.write(metaData.getSourceAddressType());

        // Advertiser_Address
        stream.write(Utils.getBytesFromAddress(advSource.getAddress()), 0, 6);
        log("Address bytes: " + advSource.getAddress());

        // Advertising_SID
        stream.write(metaData.getSourceAdvertisingSid());

        // Broadcast_ID
        stream.write(metaData.getBroadcastId() & 0x00000000000000FF);
        stream.write((metaData.getBroadcastId() & 0x000000000000FF00) >>> 8);
        stream.write((metaData.getBroadcastId() & 0x0000000000FF0000) >>> 16);
        log("mBroadcastId: " + metaData.getBroadcastId());

        // PA_Sync
        if (!mDefNoPAS) {
            stream.write(0x01);
        } else {
            log("setting PA sync to ZERO");
            stream.write(0x00);
        }

        // PA_Interval
        stream.write((metaData.getPaSyncInterval() & 0x00000000000000FF));
        stream.write((metaData.getPaSyncInterval() & 0x000000000000FF00) >>> 8);

        // Num_Subgroups
        List<BluetoothLeBroadcastSubgroup> subGroups = metaData.getSubgroups();
        stream.write(metaData.getSubgroups().size());

        for (BluetoothLeBroadcastSubgroup subGroup : subGroups) {
            // BIS_Sync
            int bisSync = getBisSyncFromChannelPreference(subGroup.getChannels());
            if (bisSync == 0) {
                bisSync = 0xFFFFFFFF;
            }
            stream.write(bisSync & 0x00000000000000FF);
            stream.write((bisSync & 0x000000000000FF00) >>> 8);
            stream.write((bisSync & 0x0000000000FF0000) >>> 16);
            stream.write((bisSync & 0x00000000FF000000) >>> 24);

            // Metadata_Length
            BluetoothLeAudioContentMetadata metadata = subGroup.getContentMetadata();
            stream.write(metadata.getRawMetadata().length);

            // Metadata
            stream.write(metadata.getRawMetadata(), 0, metadata.getRawMetadata().length);
        }

        byte[] res = stream.toByteArray();
        log("ADD_BCAST_SOURCE in Bytes");
        BassUtils.printByteArray(res);
        return res;
    }

    private byte[] convertBroadcastMetadataToUpdateSourceByteArray(int sourceId,
            BluetoothLeBroadcastMetadata metaData) {
        BluetoothLeBroadcastReceiveState existingState =
                getBroadcastReceiveStateForSourceId(sourceId);
        if (existingState == null) {
            log("no existing SI for update source op");
            return null;
        }
        BluetoothDevice broadcastSource = metaData.getSourceDevice();
        PeriodicAdvertisementResult paRes =
                mService.getPeriodicAdvertisementResult(broadcastSource);
        if (paRes == null) {
            Log.e(TAG, "No matching psync, scan res for update");
            mService.getCallbacks().notifySourceRemoveFailed(
                    mDevice, sourceId, BluetoothStatusCodes.ERROR_UNKNOWN);
            return null;
        }
        // populate metadata from BASE levelOne
        BaseData base = mService.getBase(paRes.getSyncHandle());
        if (base == null) {
            Log.e(TAG, "No valid base data populated for this device");
            mService.getCallbacks().notifySourceRemoveFailed(
                    mDevice, sourceId, BluetoothStatusCodes.ERROR_UNKNOWN);
            return null;
        }
        byte numSubGroups = base.getNumberOfSubgroupsofBIG();
        byte[] res = new byte[UPDATE_SOURCE_FIXED_LENGTH + numSubGroups * 5];
        int offset = 0;
        // Opcode
        res[offset++] = OPCODE_UPDATE_SOURCE;
        // Source_ID
        res[offset++] = (byte) sourceId;
        // PA_Sync
        if (existingState.getPaSyncState()
                == BluetoothLeBroadcastReceiveState.PA_SYNC_STATE_SYNCHRONIZED) {
            res[offset++] = (byte) (0x01);
        } else {
            res[offset++] = (byte) 0x00;
        }
        // PA_Interval
        res[offset++] = (byte) 0xFF;
        res[offset++] = (byte) 0xFF;
        // Num_Subgroups
        res[offset++] = numSubGroups;
        for (int i = 0; i < numSubGroups; i++) {
            int bisIndexValue = existingState.getBisSyncState().get(i).intValue();
            log("UPDATE_BCAST_SOURCE: bisIndexValue : " + bisIndexValue);
            // BIS_Sync
            res[offset++] = (byte) (bisIndexValue & 0x00000000000000FF);
            res[offset++] = (byte) ((bisIndexValue & 0x000000000000FF00) >>> 8);
            res[offset++] = (byte) ((bisIndexValue & 0x0000000000FF0000) >>> 16);
            res[offset++] = (byte) ((bisIndexValue & 0x00000000FF000000) >>> 24);
            // Metadata_Length; On Modify source, don't update any Metadata
            res[offset++] = 0;
        }
        log("UPDATE_BCAST_SOURCE in Bytes");
        BassUtils.printByteArray(res);
        return res;
    }

    private byte[] convertAsciitoValues(byte[] val) {
        byte[] ret = new byte[val.length];
        for (int i = 0; i < val.length; i++) {
            ret[i] = (byte) (val[i] - (byte) '0');
        }
        log("convertAsciitoValues: returns:" + Arrays.toString(val));
        return ret;
    }

    private byte[] convertRecvStateToSetBroadcastCodeByteArray(
            BluetoothLeBroadcastReceiveState recvState) {
        byte[] res = new byte[BassConstants.PIN_CODE_CMD_LEN];
        // Opcode
        res[0] = OPCODE_SET_BCAST_PIN;
        // Source_ID
        res[1] = (byte) recvState.getSourceId();
        log("convertRecvStateToSetBroadcastCodeByteArray: Source device : "
                + recvState.getSourceDevice());
        BluetoothLeBroadcastMetadata metaData =
                getCurrentBroadcastMetadata(recvState.getSourceId());
        if (metaData == null) {
            Log.e(TAG, "Fail to find broadcast source, sourceId = "
                    + recvState.getSourceId());
            return null;
        }
        // Can Keep as ASCII as is
        String reversePIN = new StringBuffer(new String(metaData.getBroadcastCode()))
                .reverse().toString();
        byte[] actualPIN = reversePIN.getBytes();
        if (actualPIN == null) {
            Log.e(TAG, "actual PIN is null");
            return null;
        } else {
            log("byte array broadcast Code:" + Arrays.toString(actualPIN));
            log("pinLength:" + actualPIN.length);
            // Broadcast_Code, Fill the PIN code in the Last Position
            System.arraycopy(
                    actualPIN, 0, res,
                    (BassConstants.PIN_CODE_CMD_LEN - actualPIN.length), actualPIN.length);
            log("SET_BCAST_PIN in Bytes");
            BassUtils.printByteArray(res);
        }
        return res;
    }

    private boolean isItRightTimeToUpdateBroadcastPin(byte sourceId) {
        Collection<BluetoothLeBroadcastReceiveState> recvStates =
                mBluetoothLeBroadcastReceiveStates.values();
        Iterator<BluetoothLeBroadcastReceiveState> iterator = recvStates.iterator();
        boolean retval = false;
        if (mForceSB) {
            log("force SB is set");
            return true;
        }
        while (iterator.hasNext()) {
            BluetoothLeBroadcastReceiveState state = iterator.next();
            if (state == null) {
                log("Source state is null");
                continue;
            }
            if (sourceId == state.getSourceId() && state.getBigEncryptionState()
                    == BluetoothLeBroadcastReceiveState
                    .BIG_ENCRYPTION_STATE_CODE_REQUIRED) {
                retval = true;
                break;
            }
        }
        log("IsItRightTimeToUpdateBroadcastPIN returning:" + retval);
        return retval;
    }

    @VisibleForTesting
    class Connected extends State {
        @Override
        public void enter() {
            log("Enter Connected(" + mDevice + "): "
                    + messageWhatToString(getCurrentMessage().what));
            removeDeferredMessages(CONNECT);
            if (mLastConnectionState == BluetoothProfile.STATE_CONNECTED) {
                log("CONNECTED->CONNECTED: Ignore");
            } else {
                broadcastConnectionState(mDevice, mLastConnectionState,
                        BluetoothProfile.STATE_CONNECTED);
            }
        }

        @Override
        public void exit() {
            log("Exit Connected(" + mDevice + "): "
                    + messageWhatToString(getCurrentMessage().what));
            mLastConnectionState = BluetoothProfile.STATE_CONNECTED;
        }

        @Override
        public boolean processMessage(Message message) {
            log("Connected process message(" + mDevice + "): " + messageWhatToString(message.what));
            BluetoothLeBroadcastMetadata metaData;
            switch (message.what) {
                case CONNECT:
                    Log.w(TAG, "Connected: CONNECT ignored: " + mDevice);
                    break;
                case DISCONNECT:
                    log("Disconnecting from " + mDevice);
                    if (mBluetoothGatt != null) {
                        mBluetoothGatt.disconnect();
                        mBluetoothGatt.close();
                        mBluetoothGatt = null;
                        cancelActiveSync(null);
                        transitionTo(mDisconnected);
                    } else {
                        log("mBluetoothGatt is null");
                    }
                    break;
                case CONNECTION_STATE_CHANGED:
                    int state = (int) message.obj;
                    Log.w(TAG, "Connected:connection state changed:" + state);
                    if (state == BluetoothProfile.STATE_CONNECTED) {
                        Log.w(TAG, "device is already connected to Bass" + mDevice);
                    } else {
                        Log.w(TAG, "unexpected disconnected from " + mDevice);
                        cancelActiveSync(null);
                        transitionTo(mDisconnected);
                    }
                    break;
                case READ_BASS_CHARACTERISTICS:
                    BluetoothGattCharacteristic characteristic =
                            (BluetoothGattCharacteristic) message.obj;
                    if (mBluetoothGatt != null) {
                        mBluetoothGatt.readCharacteristic(characteristic);
                        transitionTo(mConnectedProcessing);
                    } else {
                        Log.e(TAG, "READ_BASS_CHARACTERISTICS is ignored, Gatt handle is null");
                    }
                    break;
                case START_SCAN_OFFLOAD:
                    if (mBluetoothGatt != null && mBroadcastScanControlPoint != null) {
                        mBroadcastScanControlPoint.setValue(REMOTE_SCAN_START);
                        mBluetoothGatt.writeCharacteristic(mBroadcastScanControlPoint);
                        mPendingOperation = message.what;
                        transitionTo(mConnectedProcessing);
                    } else {
                        log("no Bluetooth Gatt handle, may need to fetch write");
                    }
                    break;
                case STOP_SCAN_OFFLOAD:
                    if (mBluetoothGatt != null && mBroadcastScanControlPoint != null) {
                        mBroadcastScanControlPoint.setValue(REMOTE_SCAN_STOP);
                        mBluetoothGatt.writeCharacteristic(mBroadcastScanControlPoint);
                        mPendingOperation = message.what;
                        transitionTo(mConnectedProcessing);
                    } else {
                        log("no Bluetooth Gatt handle, may need to fetch write");
                    }
                    break;
                case SELECT_BCAST_SOURCE:
                    ScanResult scanRes = (ScanResult) message.obj;
                    boolean auto = ((int) message.arg1) == BassConstants.AUTO;
                    selectSource(scanRes, auto);
                    break;
                case ADD_BCAST_SOURCE:
                    metaData = (BluetoothLeBroadcastMetadata) message.obj;
                    log("Adding Broadcast source" + metaData);
                    byte[] addSourceInfo = convertMetadataToAddSourceByteArray(metaData);
                    if (addSourceInfo == null) {
                        Log.e(TAG, "add source: source Info is NULL");
                        break;
                    }
                    if (mBluetoothGatt != null && mBroadcastScanControlPoint != null) {
                        mBroadcastScanControlPoint.setValue(addSourceInfo);
                        mBluetoothGatt.writeCharacteristic(mBroadcastScanControlPoint);
                        mPendingOperation = message.what;
                        mPendingMetadata = metaData;
                        transitionTo(mConnectedProcessing);
                        sendMessageDelayed(GATT_TXN_TIMEOUT, BassConstants.GATT_TXN_TIMEOUT_MS);
                    } else {
                        Log.e(TAG, "ADD_BCAST_SOURCE: no Bluetooth Gatt handle, Fatal");
                        mService.getCallbacks().notifySourceAddFailed(mDevice,
                                metaData, BluetoothStatusCodes.ERROR_UNKNOWN);
                    }
                    break;
                case UPDATE_BCAST_SOURCE:
                    metaData = (BluetoothLeBroadcastMetadata) message.obj;
                    int sourceId = message.arg1;
                    log("Updating Broadcast source" + metaData);
                    byte[] updateSourceInfo = convertBroadcastMetadataToUpdateSourceByteArray(
                            sourceId, metaData);
                    if (updateSourceInfo == null) {
                        Log.e(TAG, "update source: source Info is NULL");
                        break;
                    }
                    if (mBluetoothGatt != null && mBroadcastScanControlPoint != null) {
                        mBroadcastScanControlPoint.setValue(updateSourceInfo);
                        mBluetoothGatt.writeCharacteristic(mBroadcastScanControlPoint);
                        mPendingOperation = message.what;
                        mPendingSourceId = (byte) sourceId;
                        mPendingMetadata = metaData;
                        transitionTo(mConnectedProcessing);
                        sendMessageDelayed(GATT_TXN_TIMEOUT, BassConstants.GATT_TXN_TIMEOUT_MS);
                    } else {
                        Log.e(TAG, "UPDATE_BCAST_SOURCE: no Bluetooth Gatt handle, Fatal");
                        mService.getCallbacks().notifySourceModifyFailed(
                                mDevice, sourceId, BluetoothStatusCodes.ERROR_UNKNOWN);
                    }
                    break;
                case SET_BCAST_CODE:
                    BluetoothLeBroadcastReceiveState recvState =
                            (BluetoothLeBroadcastReceiveState) message.obj;
                    sourceId = message.arg2;
                    log("SET_BCAST_CODE metaData: " + recvState);
                    if (!isItRightTimeToUpdateBroadcastPin((byte) recvState.getSourceId())) {
                        mSetBroadcastCodePending = true;
                        mSetBroadcastPINRcvState = recvState;
                        log("Ignore SET_BCAST now, but store it for later");
                    } else {
                        byte[] setBroadcastPINcmd =
                                convertRecvStateToSetBroadcastCodeByteArray(recvState);
                        if (setBroadcastPINcmd == null) {
                            Log.e(TAG, "SET_BCAST_CODE: Broadcast code is NULL");
                            break;
                        }
                        if (mBluetoothGatt != null && mBroadcastScanControlPoint != null) {
                            mBroadcastScanControlPoint.setValue(setBroadcastPINcmd);
                            mBluetoothGatt.writeCharacteristic(mBroadcastScanControlPoint);
                            mPendingOperation = message.what;
                            mPendingSourceId = (byte) recvState.getSourceId();
                            transitionTo(mConnectedProcessing);
                            sendMessageDelayed(GATT_TXN_TIMEOUT, BassConstants.GATT_TXN_TIMEOUT_MS);
                        }
                    }
                    break;
                case REMOVE_BCAST_SOURCE:
                    byte sid = (byte) message.arg1;
                    log("Removing Broadcast source: audioSource:" + "sourceId:"
                            + sid);
                    byte[] removeSourceInfo = new byte[2];
                    removeSourceInfo[0] = OPCODE_REMOVE_SOURCE;
                    removeSourceInfo[1] = sid;
                    if (mBluetoothGatt != null && mBroadcastScanControlPoint != null) {
                        mBroadcastScanControlPoint.setValue(removeSourceInfo);
                        mBluetoothGatt.writeCharacteristic(mBroadcastScanControlPoint);
                        mPendingOperation = message.what;
                        mPendingSourceId = sid;
                        transitionTo(mConnectedProcessing);
                        sendMessageDelayed(GATT_TXN_TIMEOUT, BassConstants.GATT_TXN_TIMEOUT_MS);
                    } else {
                        Log.e(TAG, "REMOVE_BCAST_SOURCE: no Bluetooth Gatt handle, Fatal");
                        mService.getCallbacks().notifySourceRemoveFailed(mDevice,
                                sid, BluetoothStatusCodes.ERROR_UNKNOWN);
                    }
                    break;
                case PSYNC_ACTIVE_TIMEOUT:
                    cancelActiveSync(null);
                    break;
                default:
                    log("CONNECTED: not handled message:" + message.what);
                    return NOT_HANDLED;
            }
            return HANDLED;
        }
    }

    private boolean isSuccess(int status) {
        boolean ret = false;
        switch (status) {
            case BluetoothStatusCodes.REASON_LOCAL_APP_REQUEST:
            case BluetoothStatusCodes.REASON_LOCAL_STACK_REQUEST:
            case BluetoothStatusCodes.REASON_REMOTE_REQUEST:
            case BluetoothStatusCodes.REASON_SYSTEM_POLICY:
                ret = true;
                break;
            default:
                break;
        }
        return ret;
    }

    void sendPendingCallbacks(int pendingOp, int status) {
        switch (pendingOp) {
            case START_SCAN_OFFLOAD:
                if (!isSuccess(status)) {
                    if (!mAutoTriggered) {
                        cancelActiveSync(null);
                    } else {
                        mAutoTriggered = false;
                    }
                }
                break;
            case ADD_BCAST_SOURCE:
                if (!isSuccess(status)) {
                    cancelActiveSync(null);
                    Message message = obtainMessage(STOP_SCAN_OFFLOAD);
                    sendMessage(message);
                    mService.getCallbacks().notifySourceAddFailed(mDevice,
                            mPendingMetadata, status);
                    mPendingMetadata = null;
                }
                break;
            case UPDATE_BCAST_SOURCE:
                if (!mAutoTriggered) {
                    if (!isSuccess(status)) {
                        mService.getCallbacks().notifySourceModifyFailed(mDevice,
                                mPendingSourceId, status);
                        mPendingMetadata = null;
                    }
                } else {
                    mAutoTriggered = false;
                }
                break;
            case REMOVE_BCAST_SOURCE:
                if (!isSuccess(status)) {
                    mService.getCallbacks().notifySourceRemoveFailed(mDevice,
                            mPendingSourceId, status);
                }
                break;
            case SET_BCAST_CODE:
                log("sendPendingCallbacks: SET_BCAST_CODE");
                break;
            default:
                log("sendPendingCallbacks: unhandled case");
                break;
        }
    }

    @VisibleForTesting
    class ConnectedProcessing extends State {
        @Override
        public void enter() {
            log("Enter ConnectedProcessing(" + mDevice + "): "
                    + messageWhatToString(getCurrentMessage().what));
        }
        @Override
        public void exit() {
            mPendingMetadata = null;
            log("Exit ConnectedProcessing(" + mDevice + "): "
                    + messageWhatToString(getCurrentMessage().what));
        }
        @Override
        public boolean processMessage(Message message) {
            log("ConnectedProcessing process message(" + mDevice + "): "
                    + messageWhatToString(message.what));
            switch (message.what) {
                case CONNECT:
                    Log.w(TAG, "CONNECT request is ignored" + mDevice);
                    break;
                case DISCONNECT:
                    Log.w(TAG, "DISCONNECT requested!: " + mDevice);
                    if (mBluetoothGatt != null) {
                        mBluetoothGatt.disconnect();
                        mBluetoothGatt.close();
                        mBluetoothGatt = null;
                        cancelActiveSync(null);
                        transitionTo(mDisconnected);
                    } else {
                        log("mBluetoothGatt is null");
                    }
                    break;
                case READ_BASS_CHARACTERISTICS:
                    Log.w(TAG, "defer READ_BASS_CHARACTERISTICS requested!: " + mDevice);
                    deferMessage(message);
                    break;
                case CONNECTION_STATE_CHANGED:
                    int state = (int) message.obj;
                    Log.w(TAG, "ConnectedProcessing: connection state changed:" + state);
                    if (state == BluetoothProfile.STATE_CONNECTED) {
                        Log.w(TAG, "should never happen from this state");
                    } else {
                        Log.w(TAG, "Unexpected disconnection " + mDevice);
                        transitionTo(mDisconnected);
                    }
                    break;
                case GATT_TXN_PROCESSED:
                    removeMessages(GATT_TXN_TIMEOUT);
                    int status = (int) message.arg1;
                    log("GATT transaction processed for" + mDevice);
                    if (status == BluetoothGatt.GATT_SUCCESS) {
                        sendPendingCallbacks(
                                mPendingOperation,
                                BluetoothStatusCodes.REASON_LOCAL_APP_REQUEST);
                    } else {
                        sendPendingCallbacks(
                                mPendingOperation,
                                BluetoothStatusCodes.ERROR_UNKNOWN);
                    }
                    transitionTo(mConnected);
                    break;
                case GATT_TXN_TIMEOUT:
                    log("GATT transaction timedout for" + mDevice);
                    sendPendingCallbacks(
                            mPendingOperation,
                            BluetoothStatusCodes.ERROR_UNKNOWN);
                    mPendingOperation = -1;
                    mPendingSourceId = -1;
                    transitionTo(mConnected);
                    break;
                case START_SCAN_OFFLOAD:
                case STOP_SCAN_OFFLOAD:
                case SELECT_BCAST_SOURCE:
                case ADD_BCAST_SOURCE:
                case SET_BCAST_CODE:
                case REMOVE_BCAST_SOURCE:
                case PSYNC_ACTIVE_TIMEOUT:
                    log("defer the message:" + message.what + "so that it will be processed later");
                    deferMessage(message);
                    break;
                default:
                    log("CONNECTEDPROCESSING: not handled message:" + message.what);
                    return NOT_HANDLED;
            }
            return HANDLED;
        }
    }

    @VisibleForTesting
    class Disconnecting extends State {
        @Override
        public void enter() {
            log("Enter Disconnecting(" + mDevice + "): "
                    + messageWhatToString(getCurrentMessage().what));
            sendMessageDelayed(CONNECT_TIMEOUT, mDevice, BassConstants.CONNECT_TIMEOUT_MS);
            broadcastConnectionState(
                    mDevice, mLastConnectionState, BluetoothProfile.STATE_DISCONNECTING);
        }

        @Override
        public void exit() {
            log("Exit Disconnecting(" + mDevice + "): "
                    + messageWhatToString(getCurrentMessage().what));
            removeMessages(CONNECT_TIMEOUT);
            mLastConnectionState = BluetoothProfile.STATE_DISCONNECTING;
        }

        @Override
        public boolean processMessage(Message message) {
            log("Disconnecting process message(" + mDevice + "): "
                    + messageWhatToString(message.what));
            switch (message.what) {
                case CONNECT:
                    log("Disconnecting to " + mDevice);
                    log("deferring this connection request " + mDevice);
                    deferMessage(message);
                    break;
                case DISCONNECT:
                    Log.w(TAG, "Already disconnecting: DISCONNECT ignored: " + mDevice);
                    break;
                case CONNECTION_STATE_CHANGED:
                    int state = (int) message.obj;
                    Log.w(TAG, "Disconnecting: connection state changed:" + state);
                    if (state == BluetoothProfile.STATE_CONNECTED) {
                        Log.e(TAG, "should never happen from this state");
                        transitionTo(mConnected);
                    } else {
                        Log.w(TAG, "disconnection successful to " + mDevice);
                        cancelActiveSync(null);
                        transitionTo(mDisconnected);
                    }
                    break;
                case CONNECT_TIMEOUT:
                    Log.w(TAG, "CONNECT_TIMEOUT");
                    BluetoothDevice device = (BluetoothDevice) message.obj;
                    if (!mDevice.equals(device)) {
                        Log.e(TAG, "Unknown device timeout " + device);
                        break;
                    }
                    transitionTo(mDisconnected);
                    break;
                default:
                    log("Disconnecting: not handled message:" + message.what);
                    return NOT_HANDLED;
            }
            return HANDLED;
        }
    }

    void broadcastConnectionState(BluetoothDevice device, int fromState, int toState) {
        log("broadcastConnectionState " + device + ": " + fromState + "->" + toState);
        if (fromState == BluetoothProfile.STATE_CONNECTED
                && toState == BluetoothProfile.STATE_CONNECTED) {
            log("CONNECTED->CONNECTED: Ignore");
            return;
        }

        Intent intent = new Intent(BluetoothLeBroadcastAssistant.ACTION_CONNECTION_STATE_CHANGED);
        intent.putExtra(BluetoothProfile.EXTRA_PREVIOUS_STATE, fromState);
        intent.putExtra(BluetoothProfile.EXTRA_STATE, toState);
        intent.putExtra(BluetoothDevice.EXTRA_DEVICE, mDevice);
        intent.addFlags(Intent.FLAG_RECEIVER_REGISTERED_ONLY_BEFORE_BOOT
                    | Intent.FLAG_RECEIVER_INCLUDE_BACKGROUND);
        mService.sendBroadcast(intent, BLUETOOTH_CONNECT, Utils.getTempAllowlistBroadcastOptions());
    }

    int getConnectionState() {
        String currentState = "Unknown";
        if (getCurrentState() != null) {
            currentState = getCurrentState().getName();
        }
        switch (currentState) {
            case "Disconnected":
                log("Disconnected");
                return BluetoothProfile.STATE_DISCONNECTED;
            case "Disconnecting":
                log("Disconnecting");
                return BluetoothProfile.STATE_DISCONNECTING;
            case "Connecting":
                log("Connecting");
                return BluetoothProfile.STATE_CONNECTING;
            case "Connected":
            case "ConnectedProcessing":
                log("connected");
                return BluetoothProfile.STATE_CONNECTED;
            default:
                Log.e(TAG, "Bad currentState: " + currentState);
                return BluetoothProfile.STATE_DISCONNECTED;
        }
    }

    int getMaximumSourceCapacity() {
        return mNumOfBroadcastReceiverStates;
    }

    BluetoothDevice getDevice() {
        return mDevice;
    }

    synchronized boolean isConnected() {
        return getCurrentState() == mConnected;
    }

    public static String messageWhatToString(int what) {
        switch (what) {
            case CONNECT:
                return "CONNECT";
            case DISCONNECT:
                return "DISCONNECT";
            case CONNECTION_STATE_CHANGED:
                return "CONNECTION_STATE_CHANGED";
            case GATT_TXN_PROCESSED:
                return "GATT_TXN_PROCESSED";
            case READ_BASS_CHARACTERISTICS:
                return "READ_BASS_CHARACTERISTICS";
            case START_SCAN_OFFLOAD:
                return "START_SCAN_OFFLOAD";
            case STOP_SCAN_OFFLOAD:
                return "STOP_SCAN_OFFLOAD";
            case ADD_BCAST_SOURCE:
                return "ADD_BCAST_SOURCE";
            case SELECT_BCAST_SOURCE:
                return "SELECT_BCAST_SOURCE";
            case UPDATE_BCAST_SOURCE:
                return "UPDATE_BCAST_SOURCE";
            case SET_BCAST_CODE:
                return "SET_BCAST_CODE";
            case REMOVE_BCAST_SOURCE:
                return "REMOVE_BCAST_SOURCE";
            case PSYNC_ACTIVE_TIMEOUT:
                return "PSYNC_ACTIVE_TIMEOUT";
            case CONNECT_TIMEOUT:
                return "CONNECT_TIMEOUT";
            default:
                break;
        }
        return Integer.toString(what);
    }

    private static String profileStateToString(int state) {
        switch (state) {
            case BluetoothProfile.STATE_DISCONNECTED:
                return "DISCONNECTED";
            case BluetoothProfile.STATE_CONNECTING:
                return "CONNECTING";
            case BluetoothProfile.STATE_CONNECTED:
                return "CONNECTED";
            case BluetoothProfile.STATE_DISCONNECTING:
                return "DISCONNECTING";
            default:
                break;
        }
        return Integer.toString(state);
    }

    /**
     * Dump info
     */
    public void dump(StringBuilder sb) {
        ProfileService.println(sb, "mDevice: " + mDevice);
        ProfileService.println(sb, "  StateMachine: " + this);
        // Dump the state machine logs
        StringWriter stringWriter = new StringWriter();
        PrintWriter printWriter = new PrintWriter(stringWriter);
        super.dump(new FileDescriptor(), printWriter, new String[] {});
        printWriter.flush();
        stringWriter.flush();
        ProfileService.println(sb, "  StateMachineLog:");
        Scanner scanner = new Scanner(stringWriter.toString());
        while (scanner.hasNextLine()) {
            String line = scanner.nextLine();
            ProfileService.println(sb, "    " + line);
        }
        scanner.close();
    }

    @Override
    protected void log(String msg) {
        if (BassConstants.BASS_DBG) {
            super.log(msg);
        }
    }

    private static void logByteArray(String prefix, byte[] value, int offset, int count) {
        StringBuilder builder = new StringBuilder(prefix);
        for (int i = offset; i < count; i++) {
            builder.append(String.format("0x%02X", value[i]));
            if (i != value.length - 1) {
                builder.append(", ");
            }
        }
        Log.d(TAG, builder.toString());
    }
}<|MERGE_RESOLUTION|>--- conflicted
+++ resolved
@@ -662,11 +662,7 @@
                         badBroadcastCode,
                         0,
                         BassConstants.BCAST_RCVR_STATE_BADCODE_SIZE);
-<<<<<<< HEAD
-=======
-                badBroadcastCode = reverseBytes(badBroadcastCode);
                 badBroadcastCodeLen = BassConstants.BCAST_RCVR_STATE_BADCODE_SIZE;
->>>>>>> 03566c80
             }
             byte numSubGroups = receiverState[BassConstants.BCAST_RCVR_STATE_BADCODE_START_IDX
                     + badBroadcastCodeLen];
@@ -682,7 +678,7 @@
                 offset += BassConstants.BCAST_RCVR_STATE_BIS_SYNC_SIZE;
                 log("BIS index byte array: ");
                 BassUtils.printByteArray(audioSyncIndex);
-                ByteBuffer wrapped = ByteBuffer.wrap(reverseBytes(audioSyncIndex));
+                ByteBuffer wrapped = ByteBuffer.wrap(audioSyncIndex);
                 audioSyncState.add((long) wrapped.getInt());
 
                 byte metaDataLength = receiverState[offset++];
