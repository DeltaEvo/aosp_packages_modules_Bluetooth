/*
 * Copyright (C) 2013 The Android Open Source Project
 *
 * Licensed under the Apache License, Version 2.0 (the "License");
 * you may not use this file except in compliance with the License.
 * You may obtain a copy of the License at
 *
 *      http://www.apache.org/licenses/LICENSE-2.0
 *
 * Unless required by applicable law or agreed to in writing, software
 * distributed under the License is distributed on an "AS IS" BASIS,
 * WITHOUT WARRANTIES OR CONDITIONS OF ANY KIND, either express or implied.
 * See the License for the specific language governing permissions and
 * limitations under the License.
 */

package android.bluetooth;

import static android.bluetooth.BluetoothUtils.getSyncTimeout;

import android.annotation.IntDef;
import android.annotation.NonNull;
import android.annotation.RequiresNoPermission;
import android.annotation.RequiresPermission;
import android.annotation.SuppressLint;
import android.bluetooth.BluetoothGattCharacteristic.WriteType;
import android.bluetooth.annotations.RequiresBluetoothConnectPermission;
import android.bluetooth.annotations.RequiresLegacyBluetoothPermission;
import android.compat.annotation.UnsupportedAppUsage;
import android.content.AttributionSource;
import android.os.Build;
import android.os.Handler;
import android.os.ParcelUuid;
import android.os.RemoteException;
import android.util.Log;

import com.android.modules.utils.SynchronousResultReceiver;

import java.lang.annotation.Retention;
import java.lang.annotation.RetentionPolicy;
import java.util.ArrayList;
import java.util.List;
import java.util.UUID;
import java.util.concurrent.TimeoutException;

/**
 * Public API for the Bluetooth GATT Profile.
 *
 * <p>This class provides Bluetooth GATT functionality to enable communication
 * with Bluetooth Smart or Smart Ready devices.
 *
 * <p>To connect to a remote peripheral device, create a {@link BluetoothGattCallback}
 * and call {@link BluetoothDevice#connectGatt} to get a instance of this class.
 * GATT capable devices can be discovered using the Bluetooth device discovery or BLE
 * scan process.
 */
public final class BluetoothGatt implements BluetoothProfile {
    private static final String TAG = "BluetoothGatt";
    private static final boolean DBG = true;
    private static final boolean VDBG = false;

    @UnsupportedAppUsage
    private IBluetoothGatt mService;
    @UnsupportedAppUsage
    private volatile BluetoothGattCallback mCallback;
    private Handler mHandler;
    @UnsupportedAppUsage
    private int mClientIf;
    private BluetoothDevice mDevice;
    @UnsupportedAppUsage
    private boolean mAutoConnect;
    @UnsupportedAppUsage(maxTargetSdk = Build.VERSION_CODES.P, trackingBug = 115609023)
    private int mAuthRetryState;
    private int mConnState;
    private final Object mStateLock = new Object();
    private final Object mDeviceBusyLock = new Object();
    @UnsupportedAppUsage(maxTargetSdk = Build.VERSION_CODES.R, trackingBug = 170729553)
    private Boolean mDeviceBusy = false;
    @UnsupportedAppUsage(maxTargetSdk = Build.VERSION_CODES.R, trackingBug = 170729553)
    private int mTransport;
    private int mPhy;
    private boolean mOpportunistic;
    private int mConnectionPriority;
    private final AttributionSource mAttributionSource;

    private static final int AUTH_RETRY_STATE_IDLE = 0;
    private static final int AUTH_RETRY_STATE_NO_MITM = 1;
    private static final int AUTH_RETRY_STATE_MITM = 2;

    private static final int CONN_STATE_IDLE = 0;
    private static final int CONN_STATE_CONNECTING = 1;
    private static final int CONN_STATE_CONNECTED = 2;
    private static final int CONN_STATE_DISCONNECTING = 3;
    private static final int CONN_STATE_CLOSED = 4;

    private static final int WRITE_CHARACTERISTIC_MAX_RETRIES = 5;
    private static final int WRITE_CHARACTERISTIC_TIME_TO_WAIT = 10; // milliseconds

    private List<BluetoothGattService> mServices;

    /** A GATT operation completed successfully */
    public static final int GATT_SUCCESS = 0;

    /** GATT read operation is not permitted */
    public static final int GATT_READ_NOT_PERMITTED = 0x2;

    /** GATT write operation is not permitted */
    public static final int GATT_WRITE_NOT_PERMITTED = 0x3;

    /** Insufficient authentication for a given operation */
    public static final int GATT_INSUFFICIENT_AUTHENTICATION = 0x5;

    /** The given request is not supported */
    public static final int GATT_REQUEST_NOT_SUPPORTED = 0x6;

    /** Insufficient encryption for a given operation */
    public static final int GATT_INSUFFICIENT_ENCRYPTION = 0xf;

    /** A read or write operation was requested with an invalid offset */
    public static final int GATT_INVALID_OFFSET = 0x7;

    /** Insufficient authorization for a given operation */
    public static final int GATT_INSUFFICIENT_AUTHORIZATION = 0x8;

    /** A write operation exceeds the maximum length of the attribute */
    public static final int GATT_INVALID_ATTRIBUTE_LENGTH = 0xd;

    /** A remote device connection is congested. */
    public static final int GATT_CONNECTION_CONGESTED = 0x8f;

    /** A GATT operation failed, errors other than the above */
    public static final int GATT_FAILURE = 0x101;

    /**
     * Connection parameter - The connection parameters specified by the platform
     * system properties. This is the default value if no connection parameter update
     * is requested
     * @hide
     */
    public static final int CONNECTION_PRIORITY_DEFAULT = -1;

    /**
     * Connection parameter update - Use the connection parameters recommended by the
     * Bluetooth SIG.
     */
    public static final int CONNECTION_PRIORITY_BALANCED = 0;

    /**
     * Connection parameter update - Request a high priority, low latency connection.
     * An application should only request high priority connection parameters to transfer large
     * amounts of data over LE quickly. Once the transfer is complete, the application should
     * request {@link BluetoothGatt#CONNECTION_PRIORITY_BALANCED} connection parameters to reduce
     * energy use.
     */
    public static final int CONNECTION_PRIORITY_HIGH = 1;

    /** Connection parameter update - Request low power, reduced data rate connection parameters. */
    public static final int CONNECTION_PRIORITY_LOW_POWER = 2;

    /**
<<<<<<< HEAD
     * Connection parameter update - Request the priority recommended by the
     * Car Connectivity Consortium.
     */
    public static final int CONNECTION_PRIORITY_CCC = 3;

    /** @hide */
    @Retention(RetentionPolicy.SOURCE)
    @IntDef(prefix = {"CONNECTION_PRIORITY"},
            value =
                    {
                            CONNECTION_PRIORITY_DEFAULT,
                            CONNECTION_PRIORITY_BALANCED,
                            CONNECTION_PRIORITY_HIGH,
                            CONNECTION_PRIORITY_LOW_POWER,
                            CONNECTION_PRIORITY_CCC,
                    })
    public @interface ConnectionPriority {}
=======
     * Connection parameter update - Request the priority preferred for Digital Car Key for a
     * lower latency connection. This connection parameter will consume more power than
     * {@link BluetoothGatt#CONNECTION_PRIORITY_BALANCED}, so it is recommended that apps do not use
     * this unless it specifically fits their use case.
     */
    public static final int CONNECTION_PRIORITY_DCK = 3;
>>>>>>> 9b6ad125

    /**
     * Connection subrate request - Balanced.
     *
     * @hide
     */
    public static final int SUBRATE_REQUEST_MODE_BALANCED = 0;

    /**
     * Connection subrate request - High.
     *
     * @hide
     */
    public static final int SUBRATE_REQUEST_MODE_HIGH = 1;

    /**
     * Connection Subrate Request - Low Power.
     *
     * @hide
     */
    public static final int SUBRATE_REQUEST_MODE_LOW_POWER = 2;

    /** @hide */
    @Retention(RetentionPolicy.SOURCE)
    @IntDef(prefix = {"SUBRATE_REQUEST_MODE"},
            value =
                    {
                            SUBRATE_REQUEST_MODE_BALANCED,
                            SUBRATE_REQUEST_MODE_HIGH,
                            SUBRATE_REQUEST_MODE_LOW_POWER,
                    })
    public @interface SubrateRequestMode {}

    /**
     * No authentication required.
     *
     * @hide
     */
    /*package*/ static final int AUTHENTICATION_NONE = 0;

    /**
     * Authentication requested; no person-in-the-middle protection required.
     *
     * @hide
     */
    /*package*/ static final int AUTHENTICATION_NO_MITM = 1;

    /**
     * Authentication with person-in-the-middle protection requested.
     *
     * @hide
     */
    /*package*/ static final int AUTHENTICATION_MITM = 2;

    /**
     * Bluetooth GATT callbacks. Overrides the default BluetoothGattCallback implementation.
     */
    @SuppressLint("AndroidFrameworkBluetoothPermission")
    private final IBluetoothGattCallback mBluetoothGattCallback =
            new IBluetoothGattCallback.Stub() {
                /**
                 * Application interface registered - app is ready to go
                 * @hide
                 */
                @Override
                @SuppressLint("AndroidFrameworkRequiresPermission")
                public void onClientRegistered(int status, int clientIf) {
                    if (DBG) {
                        Log.d(TAG, "onClientRegistered() - status=" + status
                                + " clientIf=" + clientIf);
                    }
                    if (VDBG) {
                        synchronized (mStateLock) {
                            if (mConnState != CONN_STATE_CONNECTING) {
                                Log.e(TAG, "Bad connection state: " + mConnState);
                            }
                        }
                    }
                    mClientIf = clientIf;
                    if (status != GATT_SUCCESS) {
                        runOrQueueCallback(new Runnable() {
                            @Override
                            public void run() {
                                final BluetoothGattCallback callback = mCallback;
                                if (callback != null) {
                                    callback.onConnectionStateChange(BluetoothGatt.this,
                                            GATT_FAILURE,
                                            BluetoothProfile.STATE_DISCONNECTED);
                                }
                            }
                        });

                        synchronized (mStateLock) {
                            mConnState = CONN_STATE_IDLE;
                        }
                        return;
                    }
                    try {
                        final SynchronousResultReceiver recv = SynchronousResultReceiver.get();
                        // autoConnect is inverse of "isDirect"
                        mService.clientConnect(mClientIf, mDevice.getAddress(), !mAutoConnect,
                                mTransport, mOpportunistic, mPhy, mConnectionPriority,
                                mAttributionSource, recv);
                        recv.awaitResultNoInterrupt(getSyncTimeout()).getValue(null);
                    } catch (RemoteException | TimeoutException e) {
                        Log.e(TAG, "", e);
                    }
                }

                /**
                 * Phy update callback
                 * @hide
                 */
                @Override
                public void onPhyUpdate(String address, int txPhy, int rxPhy, int status) {
                    if (DBG) {
                        Log.d(TAG, "onPhyUpdate() - status=" + status
                                + " address=" + address + " txPhy=" + txPhy + " rxPhy=" + rxPhy);
                    }
                    if (!address.equals(mDevice.getAddress())) {
                        return;
                    }

                    runOrQueueCallback(new Runnable() {
                        @Override
                        public void run() {
                            final BluetoothGattCallback callback = mCallback;
                            if (callback != null) {
                                callback.onPhyUpdate(BluetoothGatt.this, txPhy, rxPhy, status);
                            }
                        }
                    });
                }

                /**
                 * Phy read callback
                 * @hide
                 */
                @Override
                public void onPhyRead(String address, int txPhy, int rxPhy, int status) {
                    if (DBG) {
                        Log.d(TAG, "onPhyRead() - status=" + status
                                + " address=" + address + " txPhy=" + txPhy + " rxPhy=" + rxPhy);
                    }
                    if (!address.equals(mDevice.getAddress())) {
                        return;
                    }

                    runOrQueueCallback(new Runnable() {
                        @Override
                        public void run() {
                            final BluetoothGattCallback callback = mCallback;
                            if (callback != null) {
                                callback.onPhyRead(BluetoothGatt.this, txPhy, rxPhy, status);
                            }
                        }
                    });
                }

                /**
                 * Client connection state changed
                 * @hide
                 */
                @Override
                public void onClientConnectionState(int status, int clientIf,
                        boolean connected, String address) {
                    if (DBG) {
                        Log.d(TAG, "onClientConnectionState() - status=" + status
                                + " clientIf=" + clientIf + " device=" + address);
                    }
                    if (!address.equals(mDevice.getAddress())) {
                        return;
                    }
                    int profileState = connected ? BluetoothProfile.STATE_CONNECTED :
                            BluetoothProfile.STATE_DISCONNECTED;

                    runOrQueueCallback(new Runnable() {
                        @Override
                        public void run() {
                            final BluetoothGattCallback callback = mCallback;
                            if (callback != null) {
                                callback.onConnectionStateChange(BluetoothGatt.this, status,
                                        profileState);
                            }
                        }
                    });

                    synchronized (mStateLock) {
                        if (connected) {
                            mConnState = CONN_STATE_CONNECTED;
                        } else {
                            mConnState = CONN_STATE_IDLE;
                        }
                    }

                    synchronized (mDeviceBusyLock) {
                        mDeviceBusy = false;
                    }
                }

                /**
                 * Remote search has been completed.
                 * The internal object structure should now reflect the state
                 * of the remote device database. Let the application know that
                 * we are done at this point.
                 * @hide
                 */
                @Override
                public void onSearchComplete(String address, List<BluetoothGattService> services,
                        int status) {
                    if (DBG) {
                        Log.d(TAG,
                                "onSearchComplete() = Device=" + address + " Status=" + status);
                    }
                    if (!address.equals(mDevice.getAddress())) {
                        return;
                    }

                    for (BluetoothGattService s : services) {
                        //services we receive don't have device set properly.
                        s.setDevice(mDevice);
                    }

                    mServices.addAll(services);

                    // Fix references to included services, as they doesn't point to right objects.
                    for (BluetoothGattService fixedService : mServices) {
                        ArrayList<BluetoothGattService> includedServices =
                                new ArrayList(fixedService.getIncludedServices());
                        fixedService.getIncludedServices().clear();

                        for (BluetoothGattService brokenRef : includedServices) {
                            BluetoothGattService includedService = getService(mDevice,
                                    brokenRef.getUuid(), brokenRef.getInstanceId());
                            if (includedService != null) {
                                fixedService.addIncludedService(includedService);
                            } else {
                                Log.e(TAG, "Broken GATT database: can't find included service.");
                            }
                        }
                    }

                    runOrQueueCallback(new Runnable() {
                        @Override
                        public void run() {
                            final BluetoothGattCallback callback = mCallback;
                            if (callback != null) {
                                callback.onServicesDiscovered(BluetoothGatt.this, status);
                            }
                        }
                    });
                }

                /**
                 * Remote characteristic has been read.
                 * Updates the internal value.
                 * @hide
                 */
                @Override
                @SuppressLint("AndroidFrameworkRequiresPermission")
                public void onCharacteristicRead(String address, int status, int handle,
                        byte[] value) {
                    if (VDBG) {
                        Log.d(TAG, "onCharacteristicRead() - Device=" + address
                                + " handle=" + handle + " Status=" + status);
                    }

                    if (!address.equals(mDevice.getAddress())) {
                        return;
                    }

                    synchronized (mDeviceBusyLock) {
                        mDeviceBusy = false;
                    }

                    if ((status == GATT_INSUFFICIENT_AUTHENTICATION
                            || status == GATT_INSUFFICIENT_ENCRYPTION)
                            && (mAuthRetryState != AUTH_RETRY_STATE_MITM)) {
                        try {
                            final int authReq = (mAuthRetryState == AUTH_RETRY_STATE_IDLE)
                                    ? AUTHENTICATION_NO_MITM : AUTHENTICATION_MITM;
                            final SynchronousResultReceiver recv = SynchronousResultReceiver.get();
                            mService.readCharacteristic(
                                    mClientIf, address, handle, authReq, mAttributionSource, recv);
                            recv.awaitResultNoInterrupt(getSyncTimeout()).getValue(null);
                            mAuthRetryState++;
                            return;
                        } catch (RemoteException | TimeoutException e) {
                            Log.e(TAG, "", e);
                        }
                    }

                    mAuthRetryState = AUTH_RETRY_STATE_IDLE;

                    BluetoothGattCharacteristic characteristic = getCharacteristicById(mDevice,
                            handle);
                    if (characteristic == null) {
                        Log.w(TAG, "onCharacteristicRead() failed to find characteristic!");
                        return;
                    }

                    runOrQueueCallback(new Runnable() {
                        @Override
                        public void run() {
                            final BluetoothGattCallback callback = mCallback;
                            if (callback != null) {
                                if (status == 0) characteristic.setValue(value);
                                callback.onCharacteristicRead(BluetoothGatt.this, characteristic,
                                        value, status);
                            }
                        }
                    });
                }

                /**
                 * Characteristic has been written to the remote device.
                 * Let the app know how we did...
                 * @hide
                 */
                @Override
                @SuppressLint("AndroidFrameworkRequiresPermission")
                public void onCharacteristicWrite(String address, int status, int handle,
                        byte[] value) {
                    if (VDBG) {
                        Log.d(TAG, "onCharacteristicWrite() - Device=" + address
                                + " handle=" + handle + " Status=" + status);
                    }

                    if (!address.equals(mDevice.getAddress())) {
                        return;
                    }

                    synchronized (mDeviceBusyLock) {
                        mDeviceBusy = false;
                    }

                    BluetoothGattCharacteristic characteristic = getCharacteristicById(mDevice,
                            handle);
                    if (characteristic == null) return;

                    if ((status == GATT_INSUFFICIENT_AUTHENTICATION
                            || status == GATT_INSUFFICIENT_ENCRYPTION)
                            && (mAuthRetryState != AUTH_RETRY_STATE_MITM)) {
                        try {
                            final int authReq = (mAuthRetryState == AUTH_RETRY_STATE_IDLE)
                                    ? AUTHENTICATION_NO_MITM : AUTHENTICATION_MITM;
                            int requestStatus = BluetoothStatusCodes.ERROR_UNKNOWN;
                            for (int i = 0; i < WRITE_CHARACTERISTIC_MAX_RETRIES; i++) {
                                final SynchronousResultReceiver<Integer> recv =
                                        SynchronousResultReceiver.get();
                                mService.writeCharacteristic(mClientIf, address, handle,
                                        characteristic.getWriteType(), authReq, value,
                                        mAttributionSource, recv);
                                requestStatus = recv.awaitResultNoInterrupt(getSyncTimeout())
                                    .getValue(BluetoothStatusCodes.ERROR_PROFILE_SERVICE_NOT_BOUND);
                                if (requestStatus
                                        != BluetoothStatusCodes.ERROR_GATT_WRITE_REQUEST_BUSY) {
                                    break;
                                }
                                try {
                                    Thread.sleep(WRITE_CHARACTERISTIC_TIME_TO_WAIT);
                                } catch (InterruptedException e) {
                                }
                            }
                            mAuthRetryState++;
                            return;
                        } catch (RemoteException | TimeoutException e) {
                            Log.e(TAG, "", e);
                        }
                    }

                    mAuthRetryState = AUTH_RETRY_STATE_IDLE;
                    runOrQueueCallback(new Runnable() {
                        @Override
                        public void run() {
                            final BluetoothGattCallback callback = mCallback;
                            if (callback != null) {
                                callback.onCharacteristicWrite(BluetoothGatt.this, characteristic,
                                        status);
                            }
                        }
                    });
                }

                /**
                 * Remote characteristic has been updated.
                 * Updates the internal value.
                 * @hide
                 */
                @Override
                public void onNotify(String address, int handle, byte[] value) {
                    if (VDBG) Log.d(TAG, "onNotify() - Device=" + address + " handle=" + handle);

                    if (!address.equals(mDevice.getAddress())) {
                        return;
                    }

                    BluetoothGattCharacteristic characteristic = getCharacteristicById(mDevice,
                            handle);
                    if (characteristic == null) return;

                    runOrQueueCallback(new Runnable() {
                        @Override
                        public void run() {
                            final BluetoothGattCallback callback = mCallback;
                            if (callback != null) {
                                characteristic.setValue(value);
                                callback.onCharacteristicChanged(BluetoothGatt.this,
                                        characteristic, value);
                            }
                        }
                    });
                }

                /**
                 * Descriptor has been read.
                 * @hide
                 */
                @Override
                @SuppressLint("AndroidFrameworkRequiresPermission")
                public void onDescriptorRead(String address, int status, int handle, byte[] value) {
                    if (VDBG) {
                        Log.d(TAG,
                                "onDescriptorRead() - Device=" + address + " handle=" + handle);
                    }

                    if (!address.equals(mDevice.getAddress())) {
                        return;
                    }

                    synchronized (mDeviceBusyLock) {
                        mDeviceBusy = false;
                    }

                    BluetoothGattDescriptor descriptor = getDescriptorById(mDevice, handle);
                    if (descriptor == null) return;


                    if ((status == GATT_INSUFFICIENT_AUTHENTICATION
                            || status == GATT_INSUFFICIENT_ENCRYPTION)
                            && (mAuthRetryState != AUTH_RETRY_STATE_MITM)) {
                        try {
                            final int authReq = (mAuthRetryState == AUTH_RETRY_STATE_IDLE)
                                    ? AUTHENTICATION_NO_MITM : AUTHENTICATION_MITM;
                            final SynchronousResultReceiver recv = SynchronousResultReceiver.get();
                            mService.readDescriptor(mClientIf, address, handle, authReq,
                                    mAttributionSource, recv);
                            recv.awaitResultNoInterrupt(getSyncTimeout()).getValue(null);
                            mAuthRetryState++;
                            return;
                        } catch (RemoteException | TimeoutException e) {
                            Log.e(TAG, "", e);
                        }
                    }

                    mAuthRetryState = AUTH_RETRY_STATE_IDLE;

                    runOrQueueCallback(new Runnable() {
                        @Override
                        public void run() {
                            final BluetoothGattCallback callback = mCallback;
                            if (callback != null) {
                                if (status == 0) descriptor.setValue(value);
                                callback.onDescriptorRead(BluetoothGatt.this, descriptor, status,
                                        value);
                            }
                        }
                    });
                }

                /**
                 * Descriptor write operation complete.
                 * @hide
                 */
                @Override
                @SuppressLint("AndroidFrameworkRequiresPermission")
                public void onDescriptorWrite(String address, int status, int handle,
                        byte[] value) {
                    if (VDBG) {
                        Log.d(TAG,
                                "onDescriptorWrite() - Device=" + address + " handle=" + handle);
                    }

                    if (!address.equals(mDevice.getAddress())) {
                        return;
                    }

                    synchronized (mDeviceBusyLock) {
                        mDeviceBusy = false;
                    }

                    BluetoothGattDescriptor descriptor = getDescriptorById(mDevice, handle);
                    if (descriptor == null) return;

                    if ((status == GATT_INSUFFICIENT_AUTHENTICATION
                            || status == GATT_INSUFFICIENT_ENCRYPTION)
                            && (mAuthRetryState != AUTH_RETRY_STATE_MITM)) {
                        try {
                            final int authReq = (mAuthRetryState == AUTH_RETRY_STATE_IDLE)
                                    ? AUTHENTICATION_NO_MITM : AUTHENTICATION_MITM;
                            final SynchronousResultReceiver recv = SynchronousResultReceiver.get();
                            mService.writeDescriptor(mClientIf, address, handle,
                                    authReq, value, mAttributionSource, recv);
                            recv.awaitResultNoInterrupt(getSyncTimeout()).getValue(null);
                            mAuthRetryState++;
                            return;
                        } catch (RemoteException | TimeoutException e) {
                            Log.e(TAG, "", e);
                        }
                    }

                    mAuthRetryState = AUTH_RETRY_STATE_IDLE;

                    runOrQueueCallback(new Runnable() {
                        @Override
                        public void run() {
                            final BluetoothGattCallback callback = mCallback;
                            if (callback != null) {
                                callback.onDescriptorWrite(BluetoothGatt.this, descriptor, status);
                            }
                        }
                    });
                }

                /**
                 * Prepared write transaction completed (or aborted)
                 * @hide
                 */
                @Override
                public void onExecuteWrite(String address, int status) {
                    if (VDBG) {
                        Log.d(TAG, "onExecuteWrite() - Device=" + address
                                + " status=" + status);
                    }
                    if (!address.equals(mDevice.getAddress())) {
                        return;
                    }

                    synchronized (mDeviceBusyLock) {
                        mDeviceBusy = false;
                    }

                    runOrQueueCallback(new Runnable() {
                        @Override
                        public void run() {
                            final BluetoothGattCallback callback = mCallback;
                            if (callback != null) {
                                callback.onReliableWriteCompleted(BluetoothGatt.this, status);
                            }
                        }
                    });
                }

                /**
                 * Remote device RSSI has been read
                 * @hide
                 */
                @Override
                public void onReadRemoteRssi(String address, int rssi, int status) {
                    if (VDBG) {
                        Log.d(TAG, "onReadRemoteRssi() - Device=" + address
                                + " rssi=" + rssi + " status=" + status);
                    }
                    if (!address.equals(mDevice.getAddress())) {
                        return;
                    }
                    runOrQueueCallback(new Runnable() {
                        @Override
                        public void run() {
                            final BluetoothGattCallback callback = mCallback;
                            if (callback != null) {
                                callback.onReadRemoteRssi(BluetoothGatt.this, rssi, status);
                            }
                        }
                    });
                }

                /**
                 * Callback invoked when the MTU for a given connection changes
                 * @hide
                 */
                @Override
                public void onConfigureMTU(String address, int mtu, int status) {
                    if (DBG) {
                        Log.d(TAG, "onConfigureMTU() - Device=" + address
                                + " mtu=" + mtu + " status=" + status);
                    }
                    if (!address.equals(mDevice.getAddress())) {
                        return;
                    }

                    runOrQueueCallback(new Runnable() {
                        @Override
                        public void run() {
                            final BluetoothGattCallback callback = mCallback;
                            if (callback != null) {
                                callback.onMtuChanged(BluetoothGatt.this, mtu, status);
                            }
                        }
                    });
                }

                /**
                 * The connection interval has changed.
                 * @hide
                 */
                @Override
                public void onPriorityChanged(String address, int priority) {
                    if (DBG) {
                        Log.d(TAG,
                                "onPriorityChanged() - " + "device=" + address
                                        + ", priority=" + priority);
                    }
                    if (!address.equals(mDevice.getAddress())) {
                        return;
                    }

                    runOrQueueCallback(new Runnable() {
                        @Override
                        public void run() {
                            final BluetoothGattCallback callback = mCallback;
                            if (callback != null) {
                                callback.onPriorityChanged(BluetoothGatt.this, priority);
                            }
                        }
                    });
                }

                /**
                 * Callback invoked when the given connection is updated
                 * @hide
                 */
                @Override
                public void onConnectionUpdated(String address, int interval, int latency,
                        int timeout, int status) {
                    if (DBG) {
                        Log.d(TAG, "onConnectionUpdated() - Device=" + address
                                + " interval=" + interval + " latency=" + latency
                                + " timeout=" + timeout + " status=" + status);
                    }
                    if (!address.equals(mDevice.getAddress())) {
                        return;
                    }

                    runOrQueueCallback(new Runnable() {
                        @Override
                        public void run() {
                            final BluetoothGattCallback callback = mCallback;
                            if (callback != null) {
                                callback.onConnectionUpdated(BluetoothGatt.this, interval, latency,
                                        timeout, status);
                            }
                        }
                    });
                }

                /**
                 * Callback invoked when service changed event is received
                 * @hide
                 */
                @Override
                public void onServiceChanged(String address) {
                    if (DBG) {
                        Log.d(TAG, "onServiceChanged() - Device=" + address);
                    }

                    if (!address.equals(mDevice.getAddress())) {
                        return;
                    }

                    runOrQueueCallback(new Runnable() {
                        @Override
                        public void run() {
                            final BluetoothGattCallback callback = mCallback;
                            if (callback != null) {
                                callback.onServiceChanged(BluetoothGatt.this);
                            }
                        }
                    });
                }

                /**
                 * Callback invoked when the given connection's subrate is changed
                 * @hide
                 */
                @Override
                public void onSubrateChange(String address, int subrateFactor, int latency,
                        int contNum, int timeout, int status) {
                    Log.d(TAG,
                            "onSubrateChange() - "
                                    + "Device=" + BluetoothUtils.toAnonymizedAddress(address)
                                    + ", subrateFactor=" + subrateFactor + ", latency=" + latency
                                    + ", contNum=" + contNum + ", timeout=" + timeout
                                    + ", status=" + status);

                    if (!address.equals(mDevice.getAddress())) {
                        return;
                    }

                    runOrQueueCallback(new Runnable() {
                        @Override
                        public void run() {
                            final BluetoothGattCallback callback = mCallback;
                            if (callback != null) {
                                callback.onSubrateChange(BluetoothGatt.this, subrateFactor, latency,
                                        contNum, timeout, status);
                            }
                        }
                    });
                }
            };

    /* package */ BluetoothGatt(IBluetoothGatt iGatt, BluetoothDevice device, int transport,
            boolean opportunistic, int phy, int connectionPriority,
            AttributionSource attributionSource) {
        mService = iGatt;
        mDevice = device;
        mTransport = transport;
        mPhy = phy;
        mOpportunistic = opportunistic;
        mConnectionPriority = connectionPriority;
        mAttributionSource = attributionSource;
        mServices = new ArrayList<BluetoothGattService>();

        mConnState = CONN_STATE_IDLE;
        mAuthRetryState = AUTH_RETRY_STATE_IDLE;
    }

    /**
     * Close this Bluetooth GATT client.
     *
     * <p>Application should call this method as early as possible after it is done with this GATT
     * client.
     */
    @RequiresBluetoothConnectPermission
    @RequiresPermission(android.Manifest.permission.BLUETOOTH_CONNECT)
    @Override
    public void close() {
        if (DBG) Log.d(TAG, "close()");

        unregisterApp();
        mConnState = CONN_STATE_CLOSED;
        mAuthRetryState = AUTH_RETRY_STATE_IDLE;
    }

    /**
     * Returns a service by UUID, instance and type.
     *
     * @hide
     */
    /*package*/ BluetoothGattService getService(BluetoothDevice device, UUID uuid,
            int instanceId) {
        for (BluetoothGattService svc : mServices) {
            if (svc.getDevice().equals(device)
                    && svc.getInstanceId() == instanceId
                    && svc.getUuid().equals(uuid)) {
                return svc;
            }
        }
        return null;
    }


    /**
     * Returns a characteristic with id equal to instanceId.
     *
     * @hide
     */
    /*package*/ BluetoothGattCharacteristic getCharacteristicById(BluetoothDevice device,
            int instanceId) {
        for (BluetoothGattService svc : mServices) {
            for (BluetoothGattCharacteristic charac : svc.getCharacteristics()) {
                if (charac.getInstanceId() == instanceId) {
                    return charac;
                }
            }
        }
        return null;
    }

    /**
     * Returns a descriptor with id equal to instanceId.
     *
     * @hide
     */
    /*package*/ BluetoothGattDescriptor getDescriptorById(BluetoothDevice device, int instanceId) {
        for (BluetoothGattService svc : mServices) {
            for (BluetoothGattCharacteristic charac : svc.getCharacteristics()) {
                for (BluetoothGattDescriptor desc : charac.getDescriptors()) {
                    if (desc.getInstanceId() == instanceId) {
                        return desc;
                    }
                }
            }
        }
        return null;
    }

    /**
     * Queue the runnable on a {@link Handler} provided by the user, or execute the runnable
     * immediately if no Handler was provided.
     */
    private void runOrQueueCallback(final Runnable cb) {
        if (mHandler == null) {
            try {
                cb.run();
            } catch (Exception ex) {
                Log.w(TAG, "Unhandled exception in callback", ex);
            }
        } else {
            mHandler.post(cb);
        }
    }

    /**
     * Register an application callback to start using GATT.
     *
     * <p>This is an asynchronous call. The callback {@link BluetoothGattCallback#onAppRegistered}
     * is used to notify success or failure if the function returns true.
     *
     * @param callback GATT callback handler that will receive asynchronous callbacks.
     * @return If true, the callback will be called to notify success or failure, false on immediate
     * error
     */
    @RequiresLegacyBluetoothPermission
    @RequiresBluetoothConnectPermission
    @RequiresPermission(android.Manifest.permission.BLUETOOTH_CONNECT)
    private boolean registerApp(BluetoothGattCallback callback, Handler handler) {
        return registerApp(callback, handler, false);
    }

    /**
     * Register an application callback to start using GATT.
     *
     * <p>This is an asynchronous call. The callback {@link BluetoothGattCallback#onAppRegistered}
     * is used to notify success or failure if the function returns true.
     *
     * @param callback GATT callback handler that will receive asynchronous callbacks.
     * @param eattSupport indicate to allow for eatt support
     * @return If true, the callback will be called to notify success or failure, false on immediate
     * error
     * @hide
     */
    @RequiresLegacyBluetoothPermission
    @RequiresBluetoothConnectPermission
    @RequiresPermission(android.Manifest.permission.BLUETOOTH_CONNECT)
    private boolean registerApp(BluetoothGattCallback callback, Handler handler,
                                boolean eattSupport) {
        if (DBG) Log.d(TAG, "registerApp()");
        if (mService == null) return false;

        mCallback = callback;
        mHandler = handler;
        UUID uuid = UUID.randomUUID();
        if (DBG) Log.d(TAG, "registerApp() - UUID=" + uuid);

        try {
            final SynchronousResultReceiver recv = SynchronousResultReceiver.get();
            mService.registerClient(new ParcelUuid(uuid), mBluetoothGattCallback, eattSupport,
                    mAttributionSource, recv);
            recv.awaitResultNoInterrupt(getSyncTimeout()).getValue(null);
        } catch (RemoteException | TimeoutException e) {
            Log.e(TAG, "", e);
            return false;
        }

        return true;
    }

    /**
     * Unregister the current application and callbacks.
     */
    @UnsupportedAppUsage
    @RequiresBluetoothConnectPermission
    @RequiresPermission(android.Manifest.permission.BLUETOOTH_CONNECT)
    private void unregisterApp() {
        if (DBG) Log.d(TAG, "unregisterApp() - mClientIf=" + mClientIf);
        if (mService == null || mClientIf == 0) return;

        try {
            mCallback = null;
            final SynchronousResultReceiver recv = SynchronousResultReceiver.get();
            mService.unregisterClient(mClientIf, mAttributionSource, recv);
            recv.awaitResultNoInterrupt(getSyncTimeout()).getValue(null);
            mClientIf = 0;
        } catch (RemoteException | TimeoutException e) {
            Log.e(TAG, "", e);
        }
    }

    /**
     * Initiate a connection to a Bluetooth GATT capable device.
     *
     * <p>The connection may not be established right away, but will be
     * completed when the remote device is available. A
     * {@link BluetoothGattCallback#onConnectionStateChange} callback will be
     * invoked when the connection state changes as a result of this function.
     *
     * <p>The autoConnect parameter determines whether to actively connect to
     * the remote device, or rather passively scan and finalize the connection
     * when the remote device is in range/available. Generally, the first ever
     * connection to a device should be direct (autoConnect set to false) and
     * subsequent connections to known devices should be invoked with the
     * autoConnect parameter set to true.
     *
     * @param device Remote device to connect to
     * @param autoConnect Whether to directly connect to the remote device (false) or to
     * automatically connect as soon as the remote device becomes available (true).
     * @return true, if the connection attempt was initiated successfully
     */
    @UnsupportedAppUsage(maxTargetSdk = Build.VERSION_CODES.R, trackingBug = 170729553)
    @RequiresLegacyBluetoothPermission
    @RequiresBluetoothConnectPermission
    @RequiresPermission(android.Manifest.permission.BLUETOOTH_CONNECT)
    /*package*/ boolean connect(Boolean autoConnect, BluetoothGattCallback callback,
            Handler handler) {
        if (DBG) {
            Log.d(TAG,
                    "connect() - device: " + mDevice.getAddress() + ", auto: " + autoConnect);
        }
        synchronized (mStateLock) {
            if (mConnState != CONN_STATE_IDLE) {
                throw new IllegalStateException("Not idle");
            }
            mConnState = CONN_STATE_CONNECTING;
        }

        mAutoConnect = autoConnect;

        if (!registerApp(callback, handler)) {
            synchronized (mStateLock) {
                mConnState = CONN_STATE_IDLE;
            }
            Log.e(TAG, "Failed to register callback");
            return false;
        }

        // The connection will continue in the onClientRegistered callback
        return true;
    }

    /**
     * Disconnects an established connection, or cancels a connection attempt
     * currently in progress.
     */
    @RequiresLegacyBluetoothPermission
    @RequiresBluetoothConnectPermission
    @RequiresPermission(android.Manifest.permission.BLUETOOTH_CONNECT)
    public void disconnect() {
        if (DBG) Log.d(TAG, "cancelOpen() - device: " + mDevice.getAddress());
        if (mService == null || mClientIf == 0) return;

        try {
            final SynchronousResultReceiver recv = SynchronousResultReceiver.get();
            mService.clientDisconnect(mClientIf, mDevice.getAddress(), mAttributionSource, recv);
            recv.awaitResultNoInterrupt(getSyncTimeout()).getValue(null);
        } catch (RemoteException | TimeoutException e) {
            Log.e(TAG, "", e);
        }
    }

    /**
     * Connect back to remote device.
     *
     * <p>This method is used to re-connect to a remote device after the
     * connection has been dropped. If the device is not in range, the
     * re-connection will be triggered once the device is back in range.
     *
     * @return true, if the connection attempt was initiated successfully
     */
    @RequiresBluetoothConnectPermission
    @RequiresPermission(android.Manifest.permission.BLUETOOTH_CONNECT)
    public boolean connect() {
        try {
            if (DBG) {
                Log.d(TAG, "connect(void) - device: " + mDevice.getAddress()
                        + ", auto=" + mAutoConnect);
            }

            // autoConnect is inverse of "isDirect"
            final SynchronousResultReceiver recv = SynchronousResultReceiver.get();
            mService.clientConnect(mClientIf, mDevice.getAddress(), !mAutoConnect, mTransport,
                    mOpportunistic, mPhy, mConnectionPriority, mAttributionSource, recv);
            recv.awaitResultNoInterrupt(getSyncTimeout()).getValue(null);
            return true;
        } catch (RemoteException | TimeoutException e) {
            Log.e(TAG, "", e);
            return false;
        }
    }

    /**
     * Set the preferred connection PHY for this app. Please note that this is just a
     * recommendation, whether the PHY change will happen depends on other applications preferences,
     * local and remote controller capabilities. Controller can override these settings.
     * <p>
     * {@link BluetoothGattCallback#onPhyUpdate} will be triggered as a result of this call, even
     * if no PHY change happens. It is also triggered when remote device updates the PHY.
     *
     * @param txPhy preferred transmitter PHY. Bitwise OR of any of {@link
     * BluetoothDevice#PHY_LE_1M_MASK}, {@link BluetoothDevice#PHY_LE_2M_MASK}, and {@link
     * BluetoothDevice#PHY_LE_CODED_MASK}.
     * @param rxPhy preferred receiver PHY. Bitwise OR of any of {@link
     * BluetoothDevice#PHY_LE_1M_MASK}, {@link BluetoothDevice#PHY_LE_2M_MASK}, and {@link
     * BluetoothDevice#PHY_LE_CODED_MASK}.
     * @param phyOptions preferred coding to use when transmitting on the LE Coded PHY. Can be one
     * of {@link BluetoothDevice#PHY_OPTION_NO_PREFERRED}, {@link BluetoothDevice#PHY_OPTION_S2} or
     * {@link BluetoothDevice#PHY_OPTION_S8}
     */
    @RequiresBluetoothConnectPermission
    @RequiresPermission(android.Manifest.permission.BLUETOOTH_CONNECT)
    public void setPreferredPhy(int txPhy, int rxPhy, int phyOptions) {
        try {
            final SynchronousResultReceiver recv = SynchronousResultReceiver.get();
            mService.clientSetPreferredPhy(mClientIf, mDevice.getAddress(), txPhy, rxPhy,
                    phyOptions, mAttributionSource, recv);
            recv.awaitResultNoInterrupt(getSyncTimeout()).getValue(null);
        } catch (RemoteException | TimeoutException e) {
            Log.e(TAG, "", e);
        }
    }

    /**
     * Read the current transmitter PHY and receiver PHY of the connection. The values are returned
     * in {@link BluetoothGattCallback#onPhyRead}
     */
    @RequiresBluetoothConnectPermission
    @RequiresPermission(android.Manifest.permission.BLUETOOTH_CONNECT)
    public void readPhy() {
        try {
            final SynchronousResultReceiver recv = SynchronousResultReceiver.get();
            mService.clientReadPhy(mClientIf, mDevice.getAddress(), mAttributionSource, recv);
            recv.awaitResultNoInterrupt(getSyncTimeout()).getValue(null);
        } catch (RemoteException | TimeoutException e) {
            Log.e(TAG, "", e);
        }
    }

    /**
     * Return the remote bluetooth device this GATT client targets to
     *
     * @return remote bluetooth device
     */
    @RequiresNoPermission
    public BluetoothDevice getDevice() {
        return mDevice;
    }

    /**
     * Discovers services offered by a remote device as well as their
     * characteristics and descriptors.
     *
     * <p>This is an asynchronous operation. Once service discovery is completed,
     * the {@link BluetoothGattCallback#onServicesDiscovered} callback is
     * triggered. If the discovery was successful, the remote services can be
     * retrieved using the {@link #getServices} function.
     *
     * @return true, if the remote service discovery has been started
     */
    @RequiresLegacyBluetoothPermission
    @RequiresBluetoothConnectPermission
    @RequiresPermission(android.Manifest.permission.BLUETOOTH_CONNECT)
    public boolean discoverServices() {
        if (DBG) Log.d(TAG, "discoverServices() - device: " + mDevice.getAddress());
        if (mService == null || mClientIf == 0) return false;

        mServices.clear();

        try {
            final SynchronousResultReceiver recv = SynchronousResultReceiver.get();
            mService.discoverServices(mClientIf, mDevice.getAddress(), mAttributionSource, recv);
            recv.awaitResultNoInterrupt(getSyncTimeout()).getValue(null);
        } catch (RemoteException | TimeoutException e) {
            Log.e(TAG, "", e);
            return false;
        }

        return true;
    }

    /**
     * Discovers a service by UUID. This is exposed only for passing PTS tests.
     * It should never be used by real applications. The service is not searched
     * for characteristics and descriptors, or returned in any callback.
     *
     * @return true, if the remote service discovery has been started
     * @hide
     */
    @RequiresLegacyBluetoothPermission
    @RequiresBluetoothConnectPermission
    @RequiresPermission(android.Manifest.permission.BLUETOOTH_CONNECT)
    public boolean discoverServiceByUuid(UUID uuid) {
        if (DBG) Log.d(TAG, "discoverServiceByUuid() - device: " + mDevice.getAddress());
        if (mService == null || mClientIf == 0) return false;

        mServices.clear();

        try {
            final SynchronousResultReceiver recv = SynchronousResultReceiver.get();
            mService.discoverServiceByUuid(mClientIf, mDevice.getAddress(), new ParcelUuid(uuid),
                    mAttributionSource, recv);
            recv.awaitResultNoInterrupt(getSyncTimeout()).getValue(null);
        } catch (RemoteException | TimeoutException e) {
            Log.e(TAG, "", e);
            return false;
        }
        return true;
    }

    /**
     * Returns a list of GATT services offered by the remote device.
     *
     * <p>This function requires that service discovery has been completed
     * for the given device.
     *
     * @return List of services on the remote device. Returns an empty list if service discovery has
     * not yet been performed.
     */
    @RequiresLegacyBluetoothPermission
    @RequiresNoPermission
    public List<BluetoothGattService> getServices() {
        List<BluetoothGattService> result =
                new ArrayList<BluetoothGattService>();

        for (BluetoothGattService service : mServices) {
            if (service.getDevice().equals(mDevice)) {
                result.add(service);
            }
        }

        return result;
    }

    /**
     * Returns a {@link BluetoothGattService}, if the requested UUID is
     * supported by the remote device.
     *
     * <p>This function requires that service discovery has been completed
     * for the given device.
     *
     * <p>If multiple instances of the same service (as identified by UUID)
     * exist, the first instance of the service is returned.
     *
     * @param uuid UUID of the requested service
     * @return BluetoothGattService if supported, or null if the requested service is not offered by
     * the remote device.
     */
    @RequiresLegacyBluetoothPermission
    @RequiresNoPermission
    public BluetoothGattService getService(UUID uuid) {
        for (BluetoothGattService service : mServices) {
            if (service.getDevice().equals(mDevice) && service.getUuid().equals(uuid)) {
                return service;
            }
        }

        return null;
    }

    /**
     * Reads the requested characteristic from the associated remote device.
     *
     * <p>This is an asynchronous operation. The result of the read operation
     * is reported by the {@link BluetoothGattCallback#onCharacteristicRead(BluetoothGatt,
     * BluetoothGattCharacteristic, byte[], int)} callback.
     *
     * @param characteristic Characteristic to read from the remote device
     * @return true, if the read operation was initiated successfully
     */
    @RequiresLegacyBluetoothPermission
    @RequiresBluetoothConnectPermission
    @RequiresPermission(android.Manifest.permission.BLUETOOTH_CONNECT)
    public boolean readCharacteristic(BluetoothGattCharacteristic characteristic) {
        if ((characteristic.getProperties() & BluetoothGattCharacteristic.PROPERTY_READ) == 0) {
            return false;
        }

        if (VDBG) Log.d(TAG, "readCharacteristic() - uuid: " + characteristic.getUuid());
        if (mService == null || mClientIf == 0) return false;

        BluetoothGattService service = characteristic.getService();
        if (service == null) return false;

        BluetoothDevice device = service.getDevice();
        if (device == null) return false;

        synchronized (mDeviceBusyLock) {
            if (mDeviceBusy) return false;
            mDeviceBusy = true;
        }

        try {
            final SynchronousResultReceiver recv = SynchronousResultReceiver.get();
            mService.readCharacteristic(mClientIf, device.getAddress(),
                    characteristic.getInstanceId(), AUTHENTICATION_NONE, mAttributionSource, recv);
            recv.awaitResultNoInterrupt(getSyncTimeout()).getValue(null);
        } catch (RemoteException | TimeoutException e) {
            Log.e(TAG, "", e);
            synchronized (mDeviceBusyLock) {
                mDeviceBusy = false;
            }
            return false;
        }

        return true;
    }

    /**
     * Reads the characteristic using its UUID from the associated remote device.
     *
     * <p>This is an asynchronous operation. The result of the read operation
     * is reported by the {@link BluetoothGattCallback#onCharacteristicRead(BluetoothGatt,
     * BluetoothGattCharacteristic, byte[], int)} callback.
     *
     * @param uuid UUID of characteristic to read from the remote device
     * @return true, if the read operation was initiated successfully
     * @hide
     */
    @RequiresLegacyBluetoothPermission
    @RequiresBluetoothConnectPermission
    @RequiresPermission(android.Manifest.permission.BLUETOOTH_CONNECT)
    public boolean readUsingCharacteristicUuid(UUID uuid, int startHandle, int endHandle) {
        if (VDBG) Log.d(TAG, "readUsingCharacteristicUuid() - uuid: " + uuid);
        if (mService == null || mClientIf == 0) return false;

        synchronized (mDeviceBusyLock) {
            if (mDeviceBusy) return false;
            mDeviceBusy = true;
        }

        try {
            final SynchronousResultReceiver recv = SynchronousResultReceiver.get();
            mService.readUsingCharacteristicUuid(mClientIf, mDevice.getAddress(),
                    new ParcelUuid(uuid), startHandle, endHandle, AUTHENTICATION_NONE,
                    mAttributionSource, recv);
            recv.awaitResultNoInterrupt(getSyncTimeout()).getValue(null);
        } catch (RemoteException | TimeoutException e) {
            Log.e(TAG, "", e);
            synchronized (mDeviceBusyLock) {
                mDeviceBusy = false;
            }
            return false;
        }

        return true;
    }

    /**
     * Writes a given characteristic and its values to the associated remote device.
     *
     * <p>Once the write operation has been completed, the
     * {@link BluetoothGattCallback#onCharacteristicWrite} callback is invoked,
     * reporting the result of the operation.
     *
     * @param characteristic Characteristic to write on the remote device
     * @return true, if the write operation was initiated successfully
     * @throws IllegalArgumentException if characteristic or its value are null
     *
     * @deprecated Use {@link BluetoothGatt#writeCharacteristic(BluetoothGattCharacteristic, byte[],
     * int)} as this is not memory safe because it relies on a {@link BluetoothGattCharacteristic}
     * object whose underlying fields are subject to change outside this method.
     */
    @Deprecated
    @RequiresLegacyBluetoothPermission
    @RequiresBluetoothConnectPermission
    @RequiresPermission(android.Manifest.permission.BLUETOOTH_CONNECT)
    public boolean writeCharacteristic(BluetoothGattCharacteristic characteristic) {
        try {
            return writeCharacteristic(characteristic, characteristic.getValue(),
                    characteristic.getWriteType()) == BluetoothStatusCodes.SUCCESS;
        } catch (Exception e) {
            return false;
        }
    }

    /** @hide */
    @Retention(RetentionPolicy.SOURCE)
    @IntDef(value = {
            BluetoothStatusCodes.SUCCESS,
            BluetoothStatusCodes.ERROR_MISSING_BLUETOOTH_CONNECT_PERMISSION,
            BluetoothStatusCodes.ERROR_DEVICE_NOT_CONNECTED,
            BluetoothStatusCodes.ERROR_PROFILE_SERVICE_NOT_BOUND,
            BluetoothStatusCodes.ERROR_GATT_WRITE_NOT_ALLOWED,
            BluetoothStatusCodes.ERROR_GATT_WRITE_REQUEST_BUSY,
            BluetoothStatusCodes.ERROR_UNKNOWN
    })
    public @interface WriteOperationReturnValues{}

    /**
     * Writes a given characteristic and its values to the associated remote device.
     *
     * <p>Once the write operation has been completed, the
     * {@link BluetoothGattCallback#onCharacteristicWrite} callback is invoked,
     * reporting the result of the operation.
     *
     * @param characteristic Characteristic to write on the remote device
     * @return whether the characteristic was successfully written to
     * @throws IllegalArgumentException if characteristic or value are null
     */
    @RequiresBluetoothConnectPermission
    @RequiresPermission(android.Manifest.permission.BLUETOOTH_CONNECT)
    @WriteOperationReturnValues
    public int writeCharacteristic(@NonNull BluetoothGattCharacteristic characteristic,
            @NonNull byte[] value, @WriteType int writeType) {
        if (characteristic == null) {
            throw new IllegalArgumentException("characteristic must not be null");
        }
        if (value == null) {
            throw new IllegalArgumentException("value must not be null");
        }
        if (VDBG) Log.d(TAG, "writeCharacteristic() - uuid: " + characteristic.getUuid());
        if ((characteristic.getProperties() & BluetoothGattCharacteristic.PROPERTY_WRITE) == 0
                && (characteristic.getProperties()
                & BluetoothGattCharacteristic.PROPERTY_WRITE_NO_RESPONSE) == 0) {
            return BluetoothStatusCodes.ERROR_GATT_WRITE_NOT_ALLOWED;
        }
        if (mService == null || mClientIf == 0) {
            return BluetoothStatusCodes.ERROR_PROFILE_SERVICE_NOT_BOUND;
        }

        BluetoothGattService service = characteristic.getService();
        if (service == null) {
            throw new IllegalArgumentException("Characteristic must have a non-null service");
        }

        BluetoothDevice device = service.getDevice();
        if (device == null) {
            throw new IllegalArgumentException("Service must have a non-null device");
        }

        synchronized (mDeviceBusyLock) {
            if (mDeviceBusy) {
                return BluetoothStatusCodes.ERROR_GATT_WRITE_REQUEST_BUSY;
            }
            mDeviceBusy = true;
        }

        int requestStatus = BluetoothStatusCodes.ERROR_UNKNOWN;
        try {
            for (int i = 0; i < WRITE_CHARACTERISTIC_MAX_RETRIES; i++) {
                final SynchronousResultReceiver<Integer> recv = SynchronousResultReceiver.get();
                mService.writeCharacteristic(mClientIf, device.getAddress(),
                        characteristic.getInstanceId(), writeType, AUTHENTICATION_NONE, value,
                        mAttributionSource, recv);
                requestStatus = recv.awaitResultNoInterrupt(getSyncTimeout())
                    .getValue(BluetoothStatusCodes.ERROR_PROFILE_SERVICE_NOT_BOUND);
                if (requestStatus != BluetoothStatusCodes.ERROR_GATT_WRITE_REQUEST_BUSY) {
                    break;
                }
                try {
                    Thread.sleep(WRITE_CHARACTERISTIC_TIME_TO_WAIT);
                } catch (InterruptedException e) {
                }
            }
        } catch (TimeoutException e) {
            Log.e(TAG, "", e);
            synchronized (mDeviceBusyLock) {
                mDeviceBusy = false;
            }
        } catch (RemoteException e) {
            Log.e(TAG, "", e);
            synchronized (mDeviceBusyLock) {
                mDeviceBusy = false;
            }
            throw e.rethrowFromSystemServer();
        }

        return requestStatus;
    }

    /**
     * Reads the value for a given descriptor from the associated remote device.
     *
     * <p>Once the read operation has been completed, the
     * {@link BluetoothGattCallback#onDescriptorRead} callback is
     * triggered, signaling the result of the operation.
     *
     * @param descriptor Descriptor value to read from the remote device
     * @return true, if the read operation was initiated successfully
     */
    @RequiresLegacyBluetoothPermission
    @RequiresBluetoothConnectPermission
    @RequiresPermission(android.Manifest.permission.BLUETOOTH_CONNECT)
    public boolean readDescriptor(BluetoothGattDescriptor descriptor) {
        if (VDBG) Log.d(TAG, "readDescriptor() - uuid: " + descriptor.getUuid());
        if (mService == null || mClientIf == 0) return false;

        BluetoothGattCharacteristic characteristic = descriptor.getCharacteristic();
        if (characteristic == null) return false;

        BluetoothGattService service = characteristic.getService();
        if (service == null) return false;

        BluetoothDevice device = service.getDevice();
        if (device == null) return false;

        synchronized (mDeviceBusyLock) {
            if (mDeviceBusy) return false;
            mDeviceBusy = true;
        }

        try {
            final SynchronousResultReceiver recv = SynchronousResultReceiver.get();
            mService.readDescriptor(mClientIf, device.getAddress(),
                    descriptor.getInstanceId(), AUTHENTICATION_NONE, mAttributionSource, recv);
            recv.awaitResultNoInterrupt(getSyncTimeout()).getValue(null);
        } catch (RemoteException | TimeoutException e) {
            Log.e(TAG, "", e);
            synchronized (mDeviceBusyLock) {
                mDeviceBusy = false;
            }
            return false;
        }

        return true;
    }

    /**
     * Write the value of a given descriptor to the associated remote device.
     *
     * <p>A {@link BluetoothGattCallback#onDescriptorWrite} callback is triggered to report the
     * result of the write operation.
     *
     * @param descriptor Descriptor to write to the associated remote device
     * @return true, if the write operation was initiated successfully
     * @throws IllegalArgumentException if descriptor or its value are null
     *
     * @deprecated Use {@link BluetoothGatt#writeDescriptor(BluetoothGattDescriptor, byte[])} as
     * this is not memory safe because it relies on a {@link BluetoothGattDescriptor} object
     * whose underlying fields are subject to change outside this method.
     */
    @Deprecated
    @RequiresLegacyBluetoothPermission
    @RequiresBluetoothConnectPermission
    @RequiresPermission(android.Manifest.permission.BLUETOOTH_CONNECT)
    public boolean writeDescriptor(BluetoothGattDescriptor descriptor) {
        try {
            return writeDescriptor(descriptor, descriptor.getValue())
                    == BluetoothStatusCodes.SUCCESS;
        } catch (Exception e) {
            return false;
        }
    }

    /**
     * Write the value of a given descriptor to the associated remote device.
     *
     * <p>A {@link BluetoothGattCallback#onDescriptorWrite} callback is triggered to report the
     * result of the write operation.
     *
     * @param descriptor Descriptor to write to the associated remote device
     * @return true, if the write operation was initiated successfully
     * @throws IllegalArgumentException if descriptor or value are null
     */
    @RequiresBluetoothConnectPermission
    @RequiresPermission(android.Manifest.permission.BLUETOOTH_CONNECT)
    @WriteOperationReturnValues
    public int writeDescriptor(@NonNull BluetoothGattDescriptor descriptor,
            @NonNull byte[] value) {
        if (descriptor == null) {
            throw new IllegalArgumentException("descriptor must not be null");
        }
        if (value == null) {
            throw new IllegalArgumentException("value must not be null");
        }
        if (VDBG) Log.d(TAG, "writeDescriptor() - uuid: " + descriptor.getUuid());
        if (mService == null || mClientIf == 0) {
            return BluetoothStatusCodes.ERROR_PROFILE_SERVICE_NOT_BOUND;
        }

        BluetoothGattCharacteristic characteristic = descriptor.getCharacteristic();
        if (characteristic == null) {
            throw new IllegalArgumentException("Descriptor must have a non-null characteristic");
        }

        BluetoothGattService service = characteristic.getService();
        if (service == null) {
            throw new IllegalArgumentException("Characteristic must have a non-null service");
        }

        BluetoothDevice device = service.getDevice();
        if (device == null) {
            throw new IllegalArgumentException("Service must have a non-null device");
        }

        synchronized (mDeviceBusyLock) {
            if (mDeviceBusy) return BluetoothStatusCodes.ERROR_GATT_WRITE_REQUEST_BUSY;
            mDeviceBusy = true;
        }

        try {
            final SynchronousResultReceiver<Integer> recv = SynchronousResultReceiver.get();
            mService.writeDescriptor(mClientIf, device.getAddress(),
                    descriptor.getInstanceId(), AUTHENTICATION_NONE, value, mAttributionSource,
                    recv);
            return recv.awaitResultNoInterrupt(getSyncTimeout())
                .getValue(BluetoothStatusCodes.ERROR_PROFILE_SERVICE_NOT_BOUND);
        } catch (TimeoutException e) {
            Log.e(TAG, "", e);
            synchronized (mDeviceBusyLock) {
                mDeviceBusy = false;
            }
        } catch (RemoteException e) {
            Log.e(TAG, "", e);
            synchronized (mDeviceBusyLock) {
                mDeviceBusy = false;
            }
            e.rethrowFromSystemServer();
        }
        return BluetoothStatusCodes.ERROR_UNKNOWN;
    }

    /**
     * Initiates a reliable write transaction for a given remote device.
     *
     * <p>Once a reliable write transaction has been initiated, all calls
     * to {@link #writeCharacteristic} are sent to the remote device for
     * verification and queued up for atomic execution. The application will
     * receive a {@link BluetoothGattCallback#onCharacteristicWrite} callback in response to every
     * {@link #writeCharacteristic(BluetoothGattCharacteristic, byte[], int)} call and is
     * responsible for verifying if the value has been transmitted accurately.
     *
     * <p>After all characteristics have been queued up and verified,
     * {@link #executeReliableWrite} will execute all writes. If a characteristic
     * was not written correctly, calling {@link #abortReliableWrite} will
     * cancel the current transaction without committing any values on the
     * remote device.
     *
     * @return true, if the reliable write transaction has been initiated
     */
    @RequiresLegacyBluetoothPermission
    @RequiresBluetoothConnectPermission
    @RequiresPermission(android.Manifest.permission.BLUETOOTH_CONNECT)
    public boolean beginReliableWrite() {
        if (VDBG) Log.d(TAG, "beginReliableWrite() - device: " + mDevice.getAddress());
        if (mService == null || mClientIf == 0) return false;

        try {
            final SynchronousResultReceiver recv = SynchronousResultReceiver.get();
            mService.beginReliableWrite(mClientIf, mDevice.getAddress(), mAttributionSource, recv);
            recv.awaitResultNoInterrupt(getSyncTimeout()).getValue(null);
        } catch (RemoteException | TimeoutException e) {
            Log.e(TAG, "", e);
            return false;
        }

        return true;
    }

    /**
     * Executes a reliable write transaction for a given remote device.
     *
     * <p>This function will commit all queued up characteristic write
     * operations for a given remote device.
     *
     * <p>A {@link BluetoothGattCallback#onReliableWriteCompleted} callback is
     * invoked to indicate whether the transaction has been executed correctly.
     *
     * @return true, if the request to execute the transaction has been sent
     */
    @RequiresLegacyBluetoothPermission
    @RequiresBluetoothConnectPermission
    @RequiresPermission(android.Manifest.permission.BLUETOOTH_CONNECT)
    public boolean executeReliableWrite() {
        if (VDBG) Log.d(TAG, "executeReliableWrite() - device: " + mDevice.getAddress());
        if (mService == null || mClientIf == 0) return false;

        synchronized (mDeviceBusyLock) {
            if (mDeviceBusy) return false;
            mDeviceBusy = true;
        }

        try {
            final SynchronousResultReceiver recv = SynchronousResultReceiver.get();
            mService.endReliableWrite(mClientIf, mDevice.getAddress(), true, mAttributionSource,
                    recv);
            recv.awaitResultNoInterrupt(getSyncTimeout()).getValue(null);
        } catch (RemoteException | TimeoutException e) {
            Log.e(TAG, "", e);
            synchronized (mDeviceBusyLock) {
                mDeviceBusy = false;
            }
            return false;
        }

        return true;
    }

    /**
     * Cancels a reliable write transaction for a given device.
     *
     * <p>Calling this function will discard all queued characteristic write
     * operations for a given remote device.
     */
    @RequiresLegacyBluetoothPermission
    @RequiresBluetoothConnectPermission
    @RequiresPermission(android.Manifest.permission.BLUETOOTH_CONNECT)
    public void abortReliableWrite() {
        if (VDBG) Log.d(TAG, "abortReliableWrite() - device: " + mDevice.getAddress());
        if (mService == null || mClientIf == 0) return;

        try {
            final SynchronousResultReceiver recv = SynchronousResultReceiver.get();
            mService.endReliableWrite(mClientIf, mDevice.getAddress(), false, mAttributionSource,
                    recv);
            recv.awaitResultNoInterrupt(getSyncTimeout()).getValue(null);
        } catch (RemoteException | TimeoutException e) {
            Log.e(TAG, "", e);
        }
    }

    /**
     * @deprecated Use {@link #abortReliableWrite()}
     */
    @Deprecated
    @RequiresBluetoothConnectPermission
    @RequiresPermission(android.Manifest.permission.BLUETOOTH_CONNECT)
    public void abortReliableWrite(BluetoothDevice mDevice) {
        abortReliableWrite();
    }

    /**
     * Enable or disable notifications/indications for a given characteristic.
     *
     * <p>Once notifications are enabled for a characteristic, a
     * {@link BluetoothGattCallback#onCharacteristicChanged(BluetoothGatt,
     * BluetoothGattCharacteristic, byte[])} callback will be triggered if the remote device
     * indicates that the given characteristic has changed.
     *
     * @param characteristic The characteristic for which to enable notifications
     * @param enable Set to true to enable notifications/indications
     * @return true, if the requested notification status was set successfully
     */
    @RequiresLegacyBluetoothPermission
    @RequiresBluetoothConnectPermission
    @RequiresPermission(android.Manifest.permission.BLUETOOTH_CONNECT)
    public boolean setCharacteristicNotification(BluetoothGattCharacteristic characteristic,
            boolean enable) {
        if (DBG) {
            Log.d(TAG, "setCharacteristicNotification() - uuid: " + characteristic.getUuid()
                    + " enable: " + enable);
        }
        if (mService == null || mClientIf == 0) return false;

        BluetoothGattService service = characteristic.getService();
        if (service == null) return false;

        BluetoothDevice device = service.getDevice();
        if (device == null) return false;

        try {
            final SynchronousResultReceiver recv = SynchronousResultReceiver.get();
            mService.registerForNotification(mClientIf, device.getAddress(),
                    characteristic.getInstanceId(), enable, mAttributionSource, recv);
            recv.awaitResultNoInterrupt(getSyncTimeout()).getValue(null);
        } catch (RemoteException | TimeoutException e) {
            Log.e(TAG, "", e);
            return false;
        }

        return true;
    }

    /**
     * Clears the internal cache and forces a refresh of the services from the
     * remote device.
     *
     * @hide
     */
    @UnsupportedAppUsage
    @RequiresBluetoothConnectPermission
    @RequiresPermission(android.Manifest.permission.BLUETOOTH_CONNECT)
    public boolean refresh() {
        if (DBG) Log.d(TAG, "refresh() - device: " + mDevice.getAddress());
        if (mService == null || mClientIf == 0) return false;

        try {
            final SynchronousResultReceiver recv = SynchronousResultReceiver.get();
            mService.refreshDevice(mClientIf, mDevice.getAddress(), mAttributionSource, recv);
            recv.awaitResultNoInterrupt(getSyncTimeout()).getValue(null);
        } catch (RemoteException | TimeoutException e) {
            Log.e(TAG, "", e);
            return false;
        }

        return true;
    }

    /**
     * Read the RSSI for a connected remote device.
     *
     * <p>The {@link BluetoothGattCallback#onReadRemoteRssi} callback will be
     * invoked when the RSSI value has been read.
     *
     * @return true, if the RSSI value has been requested successfully
     */
    @RequiresLegacyBluetoothPermission
    @RequiresBluetoothConnectPermission
    @RequiresPermission(android.Manifest.permission.BLUETOOTH_CONNECT)
    public boolean readRemoteRssi() {
        if (DBG) Log.d(TAG, "readRssi() - device: " + mDevice.getAddress());
        if (mService == null || mClientIf == 0) return false;

        try {
            final SynchronousResultReceiver recv = SynchronousResultReceiver.get();
            mService.readRemoteRssi(mClientIf, mDevice.getAddress(), mAttributionSource, recv);
            recv.awaitResultNoInterrupt(getSyncTimeout()).getValue(null);
        } catch (RemoteException | TimeoutException e) {
            Log.e(TAG, "", e);
            return false;
        }

        return true;
    }

    /**
     * Request an MTU size used for a given connection.
     *
     * <p>When performing a write request operation (write without response),
     * the data sent is truncated to the MTU size. This function may be used
     * to request a larger MTU size to be able to send more data at once.
     *
     * <p>A {@link BluetoothGattCallback#onMtuChanged} callback will indicate
     * whether this operation was successful.
     *
     * @return true, if the new MTU value has been requested successfully
     */
    @RequiresLegacyBluetoothPermission
    @RequiresBluetoothConnectPermission
    @RequiresPermission(android.Manifest.permission.BLUETOOTH_CONNECT)
    public boolean requestMtu(int mtu) {
        if (DBG) {
            Log.d(TAG, "configureMTU() - device: " + mDevice.getAddress()
                    + " mtu: " + mtu);
        }
        if (mService == null || mClientIf == 0) return false;

        try {
            final SynchronousResultReceiver recv = SynchronousResultReceiver.get();
            mService.configureMTU(mClientIf, mDevice.getAddress(), mtu, mAttributionSource, recv);
            recv.awaitResultNoInterrupt(getSyncTimeout()).getValue(null);
        } catch (RemoteException | TimeoutException e) {
            Log.e(TAG, "", e);
            return false;
        }

        return true;
    }

    /**
     * Request a connection parameter update.
     *
     * <p>This function will send a connection parameter update request to the
     * remote device.
     *
     * @param connectionPriority the desired connection priority
     * @throws IllegalArgumentException if the parameters are outside of their specified range
     */
    @RequiresBluetoothConnectPermission
    @RequiresPermission(android.Manifest.permission.BLUETOOTH_CONNECT)
    public boolean requestConnectionPriority(@ConnectionPriority int connectionPriority) {
        if (connectionPriority < CONNECTION_PRIORITY_BALANCED
                || connectionPriority > CONNECTION_PRIORITY_CCC) {
            throw new IllegalArgumentException("connectionPriority not within valid range");
        }

        if (DBG) Log.d(TAG, "requestConnectionPriority() - params: " + connectionPriority);
        if (mService == null || mClientIf == 0) return false;

        try {
            final SynchronousResultReceiver recv = SynchronousResultReceiver.get();
            mService.connectionParameterUpdate(mClientIf, mDevice.getAddress(), connectionPriority,
                    mAttributionSource, recv);
            recv.awaitResultNoInterrupt(getSyncTimeout()).getValue(null);
        } catch (RemoteException | TimeoutException e) {
            Log.e(TAG, "", e);
            return false;
        }
        return true;
    }

    /**
     * Request an LE connection parameter update.
     *
     * <p>This function will send an LE connection parameters update request to the remote device.
     *
     * @return true, if the request is send to the Bluetooth stack.
     * @hide
     */
    @RequiresBluetoothConnectPermission
    @RequiresPermission(android.Manifest.permission.BLUETOOTH_CONNECT)
    public boolean requestLeConnectionUpdate(int minConnectionInterval, int maxConnectionInterval,
                                             int slaveLatency, int supervisionTimeout,
                                             int minConnectionEventLen, int maxConnectionEventLen) {
        if (DBG) {
            Log.d(TAG, "requestLeConnectionUpdate() - min=(" + minConnectionInterval
                        + ")" + (1.25 * minConnectionInterval)
                        + "msec, max=(" + maxConnectionInterval + ")"
                        + (1.25 * maxConnectionInterval) + "msec, latency=" + slaveLatency
                        + ", timeout=" + supervisionTimeout + "msec" + ", min_ce="
                        + minConnectionEventLen + ", max_ce=" + maxConnectionEventLen);
        }
        if (mService == null || mClientIf == 0) return false;

        try {
            final SynchronousResultReceiver recv = SynchronousResultReceiver.get();
            mService.leConnectionUpdate(mClientIf, mDevice.getAddress(),
                    minConnectionInterval, maxConnectionInterval,
                    slaveLatency, supervisionTimeout,
                    minConnectionEventLen, maxConnectionEventLen,
                    mAttributionSource, recv);
            recv.awaitResultNoInterrupt(getSyncTimeout()).getValue(null);
        } catch (RemoteException | TimeoutException e) {
            Log.e(TAG, "", e);
            return false;
        }

        return true;
    }

    /**
     * Request LE subrate mode.
     *
     * <p>This function will send a LE subrate request to the remote device.
     *
     * @param subrateMode Request a specific subrate mode.
     * @throws IllegalArgumentException If the parameters are outside of their specified range.
     * @return true, if the request is send to the Bluetooth stack.
     * @hide
     */
    @RequiresBluetoothConnectPermission
    @RequiresPermission(android.Manifest.permission.BLUETOOTH_CONNECT)
    public boolean requestSubrateMode(@SubrateRequestMode int subrateMode) {
        if (subrateMode < SUBRATE_REQUEST_MODE_BALANCED
                || subrateMode > SUBRATE_REQUEST_MODE_LOW_POWER) {
            throw new IllegalArgumentException("Subrate Mode not within valid range");
        }

        if (DBG) {
            Log.d(TAG, "requestsubrateMode() - subrateMode: " + subrateMode);
        }
        if (mService == null || mClientIf == 0) {
            return false;
        }

        try {
            final SynchronousResultReceiver recv = SynchronousResultReceiver.get();
            mService.subrateModeRequest(
                    mClientIf, mDevice.getAddress(), subrateMode, mAttributionSource, recv);
            recv.awaitResultNoInterrupt(getSyncTimeout()).getValue(null);
        } catch (RemoteException | TimeoutException e) {
            Log.e(TAG, "", e);
            return false;
        }
        return true;
    }

    /**
     * Request a LE subrate request.
     *
     * <p>This function will send a LE subrate request to the remote device.
     *
     * @return true, if the request is send to the Bluetooth stack.
     * @hide
     */
    @RequiresBluetoothConnectPermission
    @RequiresPermission(android.Manifest.permission.BLUETOOTH_CONNECT)
    public boolean bleSubrateRequest(int subrateMin, int subrateMax, int maxLatency, int contNumber,
            int supervisionTimeout) {
        if (DBG) {
            Log.d(TAG,
                    "bleSubrateRequest() - subrateMin=" + subrateMin + " subrateMax=" + (subrateMax)
                            + " maxLatency= " + maxLatency + "contNumber=" + contNumber
                            + " supervisionTimeout=" + supervisionTimeout);
        }
        if (mService == null || mClientIf == 0) {
            return false;
        }

        try {
            final SynchronousResultReceiver recv = SynchronousResultReceiver.get();
            mService.leSubrateRequest(mClientIf, mDevice.getAddress(), subrateMin, subrateMax,
                    maxLatency, contNumber, supervisionTimeout, mAttributionSource, recv);
            recv.awaitResultNoInterrupt(getSyncTimeout()).getValue(null);
        } catch (RemoteException | TimeoutException e) {
            Log.e(TAG, "", e);
            return false;
        }
        return true;
    }

    /**
     * @deprecated Not supported - please use {@link BluetoothManager#getConnectedDevices(int)}
     * with {@link BluetoothProfile#GATT} as argument
     * @throws UnsupportedOperationException
     */
    @Override
    @RequiresNoPermission
    @Deprecated
    public int getConnectionState(BluetoothDevice device) {
        throw new UnsupportedOperationException("Use BluetoothManager#getConnectionState instead.");
    }

    /**
     * @deprecated Not supported - please use {@link BluetoothManager#getConnectedDevices(int)}
     * with {@link BluetoothProfile#GATT} as argument
     *
     * @throws UnsupportedOperationException
     */
    @Override
    @RequiresNoPermission
    @Deprecated
    public List<BluetoothDevice> getConnectedDevices() {
        throw new UnsupportedOperationException(
                "Use BluetoothManager#getConnectedDevices instead.");
    }

    /**
     * @deprecated Not supported - please use
     * {@link BluetoothManager#getDevicesMatchingConnectionStates(int, int[])}
     * with {@link BluetoothProfile#GATT} as first argument
     *
     * @throws UnsupportedOperationException
     */
    @Override
    @RequiresNoPermission
    @Deprecated
    public List<BluetoothDevice> getDevicesMatchingConnectionStates(int[] states) {
        throw new UnsupportedOperationException(
                "Use BluetoothManager#getDevicesMatchingConnectionStates instead.");
    }
}<|MERGE_RESOLUTION|>--- conflicted
+++ resolved
@@ -80,7 +80,6 @@
     private int mTransport;
     private int mPhy;
     private boolean mOpportunistic;
-    private int mConnectionPriority;
     private final AttributionSource mAttributionSource;
 
     private static final int AUTH_RETRY_STATE_IDLE = 0;
@@ -132,16 +131,9 @@
     public static final int GATT_FAILURE = 0x101;
 
     /**
-     * Connection parameter - The connection parameters specified by the platform
-     * system properties. This is the default value if no connection parameter update
-     * is requested
-     * @hide
-     */
-    public static final int CONNECTION_PRIORITY_DEFAULT = -1;
-
-    /**
      * Connection parameter update - Use the connection parameters recommended by the
-     * Bluetooth SIG.
+     * Bluetooth SIG. This is the default value if no connection parameter update
+     * is requested.
      */
     public static final int CONNECTION_PRIORITY_BALANCED = 0;
 
@@ -158,32 +150,12 @@
     public static final int CONNECTION_PRIORITY_LOW_POWER = 2;
 
     /**
-<<<<<<< HEAD
-     * Connection parameter update - Request the priority recommended by the
-     * Car Connectivity Consortium.
-     */
-    public static final int CONNECTION_PRIORITY_CCC = 3;
-
-    /** @hide */
-    @Retention(RetentionPolicy.SOURCE)
-    @IntDef(prefix = {"CONNECTION_PRIORITY"},
-            value =
-                    {
-                            CONNECTION_PRIORITY_DEFAULT,
-                            CONNECTION_PRIORITY_BALANCED,
-                            CONNECTION_PRIORITY_HIGH,
-                            CONNECTION_PRIORITY_LOW_POWER,
-                            CONNECTION_PRIORITY_CCC,
-                    })
-    public @interface ConnectionPriority {}
-=======
      * Connection parameter update - Request the priority preferred for Digital Car Key for a
      * lower latency connection. This connection parameter will consume more power than
      * {@link BluetoothGatt#CONNECTION_PRIORITY_BALANCED}, so it is recommended that apps do not use
      * this unless it specifically fits their use case.
      */
     public static final int CONNECTION_PRIORITY_DCK = 3;
->>>>>>> 9b6ad125
 
     /**
      * Connection subrate request - Balanced.
@@ -285,8 +257,7 @@
                         final SynchronousResultReceiver recv = SynchronousResultReceiver.get();
                         // autoConnect is inverse of "isDirect"
                         mService.clientConnect(mClientIf, mDevice.getAddress(), !mAutoConnect,
-                                mTransport, mOpportunistic, mPhy, mConnectionPriority,
-                                mAttributionSource, recv);
+                                mTransport, mOpportunistic, mPhy, mAttributionSource, recv);
                         recv.awaitResultNoInterrupt(getSyncTimeout()).getValue(null);
                     } catch (RemoteException | TimeoutException e) {
                         Log.e(TAG, "", e);
@@ -787,32 +758,6 @@
                 }
 
                 /**
-                 * The connection interval has changed.
-                 * @hide
-                 */
-                @Override
-                public void onPriorityChanged(String address, int priority) {
-                    if (DBG) {
-                        Log.d(TAG,
-                                "onPriorityChanged() - " + "device=" + address
-                                        + ", priority=" + priority);
-                    }
-                    if (!address.equals(mDevice.getAddress())) {
-                        return;
-                    }
-
-                    runOrQueueCallback(new Runnable() {
-                        @Override
-                        public void run() {
-                            final BluetoothGattCallback callback = mCallback;
-                            if (callback != null) {
-                                callback.onPriorityChanged(BluetoothGatt.this, priority);
-                            }
-                        }
-                    });
-                }
-
-                /**
                  * Callback invoked when the given connection is updated
                  * @hide
                  */
@@ -897,14 +842,12 @@
             };
 
     /* package */ BluetoothGatt(IBluetoothGatt iGatt, BluetoothDevice device, int transport,
-            boolean opportunistic, int phy, int connectionPriority,
-            AttributionSource attributionSource) {
+            boolean opportunistic, int phy, AttributionSource attributionSource) {
         mService = iGatt;
         mDevice = device;
         mTransport = transport;
         mPhy = phy;
         mOpportunistic = opportunistic;
-        mConnectionPriority = connectionPriority;
         mAttributionSource = attributionSource;
         mServices = new ArrayList<BluetoothGattService>();
 
@@ -1166,7 +1109,7 @@
             // autoConnect is inverse of "isDirect"
             final SynchronousResultReceiver recv = SynchronousResultReceiver.get();
             mService.clientConnect(mClientIf, mDevice.getAddress(), !mAutoConnect, mTransport,
-                    mOpportunistic, mPhy, mConnectionPriority, mAttributionSource, recv);
+                    mOpportunistic, mPhy, mAttributionSource, recv);
             recv.awaitResultNoInterrupt(getSyncTimeout()).getValue(null);
             return true;
         } catch (RemoteException | TimeoutException e) {
@@ -1939,14 +1882,16 @@
      * <p>This function will send a connection parameter update request to the
      * remote device.
      *
-     * @param connectionPriority the desired connection priority
-     * @throws IllegalArgumentException if the parameters are outside of their specified range
-     */
-    @RequiresBluetoothConnectPermission
-    @RequiresPermission(android.Manifest.permission.BLUETOOTH_CONNECT)
-    public boolean requestConnectionPriority(@ConnectionPriority int connectionPriority) {
+     * @param connectionPriority Request a specific connection priority. Must be one of {@link
+     * BluetoothGatt#CONNECTION_PRIORITY_BALANCED}, {@link BluetoothGatt#CONNECTION_PRIORITY_HIGH}
+     * or {@link BluetoothGatt#CONNECTION_PRIORITY_LOW_POWER}.
+     * @throws IllegalArgumentException If the parameters are outside of their specified range.
+     */
+    @RequiresBluetoothConnectPermission
+    @RequiresPermission(android.Manifest.permission.BLUETOOTH_CONNECT)
+    public boolean requestConnectionPriority(int connectionPriority) {
         if (connectionPriority < CONNECTION_PRIORITY_BALANCED
-                || connectionPriority > CONNECTION_PRIORITY_CCC) {
+                || connectionPriority > CONNECTION_PRIORITY_LOW_POWER) {
             throw new IllegalArgumentException("connectionPriority not within valid range");
         }
 
@@ -1962,6 +1907,7 @@
             Log.e(TAG, "", e);
             return false;
         }
+
         return true;
     }
 
