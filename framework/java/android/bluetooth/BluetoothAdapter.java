/*
 * Copyright 2009-2016 The Android Open Source Project
 * Copyright 2015 Samsung LSI
 *
 * Licensed under the Apache License, Version 2.0 (the "License");
 * you may not use this file except in compliance with the License.
 * You may obtain a copy of the License at
 *
 *      http://www.apache.org/licenses/LICENSE-2.0
 *
 * Unless required by applicable law or agreed to in writing, software
 * distributed under the License is distributed on an "AS IS" BASIS,
 * WITHOUT WARRANTIES OR CONDITIONS OF ANY KIND, either express or implied.
 * See the License for the specific language governing permissions and
 * limitations under the License.
 */

package android.bluetooth;

import static java.util.Objects.requireNonNull;

import android.annotation.CallbackExecutor;
import android.annotation.IntDef;
import android.annotation.NonNull;
import android.annotation.Nullable;
import android.annotation.RequiresNoPermission;
import android.annotation.RequiresPermission;
import android.annotation.SdkConstant;
import android.annotation.SdkConstant.SdkConstantType;
import android.annotation.SuppressLint;
import android.annotation.SystemApi;
import android.app.ActivityThread;
import android.app.PropertyInvalidatedCache;
import android.bluetooth.BluetoothDevice.Transport;
import android.bluetooth.BluetoothProfile.ConnectionPolicy;
import android.bluetooth.annotations.RequiresBluetoothAdvertisePermission;
import android.bluetooth.annotations.RequiresBluetoothConnectPermission;
import android.bluetooth.annotations.RequiresBluetoothLocationPermission;
import android.bluetooth.annotations.RequiresBluetoothScanPermission;
import android.bluetooth.annotations.RequiresLegacyBluetoothAdminPermission;
import android.bluetooth.annotations.RequiresLegacyBluetoothPermission;
import android.bluetooth.le.BluetoothLeAdvertiser;
import android.bluetooth.le.BluetoothLeScanner;
import android.bluetooth.le.PeriodicAdvertisingManager;
import android.bluetooth.le.ScanCallback;
import android.bluetooth.le.ScanFilter;
import android.bluetooth.le.ScanRecord;
import android.bluetooth.le.ScanResult;
import android.bluetooth.le.ScanSettings;
import android.compat.annotation.UnsupportedAppUsage;
import android.content.Attributable;
import android.content.AttributionSource;
import android.content.Context;
import android.os.BatteryStats;
import android.os.Binder;
import android.os.Build;
import android.os.IBinder;
import android.os.ParcelUuid;
import android.os.RemoteException;
import android.os.ResultReceiver;
import android.os.ServiceManager;
import android.os.SynchronousResultReceiver;
import android.os.SystemProperties;
import android.util.Log;
import android.util.Pair;

import java.io.IOException;
import java.lang.annotation.Retention;
import java.lang.annotation.RetentionPolicy;
import java.util.ArrayList;
import java.util.Arrays;
import java.util.Collections;
import java.util.HashMap;
import java.util.HashSet;
import java.util.List;
import java.util.Locale;
import java.util.Map;
import java.util.Objects;
import java.util.Set;
import java.util.UUID;
import java.util.concurrent.Executor;
import java.util.concurrent.TimeoutException;
import java.util.concurrent.locks.ReentrantReadWriteLock;

/**
 * Represents the local device Bluetooth adapter. The {@link BluetoothAdapter}
 * lets you perform fundamental Bluetooth tasks, such as initiate
 * device discovery, query a list of bonded (paired) devices,
 * instantiate a {@link BluetoothDevice} using a known MAC address, and create
 * a {@link BluetoothServerSocket} to listen for connection requests from other
 * devices, and start a scan for Bluetooth LE devices.
 *
 * <p>To get a {@link BluetoothAdapter} representing the local Bluetooth
 * adapter, call the {@link BluetoothManager#getAdapter} function on {@link BluetoothManager}.
 * On JELLY_BEAN_MR1 and below you will need to use the static {@link #getDefaultAdapter}
 * method instead.
 * </p><p>
 * Fundamentally, this is your starting point for all
 * Bluetooth actions. Once you have the local adapter, you can get a set of
 * {@link BluetoothDevice} objects representing all paired devices with
 * {@link #getBondedDevices()}; start device discovery with
 * {@link #startDiscovery()}; or create a {@link BluetoothServerSocket} to
 * listen for incoming RFComm connection requests with {@link
 * #listenUsingRfcommWithServiceRecord(String, UUID)}; listen for incoming L2CAP Connection-oriented
 * Channels (CoC) connection requests with {@link #listenUsingL2capChannel()}; or start a scan for
 * Bluetooth LE devices with {@link #startLeScan(LeScanCallback callback)}.
 * </p>
 * <p>This class is thread safe.</p>
 * <div class="special reference">
 * <h3>Developer Guides</h3>
 * <p>
 * For more information about using Bluetooth, read the <a href=
 * "{@docRoot}guide/topics/connectivity/bluetooth.html">Bluetooth</a> developer
 * guide.
 * </p>
 * </div>
 *
 * {@see BluetoothDevice}
 * {@see BluetoothServerSocket}
 */
public final class BluetoothAdapter {
    private static final String TAG = "BluetoothAdapter";
    private static final boolean DBG = true;
    private static final boolean VDBG = false;

    /**
     * Default MAC address reported to a client that does not have the
     * android.permission.LOCAL_MAC_ADDRESS permission.
     *
     * @hide
     */
    public static final String DEFAULT_MAC_ADDRESS = "02:00:00:00:00:00";

    /**
     * Sentinel error value for this class. Guaranteed to not equal any other
     * integer constant in this class. Provided as a convenience for functions
     * that require a sentinel error value, for example:
     * <p><code>Intent.getIntExtra(BluetoothAdapter.EXTRA_STATE,
     * BluetoothAdapter.ERROR)</code>
     */
    public static final int ERROR = Integer.MIN_VALUE;

    /**
     * Broadcast Action: The state of the local Bluetooth adapter has been
     * changed.
     * <p>For example, Bluetooth has been turned on or off.
     * <p>Always contains the extra fields {@link #EXTRA_STATE} and {@link
     * #EXTRA_PREVIOUS_STATE} containing the new and old states
     * respectively.
     */
    @RequiresLegacyBluetoothPermission
    @SdkConstant(SdkConstantType.BROADCAST_INTENT_ACTION) public static final String
            ACTION_STATE_CHANGED = "android.bluetooth.adapter.action.STATE_CHANGED";

    /**
     * Used as an int extra field in {@link #ACTION_STATE_CHANGED}
     * intents to request the current power state. Possible values are:
     * {@link #STATE_OFF},
     * {@link #STATE_TURNING_ON},
     * {@link #STATE_ON},
     * {@link #STATE_TURNING_OFF},
     */
    public static final String EXTRA_STATE = "android.bluetooth.adapter.extra.STATE";
    /**
     * Used as an int extra field in {@link #ACTION_STATE_CHANGED}
     * intents to request the previous power state. Possible values are:
     * {@link #STATE_OFF},
     * {@link #STATE_TURNING_ON},
     * {@link #STATE_ON},
     * {@link #STATE_TURNING_OFF}
     */
    public static final String EXTRA_PREVIOUS_STATE =
            "android.bluetooth.adapter.extra.PREVIOUS_STATE";

    /** @hide */
    @IntDef(prefix = { "STATE_" }, value = {
            STATE_OFF,
            STATE_TURNING_ON,
            STATE_ON,
            STATE_TURNING_OFF,
            STATE_BLE_TURNING_ON,
            STATE_BLE_ON,
            STATE_BLE_TURNING_OFF
    })
    @Retention(RetentionPolicy.SOURCE)
    public @interface AdapterState {}

    /**
     * Indicates the local Bluetooth adapter is off.
     */
    public static final int STATE_OFF = 10;
    /**
     * Indicates the local Bluetooth adapter is turning on. However local
     * clients should wait for {@link #STATE_ON} before attempting to
     * use the adapter.
     */
    public static final int STATE_TURNING_ON = 11;
    /**
     * Indicates the local Bluetooth adapter is on, and ready for use.
     */
    public static final int STATE_ON = 12;
    /**
     * Indicates the local Bluetooth adapter is turning off. Local clients
     * should immediately attempt graceful disconnection of any remote links.
     */
    public static final int STATE_TURNING_OFF = 13;

    /**
     * Indicates the local Bluetooth adapter is turning Bluetooth LE mode on.
     *
     * @hide
     */
    public static final int STATE_BLE_TURNING_ON = 14;

    /**
     * Indicates the local Bluetooth adapter is in LE only mode.
     *
     * @hide
     */
    public static final int STATE_BLE_ON = 15;

    /**
     * Indicates the local Bluetooth adapter is turning off LE only mode.
     *
     * @hide
     */
    public static final int STATE_BLE_TURNING_OFF = 16;

    /**
     * UUID of the GATT Read Characteristics for LE_PSM value.
     *
     * @hide
     */
    public static final UUID LE_PSM_CHARACTERISTIC_UUID =
            UUID.fromString("2d410339-82b6-42aa-b34e-e2e01df8cc1a");

    /**
     * Human-readable string helper for AdapterState
     *
     * @hide
     */
    public static String nameForState(@AdapterState int state) {
        switch (state) {
            case STATE_OFF:
                return "OFF";
            case STATE_TURNING_ON:
                return "TURNING_ON";
            case STATE_ON:
                return "ON";
            case STATE_TURNING_OFF:
                return "TURNING_OFF";
            case STATE_BLE_TURNING_ON:
                return "BLE_TURNING_ON";
            case STATE_BLE_ON:
                return "BLE_ON";
            case STATE_BLE_TURNING_OFF:
                return "BLE_TURNING_OFF";
            default:
                return "?!?!? (" + state + ")";
        }
    }

    /**
     * Activity Action: Show a system activity that requests discoverable mode.
     * This activity will also request the user to turn on Bluetooth if it
     * is not currently enabled.
     * <p>Discoverable mode is equivalent to {@link
     * #SCAN_MODE_CONNECTABLE_DISCOVERABLE}. It allows remote devices to see
     * this Bluetooth adapter when they perform a discovery.
     * <p>For privacy, Android is not discoverable by default.
     * <p>The sender of this Intent can optionally use extra field {@link
     * #EXTRA_DISCOVERABLE_DURATION} to request the duration of
     * discoverability. Currently the default duration is 120 seconds, and
     * maximum duration is capped at 300 seconds for each request.
     * <p>Notification of the result of this activity is posted using the
     * {@link android.app.Activity#onActivityResult} callback. The
     * <code>resultCode</code>
     * will be the duration (in seconds) of discoverability or
     * {@link android.app.Activity#RESULT_CANCELED} if the user rejected
     * discoverability or an error has occurred.
     * <p>Applications can also listen for {@link #ACTION_SCAN_MODE_CHANGED}
     * for global notification whenever the scan mode changes. For example, an
     * application can be notified when the device has ended discoverability.
     */
    @RequiresLegacyBluetoothPermission
    @RequiresBluetoothAdvertisePermission
    @RequiresPermission(android.Manifest.permission.BLUETOOTH_ADVERTISE)
    @SdkConstant(SdkConstantType.ACTIVITY_INTENT_ACTION) public static final String
            ACTION_REQUEST_DISCOVERABLE = "android.bluetooth.adapter.action.REQUEST_DISCOVERABLE";

    /**
     * Used as an optional int extra field in {@link
     * #ACTION_REQUEST_DISCOVERABLE} intents to request a specific duration
     * for discoverability in seconds. The current default is 120 seconds, and
     * requests over 300 seconds will be capped. These values could change.
     */
    public static final String EXTRA_DISCOVERABLE_DURATION =
            "android.bluetooth.adapter.extra.DISCOVERABLE_DURATION";

    /**
     * Activity Action: Show a system activity that allows the user to turn on
     * Bluetooth.
     * <p>This system activity will return once Bluetooth has completed turning
     * on, or the user has decided not to turn Bluetooth on.
     * <p>Notification of the result of this activity is posted using the
     * {@link android.app.Activity#onActivityResult} callback. The
     * <code>resultCode</code>
     * will be {@link android.app.Activity#RESULT_OK} if Bluetooth has been
     * turned on or {@link android.app.Activity#RESULT_CANCELED} if the user
     * has rejected the request or an error has occurred.
     * <p>Applications can also listen for {@link #ACTION_STATE_CHANGED}
     * for global notification whenever Bluetooth is turned on or off.
     */
    @RequiresLegacyBluetoothPermission
    @RequiresBluetoothConnectPermission
    @RequiresPermission(android.Manifest.permission.BLUETOOTH_CONNECT)
    @SdkConstant(SdkConstantType.ACTIVITY_INTENT_ACTION) public static final String
            ACTION_REQUEST_ENABLE = "android.bluetooth.adapter.action.REQUEST_ENABLE";

    /**
     * Activity Action: Show a system activity that allows the user to turn off
     * Bluetooth. This is used only if permission review is enabled which is for
     * apps targeting API less than 23 require a permission review before any of
     * the app's components can run.
     * <p>This system activity will return once Bluetooth has completed turning
     * off, or the user has decided not to turn Bluetooth off.
     * <p>Notification of the result of this activity is posted using the
     * {@link android.app.Activity#onActivityResult} callback. The
     * <code>resultCode</code>
     * will be {@link android.app.Activity#RESULT_OK} if Bluetooth has been
     * turned off or {@link android.app.Activity#RESULT_CANCELED} if the user
     * has rejected the request or an error has occurred.
     * <p>Applications can also listen for {@link #ACTION_STATE_CHANGED}
     * for global notification whenever Bluetooth is turned on or off.
     *
     * @hide
     */
    @RequiresLegacyBluetoothPermission
    @RequiresBluetoothConnectPermission
    @RequiresPermission(android.Manifest.permission.BLUETOOTH_CONNECT)
    @SdkConstant(SdkConstantType.ACTIVITY_INTENT_ACTION) public static final String
            ACTION_REQUEST_DISABLE = "android.bluetooth.adapter.action.REQUEST_DISABLE";

    /**
     * Activity Action: Show a system activity that allows user to enable BLE scans even when
     * Bluetooth is turned off.<p>
     *
     * Notification of result of this activity is posted using
     * {@link android.app.Activity#onActivityResult}. The <code>resultCode</code> will be
     * {@link android.app.Activity#RESULT_OK} if BLE scan always available setting is turned on or
     * {@link android.app.Activity#RESULT_CANCELED} if the user has rejected the request or an
     * error occurred.
     *
     * @hide
     */
    @SystemApi
    @SdkConstant(SdkConstantType.ACTIVITY_INTENT_ACTION)
    public static final String ACTION_REQUEST_BLE_SCAN_ALWAYS_AVAILABLE =
            "android.bluetooth.adapter.action.REQUEST_BLE_SCAN_ALWAYS_AVAILABLE";

    /**
     * Broadcast Action: Indicates the Bluetooth scan mode of the local Adapter
     * has changed.
     * <p>Always contains the extra fields {@link #EXTRA_SCAN_MODE} and {@link
     * #EXTRA_PREVIOUS_SCAN_MODE} containing the new and old scan modes
     * respectively.
     */
    @RequiresLegacyBluetoothPermission
    @RequiresBluetoothScanPermission
    @RequiresPermission(android.Manifest.permission.BLUETOOTH_SCAN)
    @SdkConstant(SdkConstantType.BROADCAST_INTENT_ACTION) public static final String
            ACTION_SCAN_MODE_CHANGED = "android.bluetooth.adapter.action.SCAN_MODE_CHANGED";

    /**
     * Used as an int extra field in {@link #ACTION_SCAN_MODE_CHANGED}
     * intents to request the current scan mode. Possible values are:
     * {@link #SCAN_MODE_NONE},
     * {@link #SCAN_MODE_CONNECTABLE},
     * {@link #SCAN_MODE_CONNECTABLE_DISCOVERABLE},
     */
    public static final String EXTRA_SCAN_MODE = "android.bluetooth.adapter.extra.SCAN_MODE";
    /**
     * Used as an int extra field in {@link #ACTION_SCAN_MODE_CHANGED}
     * intents to request the previous scan mode. Possible values are:
     * {@link #SCAN_MODE_NONE},
     * {@link #SCAN_MODE_CONNECTABLE},
     * {@link #SCAN_MODE_CONNECTABLE_DISCOVERABLE},
     */
    public static final String EXTRA_PREVIOUS_SCAN_MODE =
            "android.bluetooth.adapter.extra.PREVIOUS_SCAN_MODE";

    /** @hide */
    @IntDef(prefix = { "SCAN_" }, value = {
            SCAN_MODE_NONE,
            SCAN_MODE_CONNECTABLE,
            SCAN_MODE_CONNECTABLE_DISCOVERABLE
    })
    @Retention(RetentionPolicy.SOURCE)
    public @interface ScanMode {}

    /**
     * Indicates that both inquiry scan and page scan are disabled on the local
     * Bluetooth adapter. Therefore this device is neither discoverable
     * nor connectable from remote Bluetooth devices.
     */
    public static final int SCAN_MODE_NONE = 20;
    /**
     * Indicates that inquiry scan is disabled, but page scan is enabled on the
     * local Bluetooth adapter. Therefore this device is not discoverable from
     * remote Bluetooth devices, but is connectable from remote devices that
     * have previously discovered this device.
     */
    public static final int SCAN_MODE_CONNECTABLE = 21;
    /**
     * Indicates that both inquiry scan and page scan are enabled on the local
     * Bluetooth adapter. Therefore this device is both discoverable and
     * connectable from remote Bluetooth devices.
     */
    public static final int SCAN_MODE_CONNECTABLE_DISCOVERABLE = 23;

    /**
     * Device only has a display.
     *
     * @hide
     */
    public static final int IO_CAPABILITY_OUT = 0;

    /**
     * Device has a display and the ability to input Yes/No.
     *
     * @hide
     */
    public static final int IO_CAPABILITY_IO = 1;

    /**
     * Device only has a keyboard for entry but no display.
     *
     * @hide
     */
    public static final int IO_CAPABILITY_IN = 2;

    /**
     * Device has no Input or Output capability.
     *
     * @hide
     */
    public static final int IO_CAPABILITY_NONE = 3;

    /**
     * Device has a display and a full keyboard.
     *
     * @hide
     */
    public static final int IO_CAPABILITY_KBDISP = 4;

    /**
     * Maximum range value for Input/Output capabilities.
     *
     * <p>This should be updated when adding a new Input/Output capability. Other code
     * like validation depends on this being accurate.
     *
     * @hide
     */
    public static final int IO_CAPABILITY_MAX = 5;

    /**
     * The Input/Output capability of the device is unknown.
     *
     * @hide
     */
    public static final int IO_CAPABILITY_UNKNOWN = 255;

    /** @hide */
    @IntDef({IO_CAPABILITY_OUT, IO_CAPABILITY_IO, IO_CAPABILITY_IN, IO_CAPABILITY_NONE,
            IO_CAPABILITY_KBDISP})
    @Retention(RetentionPolicy.SOURCE)
    public @interface IoCapability {}

    /** @hide */
    @IntDef(prefix = "ACTIVE_DEVICE_", value = {ACTIVE_DEVICE_AUDIO,
            ACTIVE_DEVICE_PHONE_CALL, ACTIVE_DEVICE_ALL})
    @Retention(RetentionPolicy.SOURCE)
    public @interface ActiveDeviceUse {}

    /**
     * Use the specified device for audio (a2dp and hearing aid profile)
     *
     * @hide
     */
    @SystemApi
    public static final int ACTIVE_DEVICE_AUDIO = 0;

    /**
     * Use the specified device for phone calls (headset profile and hearing
     * aid profile)
     *
     * @hide
     */
    @SystemApi
    public static final int ACTIVE_DEVICE_PHONE_CALL = 1;

    /**
     * Use the specified device for a2dp, hearing aid profile, and headset profile
     *
     * @hide
     */
    @SystemApi
    public static final int ACTIVE_DEVICE_ALL = 2;

    /**
     * Broadcast Action: The local Bluetooth adapter has started the remote
     * device discovery process.
     * <p>This usually involves an inquiry scan of about 12 seconds, followed
     * by a page scan of each new device to retrieve its Bluetooth name.
     * <p>Register for {@link BluetoothDevice#ACTION_FOUND} to be notified as
     * remote Bluetooth devices are found.
     * <p>Device discovery is a heavyweight procedure. New connections to
     * remote Bluetooth devices should not be attempted while discovery is in
     * progress, and existing connections will experience limited bandwidth
     * and high latency. Use {@link #cancelDiscovery()} to cancel an ongoing
     * discovery.
     */
    @RequiresLegacyBluetoothPermission
    @RequiresBluetoothScanPermission
    @RequiresPermission(android.Manifest.permission.BLUETOOTH_SCAN)
    @SdkConstant(SdkConstantType.BROADCAST_INTENT_ACTION) public static final String
            ACTION_DISCOVERY_STARTED = "android.bluetooth.adapter.action.DISCOVERY_STARTED";
    /**
     * Broadcast Action: The local Bluetooth adapter has finished the device
     * discovery process.
     */
    @RequiresLegacyBluetoothPermission
    @RequiresBluetoothScanPermission
    @RequiresPermission(android.Manifest.permission.BLUETOOTH_SCAN)
    @SdkConstant(SdkConstantType.BROADCAST_INTENT_ACTION) public static final String
            ACTION_DISCOVERY_FINISHED = "android.bluetooth.adapter.action.DISCOVERY_FINISHED";

    /**
     * Broadcast Action: The local Bluetooth adapter has changed its friendly
     * Bluetooth name.
     * <p>This name is visible to remote Bluetooth devices.
     * <p>Always contains the extra field {@link #EXTRA_LOCAL_NAME} containing
     * the name.
     */
    @RequiresLegacyBluetoothPermission
    @RequiresBluetoothConnectPermission
    @RequiresPermission(android.Manifest.permission.BLUETOOTH_CONNECT)
    @SdkConstant(SdkConstantType.BROADCAST_INTENT_ACTION) public static final String
            ACTION_LOCAL_NAME_CHANGED = "android.bluetooth.adapter.action.LOCAL_NAME_CHANGED";
    /**
     * Used as a String extra field in {@link #ACTION_LOCAL_NAME_CHANGED}
     * intents to request the local Bluetooth name.
     */
    public static final String EXTRA_LOCAL_NAME = "android.bluetooth.adapter.extra.LOCAL_NAME";

    /**
     * Intent used to broadcast the change in connection state of the local
     * Bluetooth adapter to a profile of the remote device. When the adapter is
     * not connected to any profiles of any remote devices and it attempts a
     * connection to a profile this intent will be sent. Once connected, this intent
     * will not be sent for any more connection attempts to any profiles of any
     * remote device. When the adapter disconnects from the last profile its
     * connected to of any remote device, this intent will be sent.
     *
     * <p> This intent is useful for applications that are only concerned about
     * whether the local adapter is connected to any profile of any device and
     * are not really concerned about which profile. For example, an application
     * which displays an icon to display whether Bluetooth is connected or not
     * can use this intent.
     *
     * <p>This intent will have 3 extras:
     * {@link #EXTRA_CONNECTION_STATE} - The current connection state.
     * {@link #EXTRA_PREVIOUS_CONNECTION_STATE}- The previous connection state.
     * {@link BluetoothDevice#EXTRA_DEVICE} - The remote device.
     *
     * {@link #EXTRA_CONNECTION_STATE} or {@link #EXTRA_PREVIOUS_CONNECTION_STATE}
     * can be any of {@link #STATE_DISCONNECTED}, {@link #STATE_CONNECTING},
     * {@link #STATE_CONNECTED}, {@link #STATE_DISCONNECTING}.
     */
    @RequiresLegacyBluetoothPermission
    @RequiresBluetoothConnectPermission
    @RequiresPermission(android.Manifest.permission.BLUETOOTH_CONNECT)
    @SdkConstant(SdkConstantType.BROADCAST_INTENT_ACTION) public static final String
            ACTION_CONNECTION_STATE_CHANGED =
            "android.bluetooth.adapter.action.CONNECTION_STATE_CHANGED";

    /**
     * Extra used by {@link #ACTION_CONNECTION_STATE_CHANGED}
     *
     * This extra represents the current connection state.
     */
    public static final String EXTRA_CONNECTION_STATE =
            "android.bluetooth.adapter.extra.CONNECTION_STATE";

    /**
     * Extra used by {@link #ACTION_CONNECTION_STATE_CHANGED}
     *
     * This extra represents the previous connection state.
     */
    public static final String EXTRA_PREVIOUS_CONNECTION_STATE =
            "android.bluetooth.adapter.extra.PREVIOUS_CONNECTION_STATE";

    /**
     * Broadcast Action: The Bluetooth adapter state has changed in LE only mode.
     *
     * @hide
     */
    @SdkConstant(SdkConstantType.BROADCAST_INTENT_ACTION)
    @SystemApi public static final String ACTION_BLE_STATE_CHANGED =
            "android.bluetooth.adapter.action.BLE_STATE_CHANGED";

    /**
     * Intent used to broadcast the change in the Bluetooth address
     * of the local Bluetooth adapter.
     * <p>Always contains the extra field {@link
     * #EXTRA_BLUETOOTH_ADDRESS} containing the Bluetooth address.
     *
     * Note: only system level processes are allowed to send this
     * defined broadcast.
     *
     * @hide
     */
    @RequiresBluetoothConnectPermission
    @RequiresPermission(android.Manifest.permission.BLUETOOTH_CONNECT)
    @SdkConstant(SdkConstantType.BROADCAST_INTENT_ACTION)
    public static final String ACTION_BLUETOOTH_ADDRESS_CHANGED =
            "android.bluetooth.adapter.action.BLUETOOTH_ADDRESS_CHANGED";

    /**
     * Used as a String extra field in {@link
     * #ACTION_BLUETOOTH_ADDRESS_CHANGED} intent to store the local
     * Bluetooth address.
     *
     * @hide
     */
    public static final String EXTRA_BLUETOOTH_ADDRESS =
            "android.bluetooth.adapter.extra.BLUETOOTH_ADDRESS";

    /**
     * Broadcast Action: The notifys Bluetooth ACL connected event. This will be
     * by BLE Always on enabled application to know the ACL_CONNECTED event
     * when Bluetooth state in STATE_BLE_ON. This denotes GATT connection
     * as Bluetooth LE is the only feature available in STATE_BLE_ON
     *
     * This is counterpart of {@link BluetoothDevice#ACTION_ACL_CONNECTED} which
     * works in Bluetooth state STATE_ON
     *
     * @hide
     */
    @RequiresBluetoothConnectPermission
    @RequiresPermission(android.Manifest.permission.BLUETOOTH_CONNECT)
    @SdkConstant(SdkConstantType.BROADCAST_INTENT_ACTION)
    public static final String ACTION_BLE_ACL_CONNECTED =
            "android.bluetooth.adapter.action.BLE_ACL_CONNECTED";

    /**
     * Broadcast Action: The notifys Bluetooth ACL connected event. This will be
     * by BLE Always on enabled application to know the ACL_DISCONNECTED event
     * when Bluetooth state in STATE_BLE_ON. This denotes GATT disconnection as Bluetooth
     * LE is the only feature available in STATE_BLE_ON
     *
     * This is counterpart of {@link BluetoothDevice#ACTION_ACL_DISCONNECTED} which
     * works in Bluetooth state STATE_ON
     *
     * @hide
     */
    @RequiresBluetoothConnectPermission
    @RequiresPermission(android.Manifest.permission.BLUETOOTH_CONNECT)
    @SdkConstant(SdkConstantType.BROADCAST_INTENT_ACTION)
    public static final String ACTION_BLE_ACL_DISCONNECTED =
            "android.bluetooth.adapter.action.BLE_ACL_DISCONNECTED";

    /** The profile is in disconnected state */
    public static final int STATE_DISCONNECTED = BluetoothProtoEnums.CONNECTION_STATE_DISCONNECTED;
    /** The profile is in connecting state */
    public static final int STATE_CONNECTING = BluetoothProtoEnums.CONNECTION_STATE_CONNECTING;
    /** The profile is in connected state */
    public static final int STATE_CONNECTED = BluetoothProtoEnums.CONNECTION_STATE_CONNECTED;
    /** The profile is in disconnecting state */
    public static final int STATE_DISCONNECTING =
            BluetoothProtoEnums.CONNECTION_STATE_DISCONNECTING;

    /** @hide */
    public static final String BLUETOOTH_MANAGER_SERVICE = "bluetooth_manager";
    private final IBinder mToken;


    /**
     * When creating a ServerSocket using listenUsingRfcommOn() or
     * listenUsingL2capOn() use SOCKET_CHANNEL_AUTO_STATIC to create
     * a ServerSocket that auto assigns a channel number to the first
     * bluetooth socket.
     * The channel number assigned to this first Bluetooth Socket will
     * be stored in the ServerSocket, and reused for subsequent Bluetooth
     * sockets.
     *
     * @hide
     */
    public static final int SOCKET_CHANNEL_AUTO_STATIC_NO_SDP = -2;


    private static final int ADDRESS_LENGTH = 17;

    /**
     * Lazily initialized singleton. Guaranteed final after first object
     * constructed.
     */
    private static BluetoothAdapter sAdapter;

    private BluetoothLeScanner mBluetoothLeScanner;
    private BluetoothLeAdvertiser mBluetoothLeAdvertiser;
    private PeriodicAdvertisingManager mPeriodicAdvertisingManager;

    private final IBluetoothManager mManagerService;
    private final AttributionSource mAttributionSource;

    @UnsupportedAppUsage
    private IBluetooth mService;
    private final ReentrantReadWriteLock mServiceLock = new ReentrantReadWriteLock();

    private final Object mLock = new Object();
    private final Map<LeScanCallback, ScanCallback> mLeScanClients;
    private final Map<BluetoothDevice, List<Pair<OnMetadataChangedListener, Executor>>>
                mMetadataListeners = new HashMap<>();
    private final Map<BluetoothConnectionCallback, Executor>
            mBluetoothConnectionCallbackExecutorMap = new HashMap<>();

    /**
     * Bluetooth metadata listener. Overrides the default BluetoothMetadataListener
     * implementation.
     */
    @SuppressLint("AndroidFrameworkBluetoothPermission")
    private final IBluetoothMetadataListener mBluetoothMetadataListener =
            new IBluetoothMetadataListener.Stub() {
        @Override
        public void onMetadataChanged(BluetoothDevice device, int key, byte[] value) {
            Attributable.setAttributionSource(device, mAttributionSource);
            synchronized (mMetadataListeners) {
                if (mMetadataListeners.containsKey(device)) {
                    List<Pair<OnMetadataChangedListener, Executor>> list =
                            mMetadataListeners.get(device);
                    for (Pair<OnMetadataChangedListener, Executor> pair : list) {
                        OnMetadataChangedListener listener = pair.first;
                        Executor executor = pair.second;
                        executor.execute(() -> {
                            listener.onMetadataChanged(device, key, value);
                        });
                    }
                }
            }
            return;
        }
    };

    /**
     * Get a handle to the default local Bluetooth adapter.
     * <p>
     * Currently Android only supports one Bluetooth adapter, but the API could
     * be extended to support more. This will always return the default adapter.
     * </p>
     *
     * @return the default local adapter, or null if Bluetooth is not supported
     *         on this hardware platform
     * @deprecated this method will continue to work, but developers are
     *             strongly encouraged to migrate to using
     *             {@link BluetoothManager#getAdapter()}, since that approach
     *             enables support for {@link Context#createAttributionContext}.
     */
    @Deprecated
    @RequiresNoPermission
    public static synchronized BluetoothAdapter getDefaultAdapter() {
        if (sAdapter == null) {
            sAdapter = createAdapter(BluetoothManager.resolveAttributionSource(null));
        }
        return sAdapter;
    }

    /** {@hide} */
    public static BluetoothAdapter createAdapter(AttributionSource attributionSource) {
        IBinder binder = ServiceManager.getService(BLUETOOTH_MANAGER_SERVICE);
        if (binder != null) {
            return new BluetoothAdapter(IBluetoothManager.Stub.asInterface(binder),
                    attributionSource);
        } else {
            Log.e(TAG, "Bluetooth binder is null");
            return null;
        }
    }

    /**
     * Use {@link #getDefaultAdapter} to get the BluetoothAdapter instance.
     */
    BluetoothAdapter(IBluetoothManager managerService, AttributionSource attributionSource) {
        if (managerService == null) {
            throw new IllegalArgumentException("bluetooth manager service is null");
        }
        try {
            mServiceLock.writeLock().lock();
            mService = managerService.registerAdapter(mManagerCallback);
        } catch (RemoteException e) {
            Log.e(TAG, "", e);
        } finally {
            mServiceLock.writeLock().unlock();
        }
        mManagerService = Objects.requireNonNull(managerService);
        mAttributionSource = Objects.requireNonNull(attributionSource);
        mLeScanClients = new HashMap<LeScanCallback, ScanCallback>();
        mToken = new Binder();
    }

    /**
     * Get a {@link BluetoothDevice} object for the given Bluetooth hardware
     * address.
     * <p>Valid Bluetooth hardware addresses must be upper case, in a format
     * such as "00:11:22:33:AA:BB". The helper {@link #checkBluetoothAddress} is
     * available to validate a Bluetooth address.
     * <p>A {@link BluetoothDevice} will always be returned for a valid
     * hardware address, even if this adapter has never seen that device.
     *
     * @param address valid Bluetooth MAC address
     * @throws IllegalArgumentException if address is invalid
     */
    @RequiresNoPermission
    public BluetoothDevice getRemoteDevice(String address) {
        final BluetoothDevice res = new BluetoothDevice(address);
        res.setAttributionSource(mAttributionSource);
        return res;
    }

    /**
     * Get a {@link BluetoothDevice} object for the given Bluetooth hardware
     * address.
     * <p>Valid Bluetooth hardware addresses must be 6 bytes. This method
     * expects the address in network byte order (MSB first).
     * <p>A {@link BluetoothDevice} will always be returned for a valid
     * hardware address, even if this adapter has never seen that device.
     *
     * @param address Bluetooth MAC address (6 bytes)
     * @throws IllegalArgumentException if address is invalid
     */
    @RequiresNoPermission
    public BluetoothDevice getRemoteDevice(byte[] address) {
        if (address == null || address.length != 6) {
            throw new IllegalArgumentException("Bluetooth address must have 6 bytes");
        }
        final BluetoothDevice res = new BluetoothDevice(
                String.format(Locale.US, "%02X:%02X:%02X:%02X:%02X:%02X", address[0], address[1],
                        address[2], address[3], address[4], address[5]));
        res.setAttributionSource(mAttributionSource);
        return res;
    }

    /**
     * Returns a {@link BluetoothLeAdvertiser} object for Bluetooth LE Advertising operations.
     * Will return null if Bluetooth is turned off or if Bluetooth LE Advertising is not
     * supported on this device.
     * <p>
     * Use {@link #isMultipleAdvertisementSupported()} to check whether LE Advertising is supported
     * on this device before calling this method.
     */
    @RequiresNoPermission
    public BluetoothLeAdvertiser getBluetoothLeAdvertiser() {
        if (!getLeAccess()) {
            return null;
        }
        synchronized (mLock) {
            if (mBluetoothLeAdvertiser == null) {
                mBluetoothLeAdvertiser = new BluetoothLeAdvertiser(this);
            }
            return mBluetoothLeAdvertiser;
        }
    }

    /**
     * Returns a {@link PeriodicAdvertisingManager} object for Bluetooth LE Periodic Advertising
     * operations. Will return null if Bluetooth is turned off or if Bluetooth LE Periodic
     * Advertising is not supported on this device.
     * <p>
     * Use {@link #isLePeriodicAdvertisingSupported()} to check whether LE Periodic Advertising is
     * supported on this device before calling this method.
     *
     * @hide
     */
    @RequiresNoPermission
    public PeriodicAdvertisingManager getPeriodicAdvertisingManager() {
        if (!getLeAccess()) {
            return null;
        }

        if (!isLePeriodicAdvertisingSupported()) {
            return null;
        }

        synchronized (mLock) {
            if (mPeriodicAdvertisingManager == null) {
                mPeriodicAdvertisingManager = new PeriodicAdvertisingManager(this);
            }
            return mPeriodicAdvertisingManager;
        }
    }

    /**
     * Returns a {@link BluetoothLeScanner} object for Bluetooth LE scan operations.
     */
    @RequiresNoPermission
    public BluetoothLeScanner getBluetoothLeScanner() {
        if (!getLeAccess()) {
            return null;
        }
        synchronized (mLock) {
            if (mBluetoothLeScanner == null) {
                mBluetoothLeScanner = new BluetoothLeScanner(this);
            }
            return mBluetoothLeScanner;
        }
    }

    /**
     * Return true if Bluetooth is currently enabled and ready for use.
     * <p>Equivalent to:
     * <code>getBluetoothState() == STATE_ON</code>
     *
     * @return true if the local adapter is turned on
     */
    @RequiresLegacyBluetoothPermission
    @RequiresNoPermission
    public boolean isEnabled() {
        return getState() == BluetoothAdapter.STATE_ON;
    }

    /**
     * Return true if Bluetooth LE(Always BLE On feature) is currently
     * enabled and ready for use
     * <p>This returns true if current state is either STATE_ON or STATE_BLE_ON
     *
     * @return true if the local Bluetooth LE adapter is turned on
     * @hide
     */
    @SystemApi
    @RequiresNoPermission
    public boolean isLeEnabled() {
        final int state = getLeState();
        if (DBG) {
            Log.d(TAG, "isLeEnabled(): " + BluetoothAdapter.nameForState(state));
        }
        return (state == BluetoothAdapter.STATE_ON
                || state == BluetoothAdapter.STATE_BLE_ON
                || state == BluetoothAdapter.STATE_TURNING_ON
                || state == BluetoothAdapter.STATE_TURNING_OFF);
    }

    /**
     * Turns off Bluetooth LE which was earlier turned on by calling enableBLE().
     *
     * <p> If the internal Adapter state is STATE_BLE_ON, this would trigger the transition
     * to STATE_OFF and completely shut-down Bluetooth
     *
     * <p> If the Adapter state is STATE_ON, This would unregister the existance of
     * special Bluetooth LE application and hence the further turning off of Bluetooth
     * from UI would ensure the complete turn-off of Bluetooth rather than staying back
     * BLE only state
     *
     * <p>This is an asynchronous call: it will return immediately, and
     * clients should listen for {@link #ACTION_BLE_STATE_CHANGED}
     * to be notified of subsequent adapter state changes If this call returns
     * true, then the adapter state will immediately transition from {@link
     * #STATE_ON} to {@link #STATE_TURNING_OFF}, and some time
     * later transition to either {@link #STATE_BLE_ON} or {@link
     * #STATE_OFF} based on the existance of the further Always BLE ON enabled applications
     * If this call returns false then there was an
     * immediate problem that will prevent the QAdapter from being turned off -
     * such as the QAadapter already being turned off.
     *
     * @return true to indicate success, or false on immediate error
     * @hide
     */
    @SystemApi
    @RequiresBluetoothConnectPermission
    @RequiresPermission(android.Manifest.permission.BLUETOOTH_CONNECT)
    public boolean disableBLE() {
        if (!isBleScanAlwaysAvailable()) {
            return false;
        }
        String packageName = ActivityThread.currentPackageName();
        try {
            return mManagerService.disableBle(mAttributionSource, mToken);
        } catch (RemoteException e) {
            Log.e(TAG, "", e);
        }
        return false;
    }

    /**
     * Applications who want to only use Bluetooth Low Energy (BLE) can call enableBLE.
     *
     * enableBLE registers the existence of an app using only LE functions.
     *
     * enableBLE may enable Bluetooth to an LE only mode so that an app can use
     * LE related features (BluetoothGatt or BluetoothGattServer classes)
     *
     * If the user disables Bluetooth while an app is registered to use LE only features,
     * Bluetooth will remain on in LE only mode for the app.
     *
     * When Bluetooth is in LE only mode, it is not shown as ON to the UI.
     *
     * <p>This is an asynchronous call: it returns immediately, and
     * clients should listen for {@link #ACTION_BLE_STATE_CHANGED}
     * to be notified of adapter state changes.
     *
     * If this call returns * true, then the adapter state is either in a mode where
     * LE is available, or will transition from {@link #STATE_OFF} to {@link #STATE_BLE_TURNING_ON},
     * and some time later transition to either {@link #STATE_OFF} or {@link #STATE_BLE_ON}.
     *
     * If this call returns false then there was an immediate problem that prevents the
     * adapter from being turned on - such as Airplane mode.
     *
     * {@link #ACTION_BLE_STATE_CHANGED} returns the Bluetooth Adapter's various
     * states, It includes all the classic Bluetooth Adapter states along with
     * internal BLE only states
     *
     * @return true to indicate Bluetooth LE will be available, or false on immediate error
     * @hide
     */
    @SystemApi
    @RequiresBluetoothConnectPermission
    @RequiresPermission(android.Manifest.permission.BLUETOOTH_CONNECT)
    public boolean enableBLE() {
        if (!isBleScanAlwaysAvailable()) {
            return false;
        }
        String packageName = ActivityThread.currentPackageName();
        try {
            return mManagerService.enableBle(mAttributionSource, mToken);
        } catch (RemoteException e) {
            Log.e(TAG, "", e);
        }

        return false;
    }

    private static final String BLUETOOTH_GET_STATE_CACHE_PROPERTY = "cache_key.bluetooth.get_state";

    private final PropertyInvalidatedCache<Void, Integer> mBluetoothGetStateCache =
            new PropertyInvalidatedCache<Void, Integer>(
                8, BLUETOOTH_GET_STATE_CACHE_PROPERTY) {
                @Override
                @SuppressLint("AndroidFrameworkRequiresPermission")
                protected Integer recompute(Void query) {
                    try {
                        return mService.getState();
                    } catch (RemoteException e) {
                        throw e.rethrowFromSystemServer();
                    }
                }
            };

    /** @hide */
    @RequiresNoPermission
    public void disableBluetoothGetStateCache() {
        mBluetoothGetStateCache.disableLocal();
    }

    /** @hide */
    public static void invalidateBluetoothGetStateCache() {
        PropertyInvalidatedCache.invalidateCache(BLUETOOTH_GET_STATE_CACHE_PROPERTY);
    }

    /**
     * Fetch the current bluetooth state.  If the service is down, return
     * OFF.
     */
    @AdapterState
    private int getStateInternal() {
        int state = BluetoothAdapter.STATE_OFF;
        try {
            mServiceLock.readLock().lock();
            if (mService != null) {
                state = mBluetoothGetStateCache.query(null);
            }
        } catch (RuntimeException e) {
            if (e.getCause() instanceof RemoteException) {
                Log.e(TAG, "", e.getCause());
            } else {
                throw e;
            }
        } finally {
            mServiceLock.readLock().unlock();
        }
        return state;
    }

    /**
     * Get the current state of the local Bluetooth adapter.
     * <p>Possible return values are
     * {@link #STATE_OFF},
     * {@link #STATE_TURNING_ON},
     * {@link #STATE_ON},
     * {@link #STATE_TURNING_OFF}.
     *
     * @return current state of Bluetooth adapter
     */
    @RequiresLegacyBluetoothPermission
    @RequiresNoPermission
    @AdapterState
    public int getState() {
        int state = getStateInternal();

        // Consider all internal states as OFF
        if (state == BluetoothAdapter.STATE_BLE_ON || state == BluetoothAdapter.STATE_BLE_TURNING_ON
                || state == BluetoothAdapter.STATE_BLE_TURNING_OFF) {
            if (VDBG) {
                Log.d(TAG, "Consider " + BluetoothAdapter.nameForState(state) + " state as OFF");
            }
            state = BluetoothAdapter.STATE_OFF;
        }
        if (VDBG) {
            Log.d(TAG, "" + hashCode() + ": getState(). Returning " + BluetoothAdapter.nameForState(
                    state));
        }
        return state;
    }

    /**
     * Get the current state of the local Bluetooth adapter
     * <p>This returns current internal state of Adapter including LE ON/OFF
     *
     * <p>Possible return values are
     * {@link #STATE_OFF},
     * {@link #STATE_BLE_TURNING_ON},
     * {@link #STATE_BLE_ON},
     * {@link #STATE_TURNING_ON},
     * {@link #STATE_ON},
     * {@link #STATE_TURNING_OFF},
     * {@link #STATE_BLE_TURNING_OFF}.
     *
     * @return current state of Bluetooth adapter
     * @hide
     */
    @RequiresLegacyBluetoothPermission
    @RequiresNoPermission
    @AdapterState
    @UnsupportedAppUsage(publicAlternatives = "Use {@link #getState()} instead to determine "
            + "whether you can use BLE & BT classic.")
    public int getLeState() {
        int state = getStateInternal();

        if (VDBG) {
            Log.d(TAG, "getLeState() returning " + BluetoothAdapter.nameForState(state));
        }
        return state;
    }

    boolean getLeAccess() {
        if (getLeState() == STATE_ON) {
            return true;
        } else if (getLeState() == STATE_BLE_ON) {
            return true; // TODO: FILTER SYSTEM APPS HERE <--
        }

        return false;
    }

    /**
     * Turn on the local Bluetooth adapter&mdash;do not use without explicit
     * user action to turn on Bluetooth.
     * <p>This powers on the underlying Bluetooth hardware, and starts all
     * Bluetooth system services.
     * <p class="caution"><strong>Bluetooth should never be enabled without
     * direct user consent</strong>. If you want to turn on Bluetooth in order
     * to create a wireless connection, you should use the {@link
     * #ACTION_REQUEST_ENABLE} Intent, which will raise a dialog that requests
     * user permission to turn on Bluetooth. The {@link #enable()} method is
     * provided only for applications that include a user interface for changing
     * system settings, such as a "power manager" app.</p>
     * <p>This is an asynchronous call: it will return immediately, and
     * clients should listen for {@link #ACTION_STATE_CHANGED}
     * to be notified of subsequent adapter state changes. If this call returns
     * true, then the adapter state will immediately transition from {@link
     * #STATE_OFF} to {@link #STATE_TURNING_ON}, and some time
     * later transition to either {@link #STATE_OFF} or {@link
     * #STATE_ON}. If this call returns false then there was an
     * immediate problem that will prevent the adapter from being turned on -
     * such as Airplane mode, or the adapter is already turned on.
     *
     * @return true to indicate adapter startup has begun, or false on immediate error
     */
    @RequiresLegacyBluetoothAdminPermission
    @RequiresBluetoothConnectPermission
    @RequiresPermission(android.Manifest.permission.BLUETOOTH_CONNECT)
    public boolean enable() {
        if (isEnabled()) {
            if (DBG) {
                Log.d(TAG, "enable(): BT already enabled!");
            }
            return true;
        }
        try {
            return mManagerService.enable(mAttributionSource);
        } catch (RemoteException e) {
            Log.e(TAG, "", e);
        }
        return false;
    }

    /**
     * Turn off the local Bluetooth adapter&mdash;do not use without explicit
     * user action to turn off Bluetooth.
     * <p>This gracefully shuts down all Bluetooth connections, stops Bluetooth
     * system services, and powers down the underlying Bluetooth hardware.
     * <p class="caution"><strong>Bluetooth should never be disabled without
     * direct user consent</strong>. The {@link #disable()} method is
     * provided only for applications that include a user interface for changing
     * system settings, such as a "power manager" app.</p>
     * <p>This is an asynchronous call: it will return immediately, and
     * clients should listen for {@link #ACTION_STATE_CHANGED}
     * to be notified of subsequent adapter state changes. If this call returns
     * true, then the adapter state will immediately transition from {@link
     * #STATE_ON} to {@link #STATE_TURNING_OFF}, and some time
     * later transition to either {@link #STATE_OFF} or {@link
     * #STATE_ON}. If this call returns false then there was an
     * immediate problem that will prevent the adapter from being turned off -
     * such as the adapter already being turned off.
     *
     * @return true to indicate adapter shutdown has begun, or false on immediate error
     */
    @RequiresLegacyBluetoothAdminPermission
    @RequiresBluetoothConnectPermission
    @RequiresPermission(android.Manifest.permission.BLUETOOTH_CONNECT)
    public boolean disable() {
        try {
            return mManagerService.disable(mAttributionSource, true);
        } catch (RemoteException e) {
            Log.e(TAG, "", e);
        }
        return false;
    }

    /**
     * Turn off the local Bluetooth adapter and don't persist the setting.
     *
     * @return true to indicate adapter shutdown has begun, or false on immediate error
     * @hide
     */
    @UnsupportedAppUsage(trackingBug = 171933273)
    @RequiresLegacyBluetoothAdminPermission
    @RequiresBluetoothConnectPermission
    @RequiresPermission(android.Manifest.permission.BLUETOOTH_CONNECT)
    public boolean disable(boolean persist) {

        try {
            return mManagerService.disable(mAttributionSource, persist);
        } catch (RemoteException e) {
            Log.e(TAG, "", e);
        }
        return false;
    }

    /**
     * Returns the hardware address of the local Bluetooth adapter.
     * <p>For example, "00:11:22:AA:BB:CC".
     *
     * @return Bluetooth hardware address as string
     */
    @RequiresLegacyBluetoothPermission
    @RequiresBluetoothConnectPermission
    @RequiresPermission(allOf = {
            android.Manifest.permission.BLUETOOTH_CONNECT,
            android.Manifest.permission.LOCAL_MAC_ADDRESS,
    })
    public String getAddress() {
        try {
            return mManagerService.getAddress(mAttributionSource);
        } catch (RemoteException e) {
            Log.e(TAG, "", e);
        }
        return null;
    }

    /**
     * Get the friendly Bluetooth name of the local Bluetooth adapter.
     * <p>This name is visible to remote Bluetooth devices.
     *
     * @return the Bluetooth name, or null on error
     */
    @RequiresLegacyBluetoothPermission
    @RequiresBluetoothConnectPermission
    @RequiresPermission(android.Manifest.permission.BLUETOOTH_CONNECT)
    public String getName() {
        try {
            return mManagerService.getName(mAttributionSource);
        } catch (RemoteException e) {
            Log.e(TAG, "", e);
        }
        return null;
    }

    /** {@hide} */
    @RequiresBluetoothAdvertisePermission
    @RequiresPermission(android.Manifest.permission.BLUETOOTH_ADVERTISE)
    public int getNameLengthForAdvertise() {
        try {
            return mService.getNameLengthForAdvertise(mAttributionSource);
        } catch (RemoteException e) {
            Log.e(TAG, "", e);
        }
        return -1;
    }

    /**
     * Factory reset bluetooth settings.
     *
     * @return true to indicate that the config file was successfully cleared
     * @hide
     */
    @UnsupportedAppUsage(maxTargetSdk = Build.VERSION_CODES.R, trackingBug = 170729553)
    @RequiresBluetoothConnectPermission
    @RequiresPermission(allOf = {
            android.Manifest.permission.BLUETOOTH_CONNECT,
            android.Manifest.permission.BLUETOOTH_PRIVILEGED,
    })
    public boolean factoryReset() {
        try {
            mServiceLock.readLock().lock();
            if (mService != null && mService.factoryReset(mAttributionSource)
                    && mManagerService != null
                    && mManagerService.onFactoryReset(mAttributionSource)) {
                return true;
            }
            Log.e(TAG, "factoryReset(): Setting persist.bluetooth.factoryreset to retry later");
            SystemProperties.set("persist.bluetooth.factoryreset", "true");
        } catch (RemoteException e) {
            Log.e(TAG, "", e);
        } finally {
            mServiceLock.readLock().unlock();
        }
        return false;
    }

    /**
     * Get the UUIDs supported by the local Bluetooth adapter.
     *
     * @return the UUIDs supported by the local Bluetooth Adapter.
     * @hide
     */
    @UnsupportedAppUsage
    @RequiresLegacyBluetoothPermission
    @RequiresBluetoothConnectPermission
    @RequiresPermission(android.Manifest.permission.BLUETOOTH_CONNECT)
    public @Nullable ParcelUuid[] getUuids() {
        if (getState() != STATE_ON) {
            return null;
        }
        try {
            mServiceLock.readLock().lock();
            if (mService != null) {
                return mService.getUuids(mAttributionSource);
            }
        } catch (RemoteException e) {
            Log.e(TAG, "", e);
        } finally {
            mServiceLock.readLock().unlock();
        }
        return null;
    }

    /**
     * Set the friendly Bluetooth name of the local Bluetooth adapter.
     * <p>This name is visible to remote Bluetooth devices.
     * <p>Valid Bluetooth names are a maximum of 248 bytes using UTF-8
     * encoding, although many remote devices can only display the first
     * 40 characters, and some may be limited to just 20.
     * <p>If Bluetooth state is not {@link #STATE_ON}, this API
     * will return false. After turning on Bluetooth,
     * wait for {@link #ACTION_STATE_CHANGED} with {@link #STATE_ON}
     * to get the updated value.
     *
     * @param name a valid Bluetooth name
     * @return true if the name was set, false otherwise
     */
    @RequiresLegacyBluetoothAdminPermission
    @RequiresBluetoothConnectPermission
    @RequiresPermission(android.Manifest.permission.BLUETOOTH_CONNECT)
    public boolean setName(String name) {
        if (getState() != STATE_ON) {
            return false;
        }
        try {
            mServiceLock.readLock().lock();
            if (mService != null) {
                return mService.setName(name, mAttributionSource);
            }
        } catch (RemoteException e) {
            Log.e(TAG, "", e);
        } finally {
            mServiceLock.readLock().unlock();
        }
        return false;
    }

    /**
     * Returns the {@link BluetoothClass} Bluetooth Class of Device (CoD) of the local Bluetooth
     * adapter.
     *
     * @return {@link BluetoothClass} Bluetooth CoD of local Bluetooth device.
     *
     * @hide
     */
    @RequiresLegacyBluetoothAdminPermission
    @RequiresBluetoothConnectPermission
    @RequiresPermission(android.Manifest.permission.BLUETOOTH_CONNECT)
    public BluetoothClass getBluetoothClass() {
        if (getState() != STATE_ON) {
            return null;
        }
        try {
            mServiceLock.readLock().lock();
            if (mService != null) {
                return mService.getBluetoothClass(mAttributionSource);
            }
        } catch (RemoteException e) {
            Log.e(TAG, "", e);
        } finally {
            mServiceLock.readLock().unlock();
        }
        return null;
    }

    /**
     * Sets the {@link BluetoothClass} Bluetooth Class of Device (CoD) of the local Bluetooth
     * adapter.
     *
     * <p>Note: This value persists across system reboot.
     *
     * @param bluetoothClass {@link BluetoothClass} to set the local Bluetooth adapter to.
     * @return true if successful, false if unsuccessful.
     *
     * @hide
     */
    @RequiresBluetoothConnectPermission
    @RequiresPermission(allOf = {
            android.Manifest.permission.BLUETOOTH_CONNECT,
            android.Manifest.permission.BLUETOOTH_PRIVILEGED,
    })
    public boolean setBluetoothClass(BluetoothClass bluetoothClass) {
        if (getState() != STATE_ON) {
            return false;
        }
        try {
            mServiceLock.readLock().lock();
            if (mService != null) {
                return mService.setBluetoothClass(bluetoothClass, mAttributionSource);
            }
        } catch (RemoteException e) {
            Log.e(TAG, "", e);
        } finally {
            mServiceLock.readLock().unlock();
        }
        return false;
    }

    /**
     * Returns the Input/Output capability of the device for classic Bluetooth.
     *
     * @return Input/Output capability of the device. One of {@link #IO_CAPABILITY_OUT},
     *         {@link #IO_CAPABILITY_IO}, {@link #IO_CAPABILITY_IN}, {@link #IO_CAPABILITY_NONE},
     *         {@link #IO_CAPABILITY_KBDISP} or {@link #IO_CAPABILITY_UNKNOWN}.
     *
     * @hide
     */
    @RequiresLegacyBluetoothAdminPermission
    @RequiresBluetoothConnectPermission
    @RequiresPermission(android.Manifest.permission.BLUETOOTH_CONNECT)
    @IoCapability
    public int getIoCapability() {
        if (getState() != STATE_ON) return BluetoothAdapter.IO_CAPABILITY_UNKNOWN;
        try {
            mServiceLock.readLock().lock();
            if (mService != null) return mService.getIoCapability(mAttributionSource);
        } catch (RemoteException e) {
            Log.e(TAG, e.getMessage(), e);
        } finally {
            mServiceLock.readLock().unlock();
        }
        return BluetoothAdapter.IO_CAPABILITY_UNKNOWN;
    }

    /**
     * Sets the Input/Output capability of the device for classic Bluetooth.
     *
     * <p>Changing the Input/Output capability of a device only takes effect on restarting the
     * Bluetooth stack. You would need to restart the stack using {@link BluetoothAdapter#disable()}
     * and {@link BluetoothAdapter#enable()} to see the changes.
     *
     * @param capability Input/Output capability of the device. One of {@link #IO_CAPABILITY_OUT},
     *                   {@link #IO_CAPABILITY_IO}, {@link #IO_CAPABILITY_IN},
     *                   {@link #IO_CAPABILITY_NONE} or {@link #IO_CAPABILITY_KBDISP}.
     *
     * @hide
     */
    @RequiresBluetoothConnectPermission
    @RequiresPermission(allOf = {
            android.Manifest.permission.BLUETOOTH_CONNECT,
            android.Manifest.permission.BLUETOOTH_PRIVILEGED,
    })
    public boolean setIoCapability(@IoCapability int capability) {
        if (getState() != STATE_ON) return false;
        try {
            mServiceLock.readLock().lock();
            if (mService != null) return mService.setIoCapability(capability, mAttributionSource);
        } catch (RemoteException e) {
            Log.e(TAG, e.getMessage(), e);
        } finally {
            mServiceLock.readLock().unlock();
        }
        return false;
    }

    /**
     * Returns the Input/Output capability of the device for BLE operations.
     *
     * @return Input/Output capability of the device. One of {@link #IO_CAPABILITY_OUT},
     *         {@link #IO_CAPABILITY_IO}, {@link #IO_CAPABILITY_IN}, {@link #IO_CAPABILITY_NONE},
     *         {@link #IO_CAPABILITY_KBDISP} or {@link #IO_CAPABILITY_UNKNOWN}.
     *
     * @hide
     */
    @RequiresLegacyBluetoothAdminPermission
    @RequiresBluetoothConnectPermission
    @RequiresPermission(android.Manifest.permission.BLUETOOTH_CONNECT)
    @IoCapability
    public int getLeIoCapability() {
        if (getState() != STATE_ON) return BluetoothAdapter.IO_CAPABILITY_UNKNOWN;
        try {
            mServiceLock.readLock().lock();
            if (mService != null) return mService.getLeIoCapability(mAttributionSource);
        } catch (RemoteException e) {
            Log.e(TAG, e.getMessage(), e);
        } finally {
            mServiceLock.readLock().unlock();
        }
        return BluetoothAdapter.IO_CAPABILITY_UNKNOWN;
    }

    /**
     * Sets the Input/Output capability of the device for BLE operations.
     *
     * <p>Changing the Input/Output capability of a device only takes effect on restarting the
     * Bluetooth stack. You would need to restart the stack using {@link BluetoothAdapter#disable()}
     * and {@link BluetoothAdapter#enable()} to see the changes.
     *
     * @param capability Input/Output capability of the device. One of {@link #IO_CAPABILITY_OUT},
     *                   {@link #IO_CAPABILITY_IO}, {@link #IO_CAPABILITY_IN},
     *                   {@link #IO_CAPABILITY_NONE} or {@link #IO_CAPABILITY_KBDISP}.
     *
     * @hide
     */
    @RequiresBluetoothConnectPermission
    @RequiresPermission(allOf = {
            android.Manifest.permission.BLUETOOTH_CONNECT,
            android.Manifest.permission.BLUETOOTH_PRIVILEGED,
    })
    public boolean setLeIoCapability(@IoCapability int capability) {
        if (getState() != STATE_ON) return false;
        try {
            mServiceLock.readLock().lock();
            if (mService != null) return mService.setLeIoCapability(capability, mAttributionSource);
        } catch (RemoteException e) {
            Log.e(TAG, e.getMessage(), e);
        } finally {
            mServiceLock.readLock().unlock();
        }
        return false;
    }

    /**
     * Get the current Bluetooth scan mode of the local Bluetooth adapter.
     * <p>The Bluetooth scan mode determines if the local adapter is
     * connectable and/or discoverable from remote Bluetooth devices.
     * <p>Possible values are:
     * {@link #SCAN_MODE_NONE},
     * {@link #SCAN_MODE_CONNECTABLE},
     * {@link #SCAN_MODE_CONNECTABLE_DISCOVERABLE}.
     * <p>If Bluetooth state is not {@link #STATE_ON}, this API
     * will return {@link #SCAN_MODE_NONE}. After turning on Bluetooth,
     * wait for {@link #ACTION_STATE_CHANGED} with {@link #STATE_ON}
     * to get the updated value.
     *
     * @return scan mode
     */
    @RequiresLegacyBluetoothPermission
    @RequiresBluetoothScanPermission
    @RequiresPermission(android.Manifest.permission.BLUETOOTH_SCAN)
    @ScanMode
    public int getScanMode() {
        if (getState() != STATE_ON) {
            return SCAN_MODE_NONE;
        }
        try {
            mServiceLock.readLock().lock();
            if (mService != null) {
                return mService.getScanMode(mAttributionSource);
            }
        } catch (RemoteException e) {
            Log.e(TAG, "", e);
        } finally {
            mServiceLock.readLock().unlock();
        }
        return SCAN_MODE_NONE;
    }

    /**
     * Set the Bluetooth scan mode of the local Bluetooth adapter.
     * <p>The Bluetooth scan mode determines if the local adapter is
     * connectable and/or discoverable from remote Bluetooth devices.
     * <p>For privacy reasons, discoverable mode is automatically turned off
     * after <code>durationMillis</code> milliseconds. For example, 120000 milliseconds should be
     * enough for a remote device to initiate and complete its discovery process.
     * <p>Valid scan mode values are:
     * {@link #SCAN_MODE_NONE},
     * {@link #SCAN_MODE_CONNECTABLE},
     * {@link #SCAN_MODE_CONNECTABLE_DISCOVERABLE}.
     * <p>If Bluetooth state is not {@link #STATE_ON}, this API
     * will return false. After turning on Bluetooth,
     * wait for {@link #ACTION_STATE_CHANGED} with {@link #STATE_ON}
     * to get the updated value.
     * <p>Applications cannot set the scan mode. They should use
     * <code>startActivityForResult(
     * BluetoothAdapter.ACTION_REQUEST_DISCOVERABLE})
     * </code>instead.
     *
     * @param mode valid scan mode
     * @param durationMillis time in milliseconds to apply scan mode, only used for {@link
     * #SCAN_MODE_CONNECTABLE_DISCOVERABLE}
     * @return true if the scan mode was set, false otherwise
     * @hide
     */
    @UnsupportedAppUsage(publicAlternatives = "Use {@link #ACTION_REQUEST_DISCOVERABLE}, which "
            + "shows UI that confirms the user wants to go into discoverable mode.")
    @RequiresLegacyBluetoothPermission
    @RequiresBluetoothScanPermission
    @RequiresPermission(android.Manifest.permission.BLUETOOTH_SCAN)
    public boolean setScanMode(@ScanMode int mode, long durationMillis) {
        if (getState() != STATE_ON) {
            return false;
        }
        try {
            mServiceLock.readLock().lock();
            if (mService != null) {
                int durationSeconds = Math.toIntExact(durationMillis / 1000);
                return mService.setScanMode(mode, durationSeconds, mAttributionSource);
            }
        } catch (RemoteException e) {
            Log.e(TAG, "", e);
        } catch (ArithmeticException ex) {
            Log.e(TAG, "setScanMode: Duration in seconds outside of the bounds of an int");
            throw new IllegalArgumentException("Duration not in bounds. In seconds, the "
                    + "durationMillis must be in the range of an int");
        } finally {
            mServiceLock.readLock().unlock();
        }
        return false;
    }

    /**
     * Set the Bluetooth scan mode of the local Bluetooth adapter.
     * <p>The Bluetooth scan mode determines if the local adapter is
     * connectable and/or discoverable from remote Bluetooth devices.
     * <p>For privacy reasons, discoverable mode is automatically turned off
     * after <code>duration</code> seconds. For example, 120 seconds should be
     * enough for a remote device to initiate and complete its discovery
     * process.
     * <p>Valid scan mode values are:
     * {@link #SCAN_MODE_NONE},
     * {@link #SCAN_MODE_CONNECTABLE},
     * {@link #SCAN_MODE_CONNECTABLE_DISCOVERABLE}.
     * <p>If Bluetooth state is not {@link #STATE_ON}, this API
     * will return false. After turning on Bluetooth,
     * wait for {@link #ACTION_STATE_CHANGED} with {@link #STATE_ON}
     * to get the updated value.
     * <p>Applications cannot set the scan mode. They should use
     * <code>startActivityForResult(
     * BluetoothAdapter.ACTION_REQUEST_DISCOVERABLE})
     * </code>instead.
     *
     * @param mode valid scan mode
     * @return true if the scan mode was set, false otherwise
     * @hide
     */
    @UnsupportedAppUsage
    @RequiresLegacyBluetoothPermission
    @RequiresBluetoothScanPermission
    @RequiresPermission(android.Manifest.permission.BLUETOOTH_SCAN)
    public boolean setScanMode(@ScanMode int mode) {
        if (getState() != STATE_ON) {
            return false;
        }
        try {
            mServiceLock.readLock().lock();
            if (mService != null) {
                return mService.setScanMode(mode, getDiscoverableTimeout(), mAttributionSource);
            }
        } catch (RemoteException e) {
            Log.e(TAG, "", e);
        } finally {
            mServiceLock.readLock().unlock();
        }
        return false;
    }

    /** @hide */
    @UnsupportedAppUsage
    @RequiresBluetoothScanPermission
    @RequiresPermission(android.Manifest.permission.BLUETOOTH_SCAN)
    public int getDiscoverableTimeout() {
        if (getState() != STATE_ON) {
            return -1;
        }
        try {
            mServiceLock.readLock().lock();
            if (mService != null) {
                return mService.getDiscoverableTimeout(mAttributionSource);
            }
        } catch (RemoteException e) {
            Log.e(TAG, "", e);
        } finally {
            mServiceLock.readLock().unlock();
        }
        return -1;
    }

    /** @hide */
    @UnsupportedAppUsage
    @RequiresBluetoothScanPermission
    @RequiresPermission(android.Manifest.permission.BLUETOOTH_SCAN)
    public void setDiscoverableTimeout(int timeout) {
        if (getState() != STATE_ON) {
            return;
        }
        try {
            mServiceLock.readLock().lock();
            if (mService != null) {
                mService.setDiscoverableTimeout(timeout, mAttributionSource);
            }
        } catch (RemoteException e) {
            Log.e(TAG, "", e);
        } finally {
            mServiceLock.readLock().unlock();
        }
    }

    /**
     * Get the end time of the latest remote device discovery process.
     *
     * @return the latest time that the bluetooth adapter was/will be in discovery mode, in
     * milliseconds since the epoch. This time can be in the future if {@link #startDiscovery()} has
     * been called recently.
     * @hide
     */
    @SystemApi
    @RequiresBluetoothConnectPermission
    @RequiresPermission(allOf = {
            android.Manifest.permission.BLUETOOTH_CONNECT,
            android.Manifest.permission.BLUETOOTH_PRIVILEGED,
    })
    public long getDiscoveryEndMillis() {
        try {
            mServiceLock.readLock().lock();
            if (mService != null) {
                return mService.getDiscoveryEndMillis(mAttributionSource);
            }
        } catch (RemoteException e) {
            Log.e(TAG, "", e);
        } finally {
            mServiceLock.readLock().unlock();
        }
        return -1;
    }

    /**
     * Start the remote device discovery process.
     * <p>The discovery process usually involves an inquiry scan of about 12
     * seconds, followed by a page scan of each new device to retrieve its
     * Bluetooth name.
     * <p>This is an asynchronous call, it will return immediately. Register
     * for {@link #ACTION_DISCOVERY_STARTED} and {@link
     * #ACTION_DISCOVERY_FINISHED} intents to determine exactly when the
     * discovery starts and completes. Register for {@link
     * BluetoothDevice#ACTION_FOUND} to be notified as remote Bluetooth devices
     * are found.
     * <p>Device discovery is a heavyweight procedure. New connections to
     * remote Bluetooth devices should not be attempted while discovery is in
     * progress, and existing connections will experience limited bandwidth
     * and high latency. Use {@link #cancelDiscovery()} to cancel an ongoing
     * discovery. Discovery is not managed by the Activity,
     * but is run as a system service, so an application should always call
     * {@link BluetoothAdapter#cancelDiscovery()} even if it
     * did not directly request a discovery, just to be sure.
     * <p>Device discovery will only find remote devices that are currently
     * <i>discoverable</i> (inquiry scan enabled). Many Bluetooth devices are
     * not discoverable by default, and need to be entered into a special mode.
     * <p>If Bluetooth state is not {@link #STATE_ON}, this API
     * will return false. After turning on Bluetooth,
     * wait for {@link #ACTION_STATE_CHANGED} with {@link #STATE_ON}
     * to get the updated value.
     *
     * @return true on success, false on error
     */
    @RequiresLegacyBluetoothAdminPermission
    @RequiresBluetoothScanPermission
    @RequiresBluetoothLocationPermission
    @RequiresPermission(android.Manifest.permission.BLUETOOTH_SCAN)
    public boolean startDiscovery() {
        if (getState() != STATE_ON) {
            return false;
        }
        try {
            mServiceLock.readLock().lock();
            if (mService != null) {
                return mService.startDiscovery(mAttributionSource);
            }
        } catch (RemoteException e) {
            Log.e(TAG, "", e);
        } finally {
            mServiceLock.readLock().unlock();
        }
        return false;
    }

    /**
     * Cancel the current device discovery process.
     * <p>Because discovery is a heavyweight procedure for the Bluetooth
     * adapter, this method should always be called before attempting to connect
     * to a remote device with {@link
     * android.bluetooth.BluetoothSocket#connect()}. Discovery is not managed by
     * the  Activity, but is run as a system service, so an application should
     * always call cancel discovery even if it did not directly request a
     * discovery, just to be sure.
     * <p>If Bluetooth state is not {@link #STATE_ON}, this API
     * will return false. After turning on Bluetooth,
     * wait for {@link #ACTION_STATE_CHANGED} with {@link #STATE_ON}
     * to get the updated value.
     *
     * @return true on success, false on error
     */
    @RequiresLegacyBluetoothAdminPermission
    @RequiresBluetoothScanPermission
    @RequiresPermission(android.Manifest.permission.BLUETOOTH_SCAN)
    public boolean cancelDiscovery() {
        if (getState() != STATE_ON) {
            return false;
        }
        try {
            mServiceLock.readLock().lock();
            if (mService != null) {
                return mService.cancelDiscovery(mAttributionSource);
            }
        } catch (RemoteException e) {
            Log.e(TAG, "", e);
        } finally {
            mServiceLock.readLock().unlock();
        }
        return false;
    }

    /**
     * Return true if the local Bluetooth adapter is currently in the device
     * discovery process.
     * <p>Device discovery is a heavyweight procedure. New connections to
     * remote Bluetooth devices should not be attempted while discovery is in
     * progress, and existing connections will experience limited bandwidth
     * and high latency. Use {@link #cancelDiscovery()} to cancel an ongoing
     * discovery.
     * <p>Applications can also register for {@link #ACTION_DISCOVERY_STARTED}
     * or {@link #ACTION_DISCOVERY_FINISHED} to be notified when discovery
     * starts or completes.
     * <p>If Bluetooth state is not {@link #STATE_ON}, this API
     * will return false. After turning on Bluetooth,
     * wait for {@link #ACTION_STATE_CHANGED} with {@link #STATE_ON}
     * to get the updated value.
     *
     * @return true if discovering
     */
    @RequiresLegacyBluetoothPermission
    @RequiresBluetoothScanPermission
    @RequiresPermission(android.Manifest.permission.BLUETOOTH_SCAN)
    public boolean isDiscovering() {
        if (getState() != STATE_ON) {
            return false;
        }
        try {
            mServiceLock.readLock().lock();
            if (mService != null) {
                return mService.isDiscovering(mAttributionSource);
            }
        } catch (RemoteException e) {
            Log.e(TAG, "", e);
        } finally {
            mServiceLock.readLock().unlock();
        }
        return false;
    }

    /**
     * Removes the active device for the grouping of @ActiveDeviceUse specified
     *
     * @param profiles represents the purpose for which we are setting this as the active device.
     *                 Possible values are:
     *                 {@link BluetoothAdapter#ACTIVE_DEVICE_AUDIO},
     *                 {@link BluetoothAdapter#ACTIVE_DEVICE_PHONE_CALL},
     *                 {@link BluetoothAdapter#ACTIVE_DEVICE_ALL}
     * @return false on immediate error, true otherwise
     * @throws IllegalArgumentException if device is null or profiles is not one of
     * {@link ActiveDeviceUse}
     * @hide
     */
    @SystemApi
    @RequiresBluetoothConnectPermission
    @RequiresPermission(allOf = {
            android.Manifest.permission.BLUETOOTH_CONNECT,
            android.Manifest.permission.BLUETOOTH_PRIVILEGED,
            android.Manifest.permission.MODIFY_PHONE_STATE,
    })
    public boolean removeActiveDevice(@ActiveDeviceUse int profiles) {
        if (profiles != ACTIVE_DEVICE_AUDIO && profiles != ACTIVE_DEVICE_PHONE_CALL
                && profiles != ACTIVE_DEVICE_ALL) {
            Log.e(TAG, "Invalid profiles param value in removeActiveDevice");
            throw new IllegalArgumentException("Profiles must be one of "
                    + "BluetoothAdapter.ACTIVE_DEVICE_AUDIO, "
                    + "BluetoothAdapter.ACTIVE_DEVICE_PHONE_CALL, or "
                    + "BluetoothAdapter.ACTIVE_DEVICE_ALL");
        }
        try {
            mServiceLock.readLock().lock();
            if (mService != null) {
                if (DBG) Log.d(TAG, "removeActiveDevice, profiles: " + profiles);
                return mService.removeActiveDevice(profiles, mAttributionSource);
            }
        } catch (RemoteException e) {
            Log.e(TAG, "", e);
        } finally {
            mServiceLock.readLock().unlock();
        }

        return false;
    }

    /**
     * Sets device as the active devices for the profiles passed into the function
     *
     * @param device is the remote bluetooth device
     * @param profiles represents the purpose for which we are setting this as the active device.
     *                 Possible values are:
     *                 {@link BluetoothAdapter#ACTIVE_DEVICE_AUDIO},
     *                 {@link BluetoothAdapter#ACTIVE_DEVICE_PHONE_CALL},
     *                 {@link BluetoothAdapter#ACTIVE_DEVICE_ALL}
     * @return false on immediate error, true otherwise
     * @throws IllegalArgumentException if device is null or profiles is not one of
     * {@link ActiveDeviceUse}
     * @hide
     */
    @SystemApi
    @RequiresBluetoothConnectPermission
    @RequiresPermission(allOf = {
            android.Manifest.permission.BLUETOOTH_CONNECT,
            android.Manifest.permission.BLUETOOTH_PRIVILEGED,
            android.Manifest.permission.MODIFY_PHONE_STATE,
    })
    public boolean setActiveDevice(@NonNull BluetoothDevice device,
            @ActiveDeviceUse int profiles) {
        if (device == null) {
            Log.e(TAG, "setActiveDevice: Null device passed as parameter");
            throw new IllegalArgumentException("device cannot be null");
        }
        if (profiles != ACTIVE_DEVICE_AUDIO && profiles != ACTIVE_DEVICE_PHONE_CALL
                && profiles != ACTIVE_DEVICE_ALL) {
            Log.e(TAG, "Invalid profiles param value in setActiveDevice");
            throw new IllegalArgumentException("Profiles must be one of "
                    + "BluetoothAdapter.ACTIVE_DEVICE_AUDIO, "
                    + "BluetoothAdapter.ACTIVE_DEVICE_PHONE_CALL, or "
                    + "BluetoothAdapter.ACTIVE_DEVICE_ALL");
        }
        try {
            mServiceLock.readLock().lock();
            if (mService != null) {
                if (DBG) {
                    Log.d(TAG, "setActiveDevice, device: " + device + ", profiles: " + profiles);
                }
                return mService.setActiveDevice(device, profiles, mAttributionSource);
            }
        } catch (RemoteException e) {
            Log.e(TAG, "", e);
        } finally {
            mServiceLock.readLock().unlock();
        }

        return false;
    }

    /**
     * Connects all enabled and supported bluetooth profiles between the local and remote device.
     * Connection is asynchronous and you should listen to each profile's broadcast intent
     * ACTION_CONNECTION_STATE_CHANGED to verify whether connection was successful. For example,
     * to verify a2dp is connected, you would listen for
     * {@link BluetoothA2dp#ACTION_CONNECTION_STATE_CHANGED}
     *
     * @param device is the remote device with which to connect these profiles
     * @return true if message sent to try to connect all profiles, false if an error occurred
     *
     * @hide
     */
    @RequiresBluetoothConnectPermission
    @RequiresPermission(allOf = {
            android.Manifest.permission.BLUETOOTH_CONNECT,
            android.Manifest.permission.BLUETOOTH_PRIVILEGED,
            android.Manifest.permission.MODIFY_PHONE_STATE,
    })
    public boolean connectAllEnabledProfiles(@NonNull BluetoothDevice device) {
        try {
            mServiceLock.readLock().lock();
            if (mService != null) {
                return mService.connectAllEnabledProfiles(device, mAttributionSource);
            }
        } catch (RemoteException e) {
            Log.e(TAG, "", e);
        } finally {
            mServiceLock.readLock().unlock();
        }

        return false;
    }

    /**
     * Disconnects all enabled and supported bluetooth profiles between the local and remote device.
     * Disconnection is asynchronous and you should listen to each profile's broadcast intent
     * ACTION_CONNECTION_STATE_CHANGED to verify whether disconnection was successful. For example,
     * to verify a2dp is disconnected, you would listen for
     * {@link BluetoothA2dp#ACTION_CONNECTION_STATE_CHANGED}
     *
     * @param device is the remote device with which to disconnect these profiles
     * @return true if message sent to try to disconnect all profiles, false if an error occurred
     *
     * @hide
     */
    @RequiresBluetoothConnectPermission
    @RequiresPermission(allOf = {
            android.Manifest.permission.BLUETOOTH_CONNECT,
            android.Manifest.permission.BLUETOOTH_PRIVILEGED,
    })
    public boolean disconnectAllEnabledProfiles(@NonNull BluetoothDevice device) {
        try {
            mServiceLock.readLock().lock();
            if (mService != null) {
                return mService.disconnectAllEnabledProfiles(device, mAttributionSource);
            }
        } catch (RemoteException e) {
            Log.e(TAG, "", e);
        } finally {
            mServiceLock.readLock().unlock();
        }

        return false;
    }

    /**
     * Return true if the multi advertisement is supported by the chipset
     *
     * @return true if Multiple Advertisement feature is supported
     */
    @RequiresLegacyBluetoothPermission
    @RequiresNoPermission
    public boolean isMultipleAdvertisementSupported() {
        if (getState() != STATE_ON) {
            return false;
        }
        try {
            mServiceLock.readLock().lock();
            if (mService != null) {
                return mService.isMultiAdvertisementSupported();
            }
        } catch (RemoteException e) {
            Log.e(TAG, "failed to get isMultipleAdvertisementSupported, error: ", e);
        } finally {
            mServiceLock.readLock().unlock();
        }
        return false;
    }

    /**
     * Returns {@code true} if BLE scan is always available, {@code false} otherwise. <p>
     *
     * If this returns {@code true}, application can issue {@link BluetoothLeScanner#startScan} and
     * fetch scan results even when Bluetooth is turned off.<p>
     *
     * To change this setting, use {@link #ACTION_REQUEST_BLE_SCAN_ALWAYS_AVAILABLE}.
     *
     * @hide
     */
    @SystemApi
    @RequiresNoPermission
    public boolean isBleScanAlwaysAvailable() {
        try {
            return mManagerService.isBleScanAlwaysAvailable();
        } catch (RemoteException e) {
            Log.e(TAG, "remote expection when calling isBleScanAlwaysAvailable", e);
            return false;
        }
    }

    private static final String BLUETOOTH_FILTERING_CACHE_PROPERTY =
            "cache_key.bluetooth.is_offloaded_filtering_supported";
    private final PropertyInvalidatedCache<Void, Boolean> mBluetoothFilteringCache =
            new PropertyInvalidatedCache<Void, Boolean>(
                8, BLUETOOTH_FILTERING_CACHE_PROPERTY) {
                @Override
                @SuppressLint("AndroidFrameworkRequiresPermission")
                protected Boolean recompute(Void query) {
                    try {
                        mServiceLock.readLock().lock();
                        if (mService != null) {
                            return mService.isOffloadedFilteringSupported();
                        }
                    } catch (RemoteException e) {
                        Log.e(TAG, "failed to get isOffloadedFilteringSupported, error: ", e);
                    } finally {
                        mServiceLock.readLock().unlock();
                    }
                    return false;

                }
            };

    /** @hide */
    @RequiresNoPermission
    public void disableIsOffloadedFilteringSupportedCache() {
        mBluetoothFilteringCache.disableLocal();
    }

    /** @hide */
    public static void invalidateIsOffloadedFilteringSupportedCache() {
        PropertyInvalidatedCache.invalidateCache(BLUETOOTH_FILTERING_CACHE_PROPERTY);
    }

    /**
     * Return true if offloaded filters are supported
     *
     * @return true if chipset supports on-chip filtering
     */
    @RequiresLegacyBluetoothPermission
    @RequiresNoPermission
    public boolean isOffloadedFilteringSupported() {
        if (!getLeAccess()) {
            return false;
        }
        return mBluetoothFilteringCache.query(null);
    }

    /**
     * Return true if offloaded scan batching is supported
     *
     * @return true if chipset supports on-chip scan batching
     */
    @RequiresLegacyBluetoothPermission
    @RequiresNoPermission
    public boolean isOffloadedScanBatchingSupported() {
        if (!getLeAccess()) {
            return false;
        }
        try {
            mServiceLock.readLock().lock();
            if (mService != null) {
                return mService.isOffloadedScanBatchingSupported();
            }
        } catch (RemoteException e) {
            Log.e(TAG, "failed to get isOffloadedScanBatchingSupported, error: ", e);
        } finally {
            mServiceLock.readLock().unlock();
        }
        return false;
    }

    /**
     * Return true if LE 2M PHY feature is supported.
     *
     * @return true if chipset supports LE 2M PHY feature
     */
    @RequiresLegacyBluetoothPermission
    @RequiresNoPermission
    public boolean isLe2MPhySupported() {
        if (!getLeAccess()) {
            return false;
        }
        try {
            mServiceLock.readLock().lock();
            if (mService != null) {
                return mService.isLe2MPhySupported();
            }
        } catch (RemoteException e) {
            Log.e(TAG, "failed to get isExtendedAdvertisingSupported, error: ", e);
        } finally {
            mServiceLock.readLock().unlock();
        }
        return false;
    }

    /**
     * Return true if LE Coded PHY feature is supported.
     *
     * @return true if chipset supports LE Coded PHY feature
     */
    @RequiresLegacyBluetoothPermission
    @RequiresNoPermission
    public boolean isLeCodedPhySupported() {
        if (!getLeAccess()) {
            return false;
        }
        try {
            mServiceLock.readLock().lock();
            if (mService != null) {
                return mService.isLeCodedPhySupported();
            }
        } catch (RemoteException e) {
            Log.e(TAG, "failed to get isLeCodedPhySupported, error: ", e);
        } finally {
            mServiceLock.readLock().unlock();
        }
        return false;
    }

    /**
     * Return true if LE Extended Advertising feature is supported.
     *
     * @return true if chipset supports LE Extended Advertising feature
     */
    @RequiresLegacyBluetoothPermission
    @RequiresNoPermission
    public boolean isLeExtendedAdvertisingSupported() {
        if (!getLeAccess()) {
            return false;
        }
        try {
            mServiceLock.readLock().lock();
            if (mService != null) {
                return mService.isLeExtendedAdvertisingSupported();
            }
        } catch (RemoteException e) {
            Log.e(TAG, "failed to get isLeExtendedAdvertisingSupported, error: ", e);
        } finally {
            mServiceLock.readLock().unlock();
        }
        return false;
    }

    /**
     * Return true if LE Periodic Advertising feature is supported.
     *
     * @return true if chipset supports LE Periodic Advertising feature
     */
    @RequiresLegacyBluetoothPermission
    @RequiresNoPermission
    public boolean isLePeriodicAdvertisingSupported() {
        if (!getLeAccess()) {
            return false;
        }
        try {
            mServiceLock.readLock().lock();
            if (mService != null) {
                return mService.isLePeriodicAdvertisingSupported();
            }
        } catch (RemoteException e) {
            Log.e(TAG, "failed to get isLePeriodicAdvertisingSupported, error: ", e);
        } finally {
            mServiceLock.readLock().unlock();
        }
        return false;
    }

    /**
     * Return the maximum LE advertising data length in bytes,
     * if LE Extended Advertising feature is supported, 0 otherwise.
     *
     * @return the maximum LE advertising data length.
     */
    @RequiresLegacyBluetoothPermission
    @RequiresNoPermission
    public int getLeMaximumAdvertisingDataLength() {
        if (!getLeAccess()) {
            return 0;
        }
        try {
            mServiceLock.readLock().lock();
            if (mService != null) {
                return mService.getLeMaximumAdvertisingDataLength();
            }
        } catch (RemoteException e) {
            Log.e(TAG, "failed to get getLeMaximumAdvertisingDataLength, error: ", e);
        } finally {
            mServiceLock.readLock().unlock();
        }
        return 0;
    }

    /**
     * Return true if Hearing Aid Profile is supported.
     *
     * @return true if phone supports Hearing Aid Profile
     */
    @RequiresNoPermission
    private boolean isHearingAidProfileSupported() {
        try {
            return mManagerService.isHearingAidProfileSupported();
        } catch (RemoteException e) {
            Log.e(TAG, "remote expection when calling isHearingAidProfileSupported", e);
            return false;
        }
    }

    /**
     * Get the maximum number of connected audio devices.
     *
     * @return the maximum number of connected audio devices
     * @hide
     */
    @RequiresLegacyBluetoothPermission
    @RequiresBluetoothConnectPermission
    @RequiresPermission(android.Manifest.permission.BLUETOOTH_CONNECT)
    public int getMaxConnectedAudioDevices() {
        try {
            mServiceLock.readLock().lock();
            if (mService != null) {
                return mService.getMaxConnectedAudioDevices(mAttributionSource);
            }
        } catch (RemoteException e) {
            Log.e(TAG, "failed to get getMaxConnectedAudioDevices, error: ", e);
        } finally {
            mServiceLock.readLock().unlock();
        }
        return 1;
    }

    /**
     * Return true if hardware has entries available for matching beacons
     *
     * @return true if there are hw entries available for matching beacons
     * @hide
     */
    @RequiresBluetoothConnectPermission
    @RequiresPermission(android.Manifest.permission.BLUETOOTH_CONNECT)
    public boolean isHardwareTrackingFiltersAvailable() {
        if (!getLeAccess()) {
            return false;
        }
        try {
            IBluetoothGatt iGatt = mManagerService.getBluetoothGatt();
            if (iGatt == null) {
                // BLE is not supported
                return false;
            }
            return (iGatt.numHwTrackFiltersAvailable(mAttributionSource) != 0);
        } catch (RemoteException e) {
            Log.e(TAG, "", e);
        }
        return false;
    }

    /**
     * Return the record of {@link BluetoothActivityEnergyInfo} object that
     * has the activity and energy info. This can be used to ascertain what
     * the controller has been up to, since the last sample.
     *
     * @param updateType Type of info, cached vs refreshed.
     * @return a record with {@link BluetoothActivityEnergyInfo} or null if report is unavailable or
     * unsupported
     * @hide
     * @deprecated use the asynchronous {@link #requestControllerActivityEnergyInfo(ResultReceiver)}
     * instead.
     */
    @Deprecated
    @RequiresBluetoothConnectPermission
    @RequiresPermission(allOf = {
            android.Manifest.permission.BLUETOOTH_CONNECT,
            android.Manifest.permission.BLUETOOTH_PRIVILEGED,
    })
    public BluetoothActivityEnergyInfo getControllerActivityEnergyInfo(int updateType) {
        SynchronousResultReceiver receiver = new SynchronousResultReceiver();
        requestControllerActivityEnergyInfo(receiver);
        try {
            SynchronousResultReceiver.Result result = receiver.awaitResult(1000);
            if (result.bundle != null) {
                return result.bundle.getParcelable(BatteryStats.RESULT_RECEIVER_CONTROLLER_KEY);
            }
        } catch (TimeoutException e) {
            Log.e(TAG, "getControllerActivityEnergyInfo timed out");
        }
        return null;
    }

    /**
     * Request the record of {@link BluetoothActivityEnergyInfo} object that
     * has the activity and energy info. This can be used to ascertain what
     * the controller has been up to, since the last sample.
     *
     * A null value for the activity info object may be sent if the bluetooth service is
     * unreachable or the device does not support reporting such information.
     *
     * @param result The callback to which to send the activity info.
     * @hide
     */
    @RequiresBluetoothConnectPermission
    @RequiresPermission(allOf = {
            android.Manifest.permission.BLUETOOTH_CONNECT,
            android.Manifest.permission.BLUETOOTH_PRIVILEGED,
    })
    public void requestControllerActivityEnergyInfo(ResultReceiver result) {
        try {
            mServiceLock.readLock().lock();
            if (mService != null) {
                mService.requestActivityInfo(result, mAttributionSource);
                result = null;
            }
        } catch (RemoteException e) {
            Log.e(TAG, "getControllerActivityEnergyInfoCallback: " + e);
        } finally {
            mServiceLock.readLock().unlock();
            if (result != null) {
                // Only send an immediate result if we failed.
                result.send(0, null);
            }
        }
    }

    /**
     * Fetches a list of the most recently connected bluetooth devices ordered by how recently they
     * were connected with most recently first and least recently last
     *
     * @return {@link List} of bonded {@link BluetoothDevice} ordered by how recently they were
     * connected
     *
     * @hide
     */
    @RequiresLegacyBluetoothAdminPermission
    @RequiresBluetoothConnectPermission
    @RequiresPermission(android.Manifest.permission.BLUETOOTH_CONNECT)
    public @NonNull List<BluetoothDevice> getMostRecentlyConnectedDevices() {
        if (getState() != STATE_ON) {
            return new ArrayList<>();
        }
        try {
            mServiceLock.readLock().lock();
            if (mService != null) {
                return Attributable.setAttributionSource(
                        mService.getMostRecentlyConnectedDevices(mAttributionSource),
                        mAttributionSource);
            }
        } catch (RemoteException e) {
            Log.e(TAG, "", e);
        } finally {
            mServiceLock.readLock().unlock();
        }
        return new ArrayList<>();
    }

    /**
     * Return the set of {@link BluetoothDevice} objects that are bonded
     * (paired) to the local adapter.
     * <p>If Bluetooth state is not {@link #STATE_ON}, this API
     * will return an empty set. After turning on Bluetooth,
     * wait for {@link #ACTION_STATE_CHANGED} with {@link #STATE_ON}
     * to get the updated value.
     *
     * @return unmodifiable set of {@link BluetoothDevice}, or null on error
     */
    @RequiresLegacyBluetoothPermission
    @RequiresBluetoothConnectPermission
    @RequiresPermission(android.Manifest.permission.BLUETOOTH_CONNECT)
    public Set<BluetoothDevice> getBondedDevices() {
        if (getState() != STATE_ON) {
            return toDeviceSet(Arrays.asList());
        }
        try {
            mServiceLock.readLock().lock();
            if (mService != null) {
                return toDeviceSet(Attributable.setAttributionSource(
                        Arrays.asList(mService.getBondedDevices(mAttributionSource)),
                        mAttributionSource));
            }
            return toDeviceSet(Arrays.asList());
        } catch (RemoteException e) {
            Log.e(TAG, "", e);
        } finally {
            mServiceLock.readLock().unlock();
        }
        return null;
    }

    /**
     * Gets the currently supported profiles by the adapter.
     *
     * <p> This can be used to check whether a profile is supported before attempting
     * to connect to its respective proxy.
     *
     * @return a list of integers indicating the ids of supported profiles as defined in {@link
     * BluetoothProfile}.
     * @hide
     */
    @RequiresNoPermission
    public @NonNull List<Integer> getSupportedProfiles() {
        final ArrayList<Integer> supportedProfiles = new ArrayList<Integer>();

        try {
            synchronized (mManagerCallback) {
                if (mService != null) {
                    final long supportedProfilesBitMask = mService.getSupportedProfiles();

                    for (int i = 0; i <= BluetoothProfile.MAX_PROFILE_ID; i++) {
                        if ((supportedProfilesBitMask & (1 << i)) != 0) {
                            supportedProfiles.add(i);
                        }
                    }
                } else {
                    // Bluetooth is disabled. Just fill in known supported Profiles
                    if (isHearingAidProfileSupported()) {
                        supportedProfiles.add(BluetoothProfile.HEARING_AID);
                    }
                }
            }
        } catch (RemoteException e) {
            Log.e(TAG, "getSupportedProfiles:", e);
        }
        return supportedProfiles;
    }

    private static final String BLUETOOTH_GET_ADAPTER_CONNECTION_STATE_CACHE_PROPERTY =
            "cache_key.bluetooth.get_adapter_connection_state";
    private final PropertyInvalidatedCache<Void, Integer>
            mBluetoothGetAdapterConnectionStateCache =
            new PropertyInvalidatedCache<Void, Integer> (
                8, BLUETOOTH_GET_ADAPTER_CONNECTION_STATE_CACHE_PROPERTY) {
                /**
                 * This method must not be called when mService is null.
                 */
                @Override
                @SuppressLint("AndroidFrameworkRequiresPermission")
                protected Integer recompute(Void query) {
                    try {
                        return mService.getAdapterConnectionState();
                    } catch (RemoteException e) {
                        throw e.rethrowAsRuntimeException();
                    }
                }
            };

    /** @hide */
    @RequiresNoPermission
    public void disableGetAdapterConnectionStateCache() {
        mBluetoothGetAdapterConnectionStateCache.disableLocal();
    }

    /** @hide */
    public static void invalidateGetAdapterConnectionStateCache() {
        PropertyInvalidatedCache.invalidateCache(
            BLUETOOTH_GET_ADAPTER_CONNECTION_STATE_CACHE_PROPERTY);
    }

    /**
     * Get the current connection state of the local Bluetooth adapter.
     * This can be used to check whether the local Bluetooth adapter is connected
     * to any profile of any other remote Bluetooth Device.
     *
     * <p> Use this function along with {@link #ACTION_CONNECTION_STATE_CHANGED}
     * intent to get the connection state of the adapter.
     *
     * @return One of {@link #STATE_CONNECTED}, {@link #STATE_DISCONNECTED}, {@link
     * #STATE_CONNECTING} or {@link #STATE_DISCONNECTED}
     * @hide
     */
    @UnsupportedAppUsage
    @RequiresLegacyBluetoothPermission
    @RequiresNoPermission
    public int getConnectionState() {
        if (getState() != STATE_ON) {
            return BluetoothAdapter.STATE_DISCONNECTED;
        }
        try {
            mServiceLock.readLock().lock();
            if (mService != null) {
                return mBluetoothGetAdapterConnectionStateCache.query(null);
            }
        } catch (RuntimeException e) {
            if (e.getCause() instanceof RemoteException) {
                Log.e(TAG, "getConnectionState:", e.getCause());
            } else {
                throw e;
            }
        } finally {
            mServiceLock.readLock().unlock();
        }
        return BluetoothAdapter.STATE_DISCONNECTED;
    }

    private static final String BLUETOOTH_PROFILE_CACHE_PROPERTY =
            "cache_key.bluetooth.get_profile_connection_state";
    private final PropertyInvalidatedCache<Integer, Integer>
            mGetProfileConnectionStateCache =
            new PropertyInvalidatedCache<Integer, Integer>(
                8, BLUETOOTH_PROFILE_CACHE_PROPERTY) {
                @Override
                @SuppressLint("AndroidFrameworkRequiresPermission")
                protected Integer recompute(Integer query) {
                    try {
                        mServiceLock.readLock().lock();
                        if (mService != null) {
                            return mService.getProfileConnectionState(query);
                        }
                    } catch (RemoteException e) {
                        Log.e(TAG, "getProfileConnectionState:", e);
                    } finally {
                        mServiceLock.readLock().unlock();
                    }
                    return BluetoothProfile.STATE_DISCONNECTED;
                }
                @Override
                public String queryToString(Integer query) {
                    return String.format("getProfileConnectionState(profile=\"%d\")",
                                         query);
                }
            };

    /** @hide */
    @RequiresNoPermission
    public void disableGetProfileConnectionStateCache() {
        mGetProfileConnectionStateCache.disableLocal();
    }

    /** @hide */
    public static void invalidateGetProfileConnectionStateCache() {
        PropertyInvalidatedCache.invalidateCache(BLUETOOTH_PROFILE_CACHE_PROPERTY);
    }

    /**
     * Get the current connection state of a profile.
     * This function can be used to check whether the local Bluetooth adapter
     * is connected to any remote device for a specific profile.
     * Profile can be one of {@link BluetoothProfile#HEADSET}, {@link BluetoothProfile#A2DP}.
     *
     * <p> Return value can be one of
     * {@link BluetoothProfile#STATE_DISCONNECTED},
     * {@link BluetoothProfile#STATE_CONNECTING},
     * {@link BluetoothProfile#STATE_CONNECTED},
     * {@link BluetoothProfile#STATE_DISCONNECTING}
     */
    @RequiresLegacyBluetoothPermission
    @RequiresBluetoothConnectPermission
    @RequiresPermission(android.Manifest.permission.BLUETOOTH_CONNECT)
    @SuppressLint("AndroidFrameworkRequiresPermission")
    public int getProfileConnectionState(int profile) {
        if (getState() != STATE_ON) {
            return BluetoothProfile.STATE_DISCONNECTED;
        }
        return mGetProfileConnectionStateCache.query(new Integer(profile));
    }

    /**
     * Create a listening, secure RFCOMM Bluetooth socket.
     * <p>A remote device connecting to this socket will be authenticated and
     * communication on this socket will be encrypted.
     * <p>Use {@link BluetoothServerSocket#accept} to retrieve incoming
     * connections from a listening {@link BluetoothServerSocket}.
     * <p>Valid RFCOMM channels are in range 1 to 30.
     *
     * @param channel RFCOMM channel to listen on
     * @return a listening RFCOMM BluetoothServerSocket
     * @throws IOException on error, for example Bluetooth not available, or insufficient
     * permissions, or channel in use.
     * @hide
     */
    @RequiresLegacyBluetoothAdminPermission
    @RequiresBluetoothConnectPermission
    @RequiresPermission(android.Manifest.permission.BLUETOOTH_CONNECT)
    public BluetoothServerSocket listenUsingRfcommOn(int channel) throws IOException {
        return listenUsingRfcommOn(channel, false, false);
    }

    /**
     * Create a listening, secure RFCOMM Bluetooth socket.
     * <p>A remote device connecting to this socket will be authenticated and
     * communication on this socket will be encrypted.
     * <p>Use {@link BluetoothServerSocket#accept} to retrieve incoming
     * connections from a listening {@link BluetoothServerSocket}.
     * <p>Valid RFCOMM channels are in range 1 to 30.
     * <p>To auto assign a channel without creating a SDP record use
     * {@link #SOCKET_CHANNEL_AUTO_STATIC_NO_SDP} as channel number.
     *
     * @param channel RFCOMM channel to listen on
     * @param mitm enforce person-in-the-middle protection for authentication.
     * @param min16DigitPin enforce a pin key length og minimum 16 digit for sec mode 2
     * connections.
     * @return a listening RFCOMM BluetoothServerSocket
     * @throws IOException on error, for example Bluetooth not available, or insufficient
     * permissions, or channel in use.
     * @hide
     */
    @UnsupportedAppUsage
    @RequiresLegacyBluetoothAdminPermission
    @RequiresBluetoothConnectPermission
    @RequiresPermission(android.Manifest.permission.BLUETOOTH_CONNECT)
    public BluetoothServerSocket listenUsingRfcommOn(int channel, boolean mitm,
            boolean min16DigitPin) throws IOException {
        BluetoothServerSocket socket =
                new BluetoothServerSocket(BluetoothSocket.TYPE_RFCOMM, true, true, channel, mitm,
                        min16DigitPin);
        int errno = socket.mSocket.bindListen();
        if (channel == SOCKET_CHANNEL_AUTO_STATIC_NO_SDP) {
            socket.setChannel(socket.mSocket.getPort());
        }
        if (errno != 0) {
            //TODO(BT): Throw the same exception error code
            // that the previous code was using.
            //socket.mSocket.throwErrnoNative(errno);
            throw new IOException("Error: " + errno);
        }
        return socket;
    }

    /**
     * Create a listening, secure RFCOMM Bluetooth socket with Service Record.
     * <p>A remote device connecting to this socket will be authenticated and
     * communication on this socket will be encrypted.
     * <p>Use {@link BluetoothServerSocket#accept} to retrieve incoming
     * connections from a listening {@link BluetoothServerSocket}.
     * <p>The system will assign an unused RFCOMM channel to listen on.
     * <p>The system will also register a Service Discovery
     * Protocol (SDP) record with the local SDP server containing the specified
     * UUID, service name, and auto-assigned channel. Remote Bluetooth devices
     * can use the same UUID to query our SDP server and discover which channel
     * to connect to. This SDP record will be removed when this socket is
     * closed, or if this application closes unexpectedly.
     * <p>Use {@link BluetoothDevice#createRfcommSocketToServiceRecord} to
     * connect to this socket from another device using the same {@link UUID}.
     *
     * @param name service name for SDP record
     * @param uuid uuid for SDP record
     * @return a listening RFCOMM BluetoothServerSocket
     * @throws IOException on error, for example Bluetooth not available, or insufficient
     * permissions, or channel in use.
     */
    @RequiresLegacyBluetoothPermission
    @RequiresBluetoothConnectPermission
    @RequiresPermission(android.Manifest.permission.BLUETOOTH_CONNECT)
    public BluetoothServerSocket listenUsingRfcommWithServiceRecord(String name, UUID uuid)
            throws IOException {
        return createNewRfcommSocketAndRecord(name, uuid, true, true);
    }

    /**
     * Create a listening, insecure RFCOMM Bluetooth socket with Service Record.
     * <p>The link key is not required to be authenticated, i.e the communication may be
     * vulnerable to Person In the Middle attacks. For Bluetooth 2.1 devices,
     * the link will be encrypted, as encryption is mandatory.
     * For legacy devices (pre Bluetooth 2.1 devices) the link will not
     * be encrypted. Use {@link #listenUsingRfcommWithServiceRecord}, if an
     * encrypted and authenticated communication channel is desired.
     * <p>Use {@link BluetoothServerSocket#accept} to retrieve incoming
     * connections from a listening {@link BluetoothServerSocket}.
     * <p>The system will assign an unused RFCOMM channel to listen on.
     * <p>The system will also register a Service Discovery
     * Protocol (SDP) record with the local SDP server containing the specified
     * UUID, service name, and auto-assigned channel. Remote Bluetooth devices
     * can use the same UUID to query our SDP server and discover which channel
     * to connect to. This SDP record will be removed when this socket is
     * closed, or if this application closes unexpectedly.
     * <p>Use {@link BluetoothDevice#createRfcommSocketToServiceRecord} to
     * connect to this socket from another device using the same {@link UUID}.
     *
     * @param name service name for SDP record
     * @param uuid uuid for SDP record
     * @return a listening RFCOMM BluetoothServerSocket
     * @throws IOException on error, for example Bluetooth not available, or insufficient
     * permissions, or channel in use.
     */
    @RequiresLegacyBluetoothPermission
    @RequiresBluetoothConnectPermission
    @RequiresPermission(android.Manifest.permission.BLUETOOTH_CONNECT)
    public BluetoothServerSocket listenUsingInsecureRfcommWithServiceRecord(String name, UUID uuid)
            throws IOException {
        return createNewRfcommSocketAndRecord(name, uuid, false, false);
    }

    /**
     * Create a listening, encrypted,
     * RFCOMM Bluetooth socket with Service Record.
     * <p>The link will be encrypted, but the link key is not required to be authenticated
     * i.e the communication is vulnerable to Person In the Middle attacks. Use
     * {@link #listenUsingRfcommWithServiceRecord}, to ensure an authenticated link key.
     * <p> Use this socket if authentication of link key is not possible.
     * For example, for Bluetooth 2.1 devices, if any of the devices does not have
     * an input and output capability or just has the ability to display a numeric key,
     * a secure socket connection is not possible and this socket can be used.
     * Use {@link #listenUsingInsecureRfcommWithServiceRecord}, if encryption is not required.
     * For Bluetooth 2.1 devices, the link will be encrypted, as encryption is mandatory.
     * For more details, refer to the Security Model section 5.2 (vol 3) of
     * Bluetooth Core Specification version 2.1 + EDR.
     * <p>Use {@link BluetoothServerSocket#accept} to retrieve incoming
     * connections from a listening {@link BluetoothServerSocket}.
     * <p>The system will assign an unused RFCOMM channel to listen on.
     * <p>The system will also register a Service Discovery
     * Protocol (SDP) record with the local SDP server containing the specified
     * UUID, service name, and auto-assigned channel. Remote Bluetooth devices
     * can use the same UUID to query our SDP server and discover which channel
     * to connect to. This SDP record will be removed when this socket is
     * closed, or if this application closes unexpectedly.
     * <p>Use {@link BluetoothDevice#createRfcommSocketToServiceRecord} to
     * connect to this socket from another device using the same {@link UUID}.
     *
     * @param name service name for SDP record
     * @param uuid uuid for SDP record
     * @return a listening RFCOMM BluetoothServerSocket
     * @throws IOException on error, for example Bluetooth not available, or insufficient
     * permissions, or channel in use.
     * @hide
     */
    @UnsupportedAppUsage(maxTargetSdk = Build.VERSION_CODES.R, trackingBug = 170729553)
    @RequiresLegacyBluetoothPermission
    @RequiresBluetoothConnectPermission
    @RequiresPermission(android.Manifest.permission.BLUETOOTH_CONNECT)
    public BluetoothServerSocket listenUsingEncryptedRfcommWithServiceRecord(String name, UUID uuid)
            throws IOException {
        return createNewRfcommSocketAndRecord(name, uuid, false, true);
    }

    @RequiresBluetoothConnectPermission
    @RequiresPermission(android.Manifest.permission.BLUETOOTH_CONNECT)
    private BluetoothServerSocket createNewRfcommSocketAndRecord(String name, UUID uuid,
            boolean auth, boolean encrypt) throws IOException {
        BluetoothServerSocket socket;
        socket = new BluetoothServerSocket(BluetoothSocket.TYPE_RFCOMM, auth, encrypt,
                new ParcelUuid(uuid));
        socket.setServiceName(name);
        int errno = socket.mSocket.bindListen();
        if (errno != 0) {
            //TODO(BT): Throw the same exception error code
            // that the previous code was using.
            //socket.mSocket.throwErrnoNative(errno);
            throw new IOException("Error: " + errno);
        }
        return socket;
    }

    /**
     * Construct an unencrypted, unauthenticated, RFCOMM server socket.
     * Call #accept to retrieve connections to this socket.
     *
     * @return An RFCOMM BluetoothServerSocket
     * @throws IOException On error, for example Bluetooth not available, or insufficient
     * permissions.
     * @hide
     */
    @RequiresBluetoothConnectPermission
    @RequiresPermission(android.Manifest.permission.BLUETOOTH_CONNECT)
    public BluetoothServerSocket listenUsingInsecureRfcommOn(int port) throws IOException {
        BluetoothServerSocket socket =
                new BluetoothServerSocket(BluetoothSocket.TYPE_RFCOMM, false, false, port);
        int errno = socket.mSocket.bindListen();
        if (port == SOCKET_CHANNEL_AUTO_STATIC_NO_SDP) {
            socket.setChannel(socket.mSocket.getPort());
        }
        if (errno != 0) {
            //TODO(BT): Throw the same exception error code
            // that the previous code was using.
            //socket.mSocket.throwErrnoNative(errno);
            throw new IOException("Error: " + errno);
        }
        return socket;
    }

    /**
     * Construct an encrypted, authenticated, L2CAP server socket.
     * Call #accept to retrieve connections to this socket.
     * <p>To auto assign a port without creating a SDP record use
     * {@link #SOCKET_CHANNEL_AUTO_STATIC_NO_SDP} as port number.
     *
     * @param port the PSM to listen on
     * @param mitm enforce person-in-the-middle protection for authentication.
     * @param min16DigitPin enforce a pin key length og minimum 16 digit for sec mode 2
     * connections.
     * @return An L2CAP BluetoothServerSocket
     * @throws IOException On error, for example Bluetooth not available, or insufficient
     * permissions.
     * @hide
     */
    @RequiresBluetoothConnectPermission
    @RequiresPermission(android.Manifest.permission.BLUETOOTH_CONNECT)
    public BluetoothServerSocket listenUsingL2capOn(int port, boolean mitm, boolean min16DigitPin)
            throws IOException {
        BluetoothServerSocket socket =
                new BluetoothServerSocket(BluetoothSocket.TYPE_L2CAP, true, true, port, mitm,
                        min16DigitPin);
        int errno = socket.mSocket.bindListen();
        if (port == SOCKET_CHANNEL_AUTO_STATIC_NO_SDP) {
            int assignedChannel = socket.mSocket.getPort();
            if (DBG) Log.d(TAG, "listenUsingL2capOn: set assigned channel to " + assignedChannel);
            socket.setChannel(assignedChannel);
        }
        if (errno != 0) {
            //TODO(BT): Throw the same exception error code
            // that the previous code was using.
            //socket.mSocket.throwErrnoNative(errno);
            throw new IOException("Error: " + errno);
        }
        return socket;
    }

    /**
     * Construct an encrypted, authenticated, L2CAP server socket.
     * Call #accept to retrieve connections to this socket.
     * <p>To auto assign a port without creating a SDP record use
     * {@link #SOCKET_CHANNEL_AUTO_STATIC_NO_SDP} as port number.
     *
     * @param port the PSM to listen on
     * @return An L2CAP BluetoothServerSocket
     * @throws IOException On error, for example Bluetooth not available, or insufficient
     * permissions.
     * @hide
     */
    @RequiresBluetoothConnectPermission
    @RequiresPermission(android.Manifest.permission.BLUETOOTH_CONNECT)
    public BluetoothServerSocket listenUsingL2capOn(int port) throws IOException {
        return listenUsingL2capOn(port, false, false);
    }

    /**
     * Construct an insecure L2CAP server socket.
     * Call #accept to retrieve connections to this socket.
     * <p>To auto assign a port without creating a SDP record use
     * {@link #SOCKET_CHANNEL_AUTO_STATIC_NO_SDP} as port number.
     *
     * @param port the PSM to listen on
     * @return An L2CAP BluetoothServerSocket
     * @throws IOException On error, for example Bluetooth not available, or insufficient
     * permissions.
     * @hide
     */
    @RequiresBluetoothConnectPermission
    @RequiresPermission(android.Manifest.permission.BLUETOOTH_CONNECT)
    public BluetoothServerSocket listenUsingInsecureL2capOn(int port) throws IOException {
        Log.d(TAG, "listenUsingInsecureL2capOn: port=" + port);
        BluetoothServerSocket socket =
                new BluetoothServerSocket(BluetoothSocket.TYPE_L2CAP, false, false, port, false,
                                          false);
        int errno = socket.mSocket.bindListen();
        if (port == SOCKET_CHANNEL_AUTO_STATIC_NO_SDP) {
            int assignedChannel = socket.mSocket.getPort();
            if (DBG) {
                Log.d(TAG, "listenUsingInsecureL2capOn: set assigned channel to "
                        + assignedChannel);
            }
            socket.setChannel(assignedChannel);
        }
        if (errno != 0) {
            //TODO(BT): Throw the same exception error code
            // that the previous code was using.
            //socket.mSocket.throwErrnoNative(errno);
            throw new IOException("Error: " + errno);
        }
        return socket;

    }

    /**
     * Read the local Out of Band Pairing Data
     *
     * @return Pair<byte[], byte[]> of Hash and Randomizer
     * @hide
     */
    @RequiresLegacyBluetoothPermission
    @RequiresBluetoothConnectPermission
    @RequiresPermission(android.Manifest.permission.BLUETOOTH_CONNECT)
    @SuppressLint("AndroidFrameworkRequiresPermission")
    public Pair<byte[], byte[]> readOutOfBandData() {
        return null;
    }

    /**
     * Get the profile proxy object associated with the profile.
     *
     * <p>Profile can be one of {@link BluetoothProfile#HEADSET}, {@link BluetoothProfile#A2DP},
     * {@link BluetoothProfile#GATT}, {@link BluetoothProfile#HEARING_AID}, or {@link
     * BluetoothProfile#GATT_SERVER}. Clients must implement {@link
     * BluetoothProfile.ServiceListener} to get notified of the connection status and to get the
     * proxy object.
     *
     * @param context Context of the application
     * @param listener The service Listener for connection callbacks.
     * @param profile The Bluetooth profile; either {@link BluetoothProfile#HEADSET},
     * {@link BluetoothProfile#A2DP}, {@link BluetoothProfile#GATT}, {@link
     * BluetoothProfile#HEARING_AID} or {@link BluetoothProfile#GATT_SERVER}.
     * @return true on success, false on error
     */
    @SuppressLint({
        "AndroidFrameworkRequiresPermission",
        "AndroidFrameworkBluetoothPermission"
    })
    public boolean getProfileProxy(Context context, BluetoothProfile.ServiceListener listener,
            int profile) {
        if (context == null || listener == null) {
            return false;
        }

        if (profile == BluetoothProfile.HEADSET) {
            BluetoothHeadset headset = new BluetoothHeadset(context, listener, this);
            return true;
        } else if (profile == BluetoothProfile.A2DP) {
            BluetoothA2dp a2dp = new BluetoothA2dp(context, listener, this);
            return true;
        } else if (profile == BluetoothProfile.A2DP_SINK) {
            BluetoothA2dpSink a2dpSink = new BluetoothA2dpSink(context, listener, this);
            return true;
        } else if (profile == BluetoothProfile.AVRCP_CONTROLLER) {
            BluetoothAvrcpController avrcp = new BluetoothAvrcpController(context, listener, this);
            return true;
        } else if (profile == BluetoothProfile.HID_HOST) {
            BluetoothHidHost iDev = new BluetoothHidHost(context, listener, this);
            return true;
        } else if (profile == BluetoothProfile.PAN) {
            BluetoothPan pan = new BluetoothPan(context, listener, this);
            return true;
        } else if (profile == BluetoothProfile.PBAP) {
            BluetoothPbap pbap = new BluetoothPbap(context, listener, this);
            return true;
        } else if (profile == BluetoothProfile.HEALTH) {
            Log.e(TAG, "getProfileProxy(): BluetoothHealth is deprecated");
            return false;
        } else if (profile == BluetoothProfile.MAP) {
            BluetoothMap map = new BluetoothMap(context, listener, this);
            return true;
        } else if (profile == BluetoothProfile.HEADSET_CLIENT) {
            BluetoothHeadsetClient headsetClient =
                    new BluetoothHeadsetClient(context, listener, this);
            return true;
        } else if (profile == BluetoothProfile.SAP) {
            BluetoothSap sap = new BluetoothSap(context, listener, this);
            return true;
        } else if (profile == BluetoothProfile.PBAP_CLIENT) {
            BluetoothPbapClient pbapClient = new BluetoothPbapClient(context, listener, this);
            return true;
        } else if (profile == BluetoothProfile.MAP_CLIENT) {
            BluetoothMapClient mapClient = new BluetoothMapClient(context, listener, this);
            return true;
        } else if (profile == BluetoothProfile.HID_DEVICE) {
            BluetoothHidDevice hidDevice = new BluetoothHidDevice(context, listener, this);
            return true;
        } else if (profile == BluetoothProfile.HEARING_AID) {
            if (isHearingAidProfileSupported()) {
                BluetoothHearingAid hearingAid = new BluetoothHearingAid(context, listener, this);
                return true;
            }
            return false;
<<<<<<< HEAD
        } else if (profile == BluetoothProfile.VOLUME_CONTROL) {
            BluetoothVolumeControl vcs = new BluetoothVolumeControl(context, listener, this);
=======
        } else if (profile == BluetoothProfile.LE_AUDIO) {
            BluetoothLeAudio leAudio = new BluetoothLeAudio(context, listener, this);
>>>>>>> fe3d6da4
            return true;
        } else {
            return false;
        }
    }

    /**
     * Close the connection of the profile proxy to the Service.
     *
     * <p> Clients should call this when they are no longer using
     * the proxy obtained from {@link #getProfileProxy}.
     * Profile can be one of  {@link BluetoothProfile#HEADSET} or {@link BluetoothProfile#A2DP}
     *
     * @param profile
     * @param proxy Profile proxy object
     */
    @SuppressLint({
            "AndroidFrameworkRequiresPermission",
            "AndroidFrameworkBluetoothPermission"
    })
    public void closeProfileProxy(int profile, BluetoothProfile proxy) {
        if (proxy == null) {
            return;
        }

        switch (profile) {
            case BluetoothProfile.HEADSET:
                BluetoothHeadset headset = (BluetoothHeadset) proxy;
                headset.close();
                break;
            case BluetoothProfile.A2DP:
                BluetoothA2dp a2dp = (BluetoothA2dp) proxy;
                a2dp.close();
                break;
            case BluetoothProfile.A2DP_SINK:
                BluetoothA2dpSink a2dpSink = (BluetoothA2dpSink) proxy;
                a2dpSink.close();
                break;
            case BluetoothProfile.AVRCP_CONTROLLER:
                BluetoothAvrcpController avrcp = (BluetoothAvrcpController) proxy;
                avrcp.close();
                break;
            case BluetoothProfile.HID_HOST:
                BluetoothHidHost iDev = (BluetoothHidHost) proxy;
                iDev.close();
                break;
            case BluetoothProfile.PAN:
                BluetoothPan pan = (BluetoothPan) proxy;
                pan.close();
                break;
            case BluetoothProfile.PBAP:
                BluetoothPbap pbap = (BluetoothPbap) proxy;
                pbap.close();
                break;
            case BluetoothProfile.GATT:
                BluetoothGatt gatt = (BluetoothGatt) proxy;
                gatt.close();
                break;
            case BluetoothProfile.GATT_SERVER:
                BluetoothGattServer gattServer = (BluetoothGattServer) proxy;
                gattServer.close();
                break;
            case BluetoothProfile.MAP:
                BluetoothMap map = (BluetoothMap) proxy;
                map.close();
                break;
            case BluetoothProfile.HEADSET_CLIENT:
                BluetoothHeadsetClient headsetClient = (BluetoothHeadsetClient) proxy;
                headsetClient.close();
                break;
            case BluetoothProfile.SAP:
                BluetoothSap sap = (BluetoothSap) proxy;
                sap.close();
                break;
            case BluetoothProfile.PBAP_CLIENT:
                BluetoothPbapClient pbapClient = (BluetoothPbapClient) proxy;
                pbapClient.close();
                break;
            case BluetoothProfile.MAP_CLIENT:
                BluetoothMapClient mapClient = (BluetoothMapClient) proxy;
                mapClient.close();
                break;
            case BluetoothProfile.HID_DEVICE:
                BluetoothHidDevice hidDevice = (BluetoothHidDevice) proxy;
                hidDevice.close();
                break;
            case BluetoothProfile.HEARING_AID:
                BluetoothHearingAid hearingAid = (BluetoothHearingAid) proxy;
                hearingAid.close();
                break;
<<<<<<< HEAD
            case BluetoothProfile.VOLUME_CONTROL:
                BluetoothVolumeControl vcs = (BluetoothVolumeControl) proxy;
                vcs.close();
                break;
=======
            case BluetoothProfile.LE_AUDIO:
                BluetoothLeAudio leAudio = (BluetoothLeAudio) proxy;
                leAudio.close();
>>>>>>> fe3d6da4
        }
    }

    @SuppressLint("AndroidFrameworkBluetoothPermission")
    private final IBluetoothManagerCallback mManagerCallback =
            new IBluetoothManagerCallback.Stub() {
                @SuppressLint("AndroidFrameworkRequiresPermission")
                public void onBluetoothServiceUp(IBluetooth bluetoothService) {
                    if (DBG) {
                        Log.d(TAG, "onBluetoothServiceUp: " + bluetoothService);
                    }

                    mServiceLock.writeLock().lock();
                    mService = bluetoothService;
                    mServiceLock.writeLock().unlock();

                    synchronized (mProxyServiceStateCallbacks) {
                        for (IBluetoothManagerCallback cb : mProxyServiceStateCallbacks) {
                            try {
                                if (cb != null) {
                                    cb.onBluetoothServiceUp(bluetoothService);
                                } else {
                                    Log.d(TAG, "onBluetoothServiceUp: cb is null!");
                                }
                            } catch (Exception e) {
                                Log.e(TAG, "", e);
                            }
                        }
                    }
                    synchronized (mMetadataListeners) {
                        mMetadataListeners.forEach((device, pair) -> {
                            try {
                                mService.registerMetadataListener(mBluetoothMetadataListener,
                                        device, mAttributionSource);
                            } catch (RemoteException e) {
                                Log.e(TAG, "Failed to register metadata listener", e);
                            }
                        });
                    }
                    synchronized (mBluetoothConnectionCallbackExecutorMap) {
                        if (!mBluetoothConnectionCallbackExecutorMap.isEmpty()) {
                            try {
                                mService.registerBluetoothConnectionCallback(mConnectionCallback,
                                        mAttributionSource);
                            } catch (RemoteException e) {
                                Log.e(TAG, "onBluetoothServiceUp: Failed to register bluetooth"
                                        + "connection callback", e);
                            }
                        }
                    }
                }

                public void onBluetoothServiceDown() {
                    if (DBG) {
                        Log.d(TAG, "onBluetoothServiceDown: " + mService);
                    }

                    try {
                        mServiceLock.writeLock().lock();
                        mService = null;
                        if (mLeScanClients != null) {
                            mLeScanClients.clear();
                        }
                        if (mBluetoothLeAdvertiser != null) {
                            mBluetoothLeAdvertiser.cleanup();
                        }
                        if (mBluetoothLeScanner != null) {
                            mBluetoothLeScanner.cleanup();
                        }
                    } finally {
                        mServiceLock.writeLock().unlock();
                    }

                    synchronized (mProxyServiceStateCallbacks) {
                        for (IBluetoothManagerCallback cb : mProxyServiceStateCallbacks) {
                            try {
                                if (cb != null) {
                                    cb.onBluetoothServiceDown();
                                } else {
                                    Log.d(TAG, "onBluetoothServiceDown: cb is null!");
                                }
                            } catch (Exception e) {
                                Log.e(TAG, "", e);
                            }
                        }
                    }
                }

                public void onBrEdrDown() {
                    if (VDBG) {
                        Log.i(TAG, "onBrEdrDown: " + mService);
                    }
                }
            };

    /**
     * Enable the Bluetooth Adapter, but don't auto-connect devices
     * and don't persist state. Only for use by system applications.
     *
     * @hide
     */
    @SystemApi
    @RequiresLegacyBluetoothAdminPermission
    @RequiresBluetoothConnectPermission
    @RequiresPermission(android.Manifest.permission.BLUETOOTH_CONNECT)
    public boolean enableNoAutoConnect() {
        if (isEnabled()) {
            if (DBG) {
                Log.d(TAG, "enableNoAutoConnect(): BT already enabled!");
            }
            return true;
        }
        try {
            return mManagerService.enableNoAutoConnect(mAttributionSource);
        } catch (RemoteException e) {
            Log.e(TAG, "", e);
        }
        return false;
    }

    /** @hide */
    @Retention(RetentionPolicy.SOURCE)
    @IntDef(value = {
            BluetoothStatusCodes.ERROR_UNKNOWN,
            BluetoothStatusCodes.ERROR_BLUETOOTH_NOT_ENABLED,
            BluetoothStatusCodes.ERROR_ANOTHER_ACTIVE_OOB_REQUEST,
    })
    public @interface OobError {}

    /**
     * Provides callback methods for receiving {@link OobData} from the host stack, as well as an
     * error interface in order to allow the caller to determine next steps based on the {@code
     * ErrorCode}.
     *
     * @hide
     */
    @SystemApi
    public interface OobDataCallback {
        /**
         * Handles the {@link OobData} received from the host stack.
         *
         * @param transport - whether the {@link OobData} is generated for LE or Classic.
         * @param oobData - data generated in the host stack(LE) or controller (Classic)
         */
        void onOobData(@Transport int transport, @NonNull OobData oobData);

        /**
         * Provides feedback when things don't go as expected.
         *
         * @param errorCode - the code describing the type of error that occurred.
         */
        void onError(@OobError int errorCode);
    }

    /**
     * Wraps an AIDL interface around an {@link OobDataCallback} interface.
     *
     * @see {@link IBluetoothOobDataCallback} for interface definition.
     *
     * @hide
     */
    public class WrappedOobDataCallback extends IBluetoothOobDataCallback.Stub {
        private final OobDataCallback mCallback;
        private final Executor mExecutor;

        /**
         * @param callback - object to receive {@link OobData} must be a non null argument
         *
         * @throws NullPointerException if the callback is null.
         */
        WrappedOobDataCallback(@NonNull OobDataCallback callback,
                @NonNull @CallbackExecutor Executor executor) {
            requireNonNull(callback);
            requireNonNull(executor);
            mCallback = callback;
            mExecutor = executor;
        }
        /**
         * Wrapper function to relay to the {@link OobDataCallback#onOobData}
         *
         * @param transport - whether the {@link OobData} is generated for LE or Classic.
         * @param oobData - data generated in the host stack(LE) or controller (Classic)
         *
         * @hide
         */
        public void onOobData(@Transport int transport, @NonNull OobData oobData) {
            mExecutor.execute(new Runnable() {
                public void run() {
                    mCallback.onOobData(transport, oobData);
                }
            });
        }
        /**
         * Wrapper function to relay to the {@link OobDataCallback#onError}
         *
         * @param errorCode - the code descibing the type of error that occurred.
         *
         * @hide
         */
        public void onError(@OobError int errorCode) {
            mExecutor.execute(new Runnable() {
                public void run() {
                    mCallback.onError(errorCode);
                }
            });
        }
    }

    /**
     * Fetches a secret data value that can be used for a secure and simple pairing experience.
     *
     * <p>This is the Local Out of Band data the comes from the
     *
     * <p>This secret is the local Out of Band data.  This data is used to securely and quickly
     * pair two devices with minimal user interaction.
     *
     * <p>For example, this secret can be transferred to a remote device out of band (meaning any
     * other way besides using bluetooth).  Once the remote device finds this device using the
     * information given in the data, such as the PUBLIC ADDRESS, the remote device could then
     * connect to this device using this secret when the pairing sequenece asks for the secret.
     * This device will respond by automatically accepting the pairing due to the secret being so
     * trustworthy.
     *
     * @param transport - provide type of transport (e.g. LE or Classic).
     * @param callback - target object to receive the {@link OobData} value.
     *
     * @throws NullPointerException if callback is null.
     * @throws IllegalArgumentException if the transport is not valid.
     *
     * @hide
     */
    @SystemApi
    @RequiresBluetoothConnectPermission
    @RequiresPermission(allOf = {
            android.Manifest.permission.BLUETOOTH_CONNECT,
            android.Manifest.permission.BLUETOOTH_PRIVILEGED,
    })
    public void generateLocalOobData(@Transport int transport,
            @NonNull @CallbackExecutor Executor executor, @NonNull OobDataCallback callback) {
        if (transport != BluetoothDevice.TRANSPORT_BREDR && transport
                != BluetoothDevice.TRANSPORT_LE) {
            throw new IllegalArgumentException("Invalid transport '" + transport + "'!");
        }
        requireNonNull(callback);
        if (!isEnabled()) {
            Log.w(TAG, "generateLocalOobData(): Adapter isn't enabled!");
            callback.onError(BluetoothStatusCodes.ERROR_BLUETOOTH_NOT_ENABLED);
        } else {
            try {
                mService.generateLocalOobData(transport, new WrappedOobDataCallback(callback,
                        executor), mAttributionSource);
            } catch (RemoteException e) {
                Log.e(TAG, "", e);
            }
        }
    }

    /**
     * Enable control of the Bluetooth Adapter for a single application.
     *
     * <p>Some applications need to use Bluetooth for short periods of time to
     * transfer data but don't want all the associated implications like
     * automatic connection to headsets etc.
     *
     * <p> Multiple applications can call this. This is reference counted and
     * Bluetooth disabled only when no one else is using it. There will be no UI
     * shown to the user while bluetooth is being enabled. Any user action will
     * override this call. For example, if user wants Bluetooth on and the last
     * user of this API wanted to disable Bluetooth, Bluetooth will not be
     * turned off.
     *
     * <p> This API is only meant to be used by internal applications. Third
     * party applications but use {@link #enable} and {@link #disable} APIs.
     *
     * <p> If this API returns true, it means the callback will be called.
     * The callback will be called with the current state of Bluetooth.
     * If the state is not what was requested, an internal error would be the
     * reason. If Bluetooth is already on and if this function is called to turn
     * it on, the api will return true and a callback will be called.
     *
     * @param on True for on, false for off.
     * @param callback The callback to notify changes to the state.
     * @hide
     */
    @RequiresLegacyBluetoothPermission
    @RequiresBluetoothConnectPermission
    @RequiresPermission(android.Manifest.permission.BLUETOOTH_CONNECT)
    @SuppressLint("AndroidFrameworkRequiresPermission")
    public boolean changeApplicationBluetoothState(boolean on,
            BluetoothStateChangeCallback callback) {
        return false;
    }

    /**
     * @hide
     */
    public interface BluetoothStateChangeCallback {
        /**
         * @hide
         */
        void onBluetoothStateChange(boolean on);
    }

    /**
     * @hide
     */
    public class StateChangeCallbackWrapper extends IBluetoothStateChangeCallback.Stub {
        private BluetoothStateChangeCallback mCallback;

        StateChangeCallbackWrapper(BluetoothStateChangeCallback callback) {
            mCallback = callback;
        }

        @Override
        public void onBluetoothStateChange(boolean on) {
            mCallback.onBluetoothStateChange(on);
        }
    }

    private Set<BluetoothDevice> toDeviceSet(List<BluetoothDevice> devices) {
        Set<BluetoothDevice> deviceSet = new HashSet<BluetoothDevice>(devices);
        return Collections.unmodifiableSet(deviceSet);
    }

    protected void finalize() throws Throwable {
        try {
            mManagerService.unregisterAdapter(mManagerCallback);
        } catch (RemoteException e) {
            Log.e(TAG, "", e);
        } finally {
            super.finalize();
        }
    }


    /**
     * Validate a String Bluetooth address, such as "00:43:A8:23:10:F0"
     * <p>Alphabetic characters must be uppercase to be valid.
     *
     * @param address Bluetooth address as string
     * @return true if the address is valid, false otherwise
     */
    public static boolean checkBluetoothAddress(String address) {
        if (address == null || address.length() != ADDRESS_LENGTH) {
            return false;
        }
        for (int i = 0; i < ADDRESS_LENGTH; i++) {
            char c = address.charAt(i);
            switch (i % 3) {
                case 0:
                case 1:
                    if ((c >= '0' && c <= '9') || (c >= 'A' && c <= 'F')) {
                        // hex character, OK
                        break;
                    }
                    return false;
                case 2:
                    if (c == ':') {
                        break;  // OK
                    }
                    return false;
            }
        }
        return true;
    }

    /**
     * Determines whether a String Bluetooth address, such as "00:43:A8:23:10:F0"
     * is a RANDOM STATIC address.
     *
     * RANDOM STATIC: (addr & 0b11) == 0b11
     * RANDOM RESOLVABLE: (addr & 0b11) == 0b10
     * RANDOM non-RESOLVABLE: (addr & 0b11) == 0b00
     *
     * @param address Bluetooth address as string
     * @return true if the 2 Least Significant Bits of the address equals 0b11.
     *
     * @hide
     */
    public static boolean isAddressRandomStatic(@NonNull String address) {
        requireNonNull(address);
        return checkBluetoothAddress(address)
                && (Integer.parseInt(address.split(":")[5], 16) & 0b11) == 0b11;
    }

    /** {@hide} */
    @UnsupportedAppUsage
    @RequiresNoPermission
    public IBluetoothManager getBluetoothManager() {
        return mManagerService;
    }

    /** {@hide} */
    @RequiresNoPermission
    public AttributionSource getAttributionSource() {
        return mAttributionSource;
    }

    private final ArrayList<IBluetoothManagerCallback> mProxyServiceStateCallbacks =
            new ArrayList<IBluetoothManagerCallback>();

    @UnsupportedAppUsage
    /*package*/ IBluetooth getBluetoothService(IBluetoothManagerCallback cb) {
        synchronized (mProxyServiceStateCallbacks) {
            if (cb == null) {
                Log.w(TAG, "getBluetoothService() called with no BluetoothManagerCallback");
            } else if (!mProxyServiceStateCallbacks.contains(cb)) {
                mProxyServiceStateCallbacks.add(cb);
            }
        }
        return mService;
    }

    /*package*/ void removeServiceStateCallback(IBluetoothManagerCallback cb) {
        synchronized (mProxyServiceStateCallbacks) {
            mProxyServiceStateCallbacks.remove(cb);
        }
    }

    /**
     * Callback interface used to deliver LE scan results.
     *
     * @see #startLeScan(LeScanCallback)
     * @see #startLeScan(UUID[], LeScanCallback)
     */
    public interface LeScanCallback {
        /**
         * Callback reporting an LE device found during a device scan initiated
         * by the {@link BluetoothAdapter#startLeScan} function.
         *
         * @param device Identifies the remote device
         * @param rssi The RSSI value for the remote device as reported by the Bluetooth hardware. 0
         * if no RSSI value is available.
         * @param scanRecord The content of the advertisement record offered by the remote device.
         */
        void onLeScan(BluetoothDevice device, int rssi, byte[] scanRecord);
    }

    /**
     * Register a callback to receive events whenever the bluetooth stack goes down and back up,
     * e.g. in the event the bluetooth is turned off/on via settings.
     *
     * If the bluetooth stack is currently up, there will not be an initial callback call.
     * You can use the return value as an indication of this being the case.
     *
     * Callbacks will be delivered on a binder thread.
     *
     * @return whether bluetooth is already up currently
     *
     * @hide
     */
    public boolean registerServiceLifecycleCallback(ServiceLifecycleCallback callback) {
        return getBluetoothService(callback.mRemote) != null;
    }

    /**
     * Unregister a callback registered via {@link #registerServiceLifecycleCallback}
     *
     * @hide
     */
    public void unregisterServiceLifecycleCallback(ServiceLifecycleCallback callback) {
        removeServiceStateCallback(callback.mRemote);
    }

    /**
     * A callback for {@link #registerServiceLifecycleCallback}
     *
     * @hide
     */
    public abstract static class ServiceLifecycleCallback {

        /** Called when the bluetooth stack is up */
        public abstract void onBluetoothServiceUp();

        /** Called when the bluetooth stack is down */
        public abstract void onBluetoothServiceDown();

        IBluetoothManagerCallback mRemote = new IBluetoothManagerCallback.Stub() {
            @Override
            public void onBluetoothServiceUp(IBluetooth bluetoothService) {
                ServiceLifecycleCallback.this.onBluetoothServiceUp();
            }

            @Override
            public void onBluetoothServiceDown() {
                ServiceLifecycleCallback.this.onBluetoothServiceDown();
            }

            @Override
            public void onBrEdrDown() {}
        };
    }

    /**
     * Starts a scan for Bluetooth LE devices.
     *
     * <p>Results of the scan are reported using the
     * {@link LeScanCallback#onLeScan} callback.
     *
     * @param callback the callback LE scan results are delivered
     * @return true, if the scan was started successfully
     * @deprecated use {@link BluetoothLeScanner#startScan(List, ScanSettings, ScanCallback)}
     * instead.
     */
    @Deprecated
    @RequiresLegacyBluetoothAdminPermission
    @RequiresBluetoothScanPermission
    @RequiresBluetoothLocationPermission
    @RequiresPermission(android.Manifest.permission.BLUETOOTH_SCAN)
    public boolean startLeScan(LeScanCallback callback) {
        return startLeScan(null, callback);
    }

    /**
     * Starts a scan for Bluetooth LE devices, looking for devices that
     * advertise given services.
     *
     * <p>Devices which advertise all specified services are reported using the
     * {@link LeScanCallback#onLeScan} callback.
     *
     * @param serviceUuids Array of services to look for
     * @param callback the callback LE scan results are delivered
     * @return true, if the scan was started successfully
     * @deprecated use {@link BluetoothLeScanner#startScan(List, ScanSettings, ScanCallback)}
     * instead.
     */
    @Deprecated
    @RequiresLegacyBluetoothAdminPermission
    @RequiresBluetoothScanPermission
    @RequiresBluetoothLocationPermission
    @RequiresPermission(android.Manifest.permission.BLUETOOTH_SCAN)
    public boolean startLeScan(final UUID[] serviceUuids, final LeScanCallback callback) {
        if (DBG) {
            Log.d(TAG, "startLeScan(): " + Arrays.toString(serviceUuids));
        }
        if (callback == null) {
            if (DBG) {
                Log.e(TAG, "startLeScan: null callback");
            }
            return false;
        }
        BluetoothLeScanner scanner = getBluetoothLeScanner();
        if (scanner == null) {
            if (DBG) {
                Log.e(TAG, "startLeScan: cannot get BluetoothLeScanner");
            }
            return false;
        }

        synchronized (mLeScanClients) {
            if (mLeScanClients.containsKey(callback)) {
                if (DBG) {
                    Log.e(TAG, "LE Scan has already started");
                }
                return false;
            }

            try {
                IBluetoothGatt iGatt = mManagerService.getBluetoothGatt();
                if (iGatt == null) {
                    // BLE is not supported
                    return false;
                }

                @SuppressLint("AndroidFrameworkBluetoothPermission")
                ScanCallback scanCallback = new ScanCallback() {
                    @Override
                    public void onScanResult(int callbackType, ScanResult result) {
                        if (callbackType != ScanSettings.CALLBACK_TYPE_ALL_MATCHES) {
                            // Should not happen.
                            Log.e(TAG, "LE Scan has already started");
                            return;
                        }
                        ScanRecord scanRecord = result.getScanRecord();
                        if (scanRecord == null) {
                            return;
                        }
                        if (serviceUuids != null) {
                            List<ParcelUuid> uuids = new ArrayList<ParcelUuid>();
                            for (UUID uuid : serviceUuids) {
                                uuids.add(new ParcelUuid(uuid));
                            }
                            List<ParcelUuid> scanServiceUuids = scanRecord.getServiceUuids();
                            if (scanServiceUuids == null || !scanServiceUuids.containsAll(uuids)) {
                                if (DBG) {
                                    Log.d(TAG, "uuids does not match");
                                }
                                return;
                            }
                        }
                        callback.onLeScan(result.getDevice(), result.getRssi(),
                                scanRecord.getBytes());
                    }
                };
                ScanSettings settings = new ScanSettings.Builder().setCallbackType(
                        ScanSettings.CALLBACK_TYPE_ALL_MATCHES)
                        .setScanMode(ScanSettings.SCAN_MODE_LOW_LATENCY)
                        .build();

                List<ScanFilter> filters = new ArrayList<ScanFilter>();
                if (serviceUuids != null && serviceUuids.length > 0) {
                    // Note scan filter does not support matching an UUID array so we put one
                    // UUID to hardware and match the whole array in callback.
                    ScanFilter filter =
                            new ScanFilter.Builder().setServiceUuid(new ParcelUuid(serviceUuids[0]))
                                    .build();
                    filters.add(filter);
                }
                scanner.startScan(filters, settings, scanCallback);

                mLeScanClients.put(callback, scanCallback);
                return true;

            } catch (RemoteException e) {
                Log.e(TAG, "", e);
            }
        }
        return false;
    }

    /**
     * Stops an ongoing Bluetooth LE device scan.
     *
     * @param callback used to identify which scan to stop must be the same handle used to start the
     * scan
     * @deprecated Use {@link BluetoothLeScanner#stopScan(ScanCallback)} instead.
     */
    @Deprecated
    @RequiresLegacyBluetoothAdminPermission
    @RequiresBluetoothScanPermission
    @RequiresPermission(android.Manifest.permission.BLUETOOTH_SCAN)
    public void stopLeScan(LeScanCallback callback) {
        if (DBG) {
            Log.d(TAG, "stopLeScan()");
        }
        BluetoothLeScanner scanner = getBluetoothLeScanner();
        if (scanner == null) {
            return;
        }
        synchronized (mLeScanClients) {
            ScanCallback scanCallback = mLeScanClients.remove(callback);
            if (scanCallback == null) {
                if (DBG) {
                    Log.d(TAG, "scan not started yet");
                }
                return;
            }
            scanner.stopScan(scanCallback);
        }
    }

    /**
     * Create a secure L2CAP Connection-oriented Channel (CoC) {@link BluetoothServerSocket} and
     * assign a dynamic protocol/service multiplexer (PSM) value. This socket can be used to listen
     * for incoming connections. The supported Bluetooth transport is LE only.
     * <p>A remote device connecting to this socket will be authenticated and communication on this
     * socket will be encrypted.
     * <p>Use {@link BluetoothServerSocket#accept} to retrieve incoming connections from a listening
     * {@link BluetoothServerSocket}.
     * <p>The system will assign a dynamic PSM value. This PSM value can be read from the {@link
     * BluetoothServerSocket#getPsm()} and this value will be released when this server socket is
     * closed, Bluetooth is turned off, or the application exits unexpectedly.
     * <p>The mechanism of disclosing the assigned dynamic PSM value to the initiating peer is
     * defined and performed by the application.
     * <p>Use {@link BluetoothDevice#createL2capChannel(int)} to connect to this server
     * socket from another Android device that is given the PSM value.
     *
     * @return an L2CAP CoC BluetoothServerSocket
     * @throws IOException on error, for example Bluetooth not available, or insufficient
     * permissions, or unable to start this CoC
     */
    @RequiresLegacyBluetoothPermission
    @RequiresBluetoothConnectPermission
    @RequiresPermission(android.Manifest.permission.BLUETOOTH_CONNECT)
    public @NonNull BluetoothServerSocket listenUsingL2capChannel()
            throws IOException {
        BluetoothServerSocket socket =
                            new BluetoothServerSocket(BluetoothSocket.TYPE_L2CAP_LE, true, true,
                                      SOCKET_CHANNEL_AUTO_STATIC_NO_SDP, false, false);
        int errno = socket.mSocket.bindListen();
        if (errno != 0) {
            throw new IOException("Error: " + errno);
        }

        int assignedPsm = socket.mSocket.getPort();
        if (assignedPsm == 0) {
            throw new IOException("Error: Unable to assign PSM value");
        }
        if (DBG) {
            Log.d(TAG, "listenUsingL2capChannel: set assigned PSM to "
                    + assignedPsm);
        }
        socket.setChannel(assignedPsm);

        return socket;
    }

    /**
     * Create an insecure L2CAP Connection-oriented Channel (CoC) {@link BluetoothServerSocket} and
     * assign a dynamic PSM value. This socket can be used to listen for incoming connections. The
     * supported Bluetooth transport is LE only.
     * <p>The link key is not required to be authenticated, i.e the communication may be vulnerable
     * to person-in-the-middle attacks. Use {@link #listenUsingL2capChannel}, if an encrypted and
     * authenticated communication channel is desired.
     * <p>Use {@link BluetoothServerSocket#accept} to retrieve incoming connections from a listening
     * {@link BluetoothServerSocket}.
     * <p>The system will assign a dynamic protocol/service multiplexer (PSM) value. This PSM value
     * can be read from the {@link BluetoothServerSocket#getPsm()} and this value will be released
     * when this server socket is closed, Bluetooth is turned off, or the application exits
     * unexpectedly.
     * <p>The mechanism of disclosing the assigned dynamic PSM value to the initiating peer is
     * defined and performed by the application.
     * <p>Use {@link BluetoothDevice#createInsecureL2capChannel(int)} to connect to this server
     * socket from another Android device that is given the PSM value.
     *
     * @return an L2CAP CoC BluetoothServerSocket
     * @throws IOException on error, for example Bluetooth not available, or insufficient
     * permissions, or unable to start this CoC
     */
    @RequiresLegacyBluetoothPermission
    @RequiresBluetoothConnectPermission
    @RequiresPermission(android.Manifest.permission.BLUETOOTH_CONNECT)
    public @NonNull BluetoothServerSocket listenUsingInsecureL2capChannel()
            throws IOException {
        BluetoothServerSocket socket =
                            new BluetoothServerSocket(BluetoothSocket.TYPE_L2CAP_LE, false, false,
                                      SOCKET_CHANNEL_AUTO_STATIC_NO_SDP, false, false);
        int errno = socket.mSocket.bindListen();
        if (errno != 0) {
            throw new IOException("Error: " + errno);
        }

        int assignedPsm = socket.mSocket.getPort();
        if (assignedPsm == 0) {
            throw new IOException("Error: Unable to assign PSM value");
        }
        if (DBG) {
            Log.d(TAG, "listenUsingInsecureL2capChannel: set assigned PSM to "
                    + assignedPsm);
        }
        socket.setChannel(assignedPsm);

        return socket;
    }

    /**
     * Register a {@link #OnMetadataChangedListener} to receive update about metadata
     * changes for this {@link BluetoothDevice}.
     * Registration must be done when Bluetooth is ON and will last until
     * {@link #removeOnMetadataChangedListener(BluetoothDevice)} is called, even when Bluetooth
     * restarted in the middle.
     * All input parameters should not be null or {@link NullPointerException} will be triggered.
     * The same {@link BluetoothDevice} and {@link #OnMetadataChangedListener} pair can only be
     * registered once, double registration would cause {@link IllegalArgumentException}.
     *
     * @param device {@link BluetoothDevice} that will be registered
     * @param executor the executor for listener callback
     * @param listener {@link #OnMetadataChangedListener} that will receive asynchronous callbacks
     * @return true on success, false on error
     * @throws NullPointerException If one of {@code listener}, {@code device} or {@code executor}
     * is null.
     * @throws IllegalArgumentException The same {@link #OnMetadataChangedListener} and
     * {@link BluetoothDevice} are registered twice.
     * @hide
     */
    @SystemApi
    @RequiresBluetoothConnectPermission
    @RequiresPermission(allOf = {
            android.Manifest.permission.BLUETOOTH_CONNECT,
            android.Manifest.permission.BLUETOOTH_PRIVILEGED,
    })
    public boolean addOnMetadataChangedListener(@NonNull BluetoothDevice device,
            @NonNull Executor executor, @NonNull OnMetadataChangedListener listener) {
        if (DBG) Log.d(TAG, "addOnMetadataChangedListener()");

        final IBluetooth service = mService;
        if (service == null) {
            Log.e(TAG, "Bluetooth is not enabled. Cannot register metadata listener");
            return false;
        }
        if (listener == null) {
            throw new NullPointerException("listener is null");
        }
        if (device == null) {
            throw new NullPointerException("device is null");
        }
        if (executor == null) {
            throw new NullPointerException("executor is null");
        }

        synchronized (mMetadataListeners) {
            List<Pair<OnMetadataChangedListener, Executor>> listenerList =
                    mMetadataListeners.get(device);
            if (listenerList == null) {
                // Create new listener/executor list for registeration
                listenerList = new ArrayList<>();
                mMetadataListeners.put(device, listenerList);
            } else {
                // Check whether this device was already registed by the lisenter
                if (listenerList.stream().anyMatch((pair) -> (pair.first.equals(listener)))) {
                    throw new IllegalArgumentException("listener was already regestered"
                            + " for the device");
                }
            }

            Pair<OnMetadataChangedListener, Executor> listenerPair = new Pair(listener, executor);
            listenerList.add(listenerPair);

            boolean ret = false;
            try {
                ret = service.registerMetadataListener(mBluetoothMetadataListener, device,
                        mAttributionSource);
            } catch (RemoteException e) {
                Log.e(TAG, "registerMetadataListener fail", e);
            } finally {
                if (!ret) {
                    // Remove listener registered earlier when fail.
                    listenerList.remove(listenerPair);
                    if (listenerList.isEmpty()) {
                        // Remove the device if its listener list is empty
                        mMetadataListeners.remove(device);
                    }
                }
            }
            return ret;
        }
    }

    /**
     * Unregister a {@link #OnMetadataChangedListener} from a registered {@link BluetoothDevice}.
     * Unregistration can be done when Bluetooth is either ON or OFF.
     * {@link #addOnMetadataChangedListener(OnMetadataChangedListener, BluetoothDevice, Executor)}
     * must be called before unregisteration.
     *
     * @param device {@link BluetoothDevice} that will be unregistered. It
     * should not be null or {@link NullPointerException} will be triggered.
     * @param listener {@link OnMetadataChangedListener} that will be unregistered. It
     * should not be null or {@link NullPointerException} will be triggered.
     * @return true on success, false on error
     * @throws NullPointerException If {@code listener} or {@code device} is null.
     * @throws IllegalArgumentException If {@code device} has not been registered before.
     * @hide
     */
    @SystemApi
    @RequiresBluetoothConnectPermission
    @RequiresPermission(allOf = {
            android.Manifest.permission.BLUETOOTH_CONNECT,
            android.Manifest.permission.BLUETOOTH_PRIVILEGED,
    })
    public boolean removeOnMetadataChangedListener(@NonNull BluetoothDevice device,
            @NonNull OnMetadataChangedListener listener) {
        if (DBG) Log.d(TAG, "removeOnMetadataChangedListener()");
        if (device == null) {
            throw new NullPointerException("device is null");
        }
        if (listener == null) {
            throw new NullPointerException("listener is null");
        }

        synchronized (mMetadataListeners) {
            if (!mMetadataListeners.containsKey(device)) {
                throw new IllegalArgumentException("device was not registered");
            }
            // Remove issued listener from the registered device
            mMetadataListeners.get(device).removeIf((pair) -> (pair.first.equals(listener)));

            if (mMetadataListeners.get(device).isEmpty()) {
                // Unregister to Bluetooth service if all listeners are removed from
                // the registered device
                mMetadataListeners.remove(device);
                final IBluetooth service = mService;
                if (service == null) {
                    // Bluetooth is OFF, do nothing to Bluetooth service.
                    return true;
                }
                try {
                    return service.unregisterMetadataListener(device, mAttributionSource);
                } catch (RemoteException e) {
                    Log.e(TAG, "unregisterMetadataListener fail", e);
                    return false;
                }
            }
        }
        return true;
    }

    /**
     * This interface is used to implement {@link BluetoothAdapter} metadata listener.
     * @hide
     */
    @SystemApi
    public interface OnMetadataChangedListener {
        /**
         * Callback triggered if the metadata of {@link BluetoothDevice} registered in
         * {@link #addOnMetadataChangedListener}.
         *
         * @param device changed {@link BluetoothDevice}.
         * @param key changed metadata key, one of BluetoothDevice.METADATA_*.
         * @param value the new value of metadata as byte array.
         */
        void onMetadataChanged(@NonNull BluetoothDevice device, int key,
                @Nullable byte[] value);
    }

    @SuppressLint("AndroidFrameworkBluetoothPermission")
    private final IBluetoothConnectionCallback mConnectionCallback =
            new IBluetoothConnectionCallback.Stub() {
        @Override
        public void onDeviceConnected(BluetoothDevice device) {
            Attributable.setAttributionSource(device, mAttributionSource);
            for (Map.Entry<BluetoothConnectionCallback, Executor> callbackExecutorEntry:
                    mBluetoothConnectionCallbackExecutorMap.entrySet()) {
                BluetoothConnectionCallback callback = callbackExecutorEntry.getKey();
                Executor executor = callbackExecutorEntry.getValue();
                executor.execute(() -> callback.onDeviceConnected(device));
            }
        }

        @Override
        public void onDeviceDisconnected(BluetoothDevice device, int hciReason) {
            Attributable.setAttributionSource(device, mAttributionSource);
            for (Map.Entry<BluetoothConnectionCallback, Executor> callbackExecutorEntry:
                    mBluetoothConnectionCallbackExecutorMap.entrySet()) {
                BluetoothConnectionCallback callback = callbackExecutorEntry.getKey();
                Executor executor = callbackExecutorEntry.getValue();
                executor.execute(() -> callback.onDeviceDisconnected(device, hciReason));
            }
        }
    };

    /**
     * Registers the BluetoothConnectionCallback to receive callback events when a bluetooth device
     * (classic or low energy) is connected or disconnected.
     *
     * @param executor is the callback executor
     * @param callback is the connection callback you wish to register
     * @return true if the callback was registered successfully, false otherwise
     * @throws IllegalArgumentException if the callback is already registered
     * @hide
     */
    @RequiresBluetoothConnectPermission
    @RequiresPermission(allOf = {
            android.Manifest.permission.BLUETOOTH_CONNECT,
            android.Manifest.permission.BLUETOOTH_PRIVILEGED,
    })
    public boolean registerBluetoothConnectionCallback(@NonNull @CallbackExecutor Executor executor,
            @NonNull BluetoothConnectionCallback callback) {
        if (DBG) Log.d(TAG, "registerBluetoothConnectionCallback()");
        if (callback == null) {
            return false;
        }

        synchronized (mBluetoothConnectionCallbackExecutorMap) {
            // If the callback map is empty, we register the service-to-app callback
            if (mBluetoothConnectionCallbackExecutorMap.isEmpty()) {
                try {
                    mServiceLock.readLock().lock();
                    if (mService != null) {
                        if (!mService.registerBluetoothConnectionCallback(mConnectionCallback,
                                mAttributionSource)) {
                            return false;
                        }
                    }
                } catch (RemoteException e) {
                    Log.e(TAG, "", e);
                    mBluetoothConnectionCallbackExecutorMap.remove(callback);
                } finally {
                    mServiceLock.readLock().unlock();
                }
            }

            // Adds the passed in callback to our map of callbacks to executors
            if (mBluetoothConnectionCallbackExecutorMap.containsKey(callback)) {
                throw new IllegalArgumentException("This callback has already been registered");
            }
            mBluetoothConnectionCallbackExecutorMap.put(callback, executor);
        }

        return true;
    }

    /**
     * Unregisters the BluetoothConnectionCallback that was previously registered by the application
     *
     * @param callback is the connection callback you wish to unregister
     * @return true if the callback was unregistered successfully, false otherwise
     * @hide
     */
    @RequiresBluetoothConnectPermission
    @RequiresPermission(allOf = {
            android.Manifest.permission.BLUETOOTH_CONNECT,
            android.Manifest.permission.BLUETOOTH_PRIVILEGED,
    })
    public boolean unregisterBluetoothConnectionCallback(
            @NonNull BluetoothConnectionCallback callback) {
        if (DBG) Log.d(TAG, "unregisterBluetoothConnectionCallback()");
        if (callback == null) {
            return false;
        }

        synchronized (mBluetoothConnectionCallbackExecutorMap) {
            if (mBluetoothConnectionCallbackExecutorMap.remove(callback) != null) {
                return false;
            }
        }

        if (!mBluetoothConnectionCallbackExecutorMap.isEmpty()) {
            return true;
        }

        // If the callback map is empty, we unregister the service-to-app callback
        try {
            mServiceLock.readLock().lock();
            if (mService != null) {
                return mService.unregisterBluetoothConnectionCallback(mConnectionCallback,
                        mAttributionSource);
            }
        } catch (RemoteException e) {
            Log.e(TAG, "", e);
        } finally {
            mServiceLock.readLock().unlock();
        }

        return false;
    }

    /**
     * This abstract class is used to implement callbacks for when a bluetooth classic or Bluetooth
     * Low Energy (BLE) device is either connected or disconnected.
     *
     * @hide
     */
    public abstract static class BluetoothConnectionCallback {
        /**
         * Callback triggered when a bluetooth device (classic or BLE) is connected
         * @param device is the connected bluetooth device
         */
        public void onDeviceConnected(BluetoothDevice device) {}

        /**
         * Callback triggered when a bluetooth device (classic or BLE) is disconnected
         * @param device is the disconnected bluetooth device
         * @param reason is the disconnect reason
         */
        public void onDeviceDisconnected(BluetoothDevice device, @DisconnectReason int reason) {}

        /**
         * @hide
         */
        @Retention(RetentionPolicy.SOURCE)
        @IntDef(prefix = { "REASON_" }, value = {
                BluetoothStatusCodes.ERROR_UNKNOWN,
                BluetoothStatusCodes.ERROR_DISCONNECT_REASON_LOCAL_REQUEST,
                BluetoothStatusCodes.ERROR_DISCONNECT_REASON_REMOTE_REQUEST,
                BluetoothStatusCodes.ERROR_DISCONNECT_REASON_LOCAL,
                BluetoothStatusCodes.ERROR_DISCONNECT_REASON_REMOTE,
                BluetoothStatusCodes.ERROR_DISCONNECT_REASON_TIMEOUT,
                BluetoothStatusCodes.ERROR_DISCONNECT_REASON_SECURITY,
                BluetoothStatusCodes.ERROR_DISCONNECT_REASON_SYSTEM_POLICY,
                BluetoothStatusCodes.ERROR_DISCONNECT_REASON_RESOURCE_LIMIT_REACHED,
                BluetoothStatusCodes.ERROR_DISCONNECT_REASON_CONNECTION_ALREADY_EXISTS,
                BluetoothStatusCodes.ERROR_DISCONNECT_REASON_BAD_PARAMETERS})
        public @interface DisconnectReason {}

        /**
         * Returns human-readable strings corresponding to {@link DisconnectReason}.
         */
        public static String disconnectReasonText(@DisconnectReason int reason) {
            switch (reason) {
                case BluetoothStatusCodes.ERROR_UNKNOWN:
                    return "Reason unknown";
                case BluetoothStatusCodes.ERROR_DISCONNECT_REASON_LOCAL_REQUEST:
                    return "Local request";
                case BluetoothStatusCodes.ERROR_DISCONNECT_REASON_REMOTE_REQUEST:
                    return "Remote request";
                case BluetoothStatusCodes.ERROR_DISCONNECT_REASON_LOCAL:
                    return "Local error";
                case BluetoothStatusCodes.ERROR_DISCONNECT_REASON_REMOTE:
                    return "Remote error";
                case BluetoothStatusCodes.ERROR_DISCONNECT_REASON_TIMEOUT:
                    return "Timeout";
                case BluetoothStatusCodes.ERROR_DISCONNECT_REASON_SECURITY:
                    return "Security";
                case BluetoothStatusCodes.ERROR_DISCONNECT_REASON_SYSTEM_POLICY:
                    return "System policy";
                case BluetoothStatusCodes.ERROR_DISCONNECT_REASON_RESOURCE_LIMIT_REACHED:
                    return "Resource constrained";
                case BluetoothStatusCodes.ERROR_DISCONNECT_REASON_CONNECTION_ALREADY_EXISTS:
                    return "Connection already exists";
                case BluetoothStatusCodes.ERROR_DISCONNECT_REASON_BAD_PARAMETERS:
                    return "Bad parameters";
                default:
                    return "Unrecognized disconnect reason: " + reason;
            }
        }
    }

    /**
     * Converts old constant of priority to the new for connection policy
     *
     * @param priority is the priority to convert to connection policy
     * @return the equivalent connection policy constant to the priority
     *
     * @hide
     */
    public static @ConnectionPolicy int priorityToConnectionPolicy(int priority) {
        switch(priority) {
            case BluetoothProfile.PRIORITY_AUTO_CONNECT:
                return BluetoothProfile.CONNECTION_POLICY_ALLOWED;
            case BluetoothProfile.PRIORITY_ON:
                return BluetoothProfile.CONNECTION_POLICY_ALLOWED;
            case BluetoothProfile.PRIORITY_OFF:
                return BluetoothProfile.CONNECTION_POLICY_FORBIDDEN;
            case BluetoothProfile.PRIORITY_UNDEFINED:
                return BluetoothProfile.CONNECTION_POLICY_UNKNOWN;
            default:
                Log.e(TAG, "setPriority: Invalid priority: " + priority);
                return BluetoothProfile.CONNECTION_POLICY_UNKNOWN;
        }
    }

    /**
     * Converts new constant of connection policy to the old for priority
     *
     * @param connectionPolicy is the connection policy to convert to priority
     * @return the equivalent priority constant to the connectionPolicy
     *
     * @hide
     */
    public static int connectionPolicyToPriority(@ConnectionPolicy int connectionPolicy) {
        switch(connectionPolicy) {
            case BluetoothProfile.CONNECTION_POLICY_ALLOWED:
                return BluetoothProfile.PRIORITY_ON;
            case BluetoothProfile.CONNECTION_POLICY_FORBIDDEN:
                return BluetoothProfile.PRIORITY_OFF;
            case BluetoothProfile.CONNECTION_POLICY_UNKNOWN:
                return BluetoothProfile.PRIORITY_UNDEFINED;
        }
        return BluetoothProfile.PRIORITY_UNDEFINED;
    }
}<|MERGE_RESOLUTION|>--- conflicted
+++ resolved
@@ -3054,13 +3054,11 @@
                 return true;
             }
             return false;
-<<<<<<< HEAD
+        } else if (profile == BluetoothProfile.LE_AUDIO) {
+            BluetoothLeAudio leAudio = new BluetoothLeAudio(context, listener, this);
+            return true;
         } else if (profile == BluetoothProfile.VOLUME_CONTROL) {
             BluetoothVolumeControl vcs = new BluetoothVolumeControl(context, listener, this);
-=======
-        } else if (profile == BluetoothProfile.LE_AUDIO) {
-            BluetoothLeAudio leAudio = new BluetoothLeAudio(context, listener, this);
->>>>>>> fe3d6da4
             return true;
         } else {
             return false;
@@ -3151,16 +3149,14 @@
                 BluetoothHearingAid hearingAid = (BluetoothHearingAid) proxy;
                 hearingAid.close();
                 break;
-<<<<<<< HEAD
+            case BluetoothProfile.LE_AUDIO:
+                BluetoothLeAudio leAudio = (BluetoothLeAudio) proxy;
+                leAudio.close();
+                break;
             case BluetoothProfile.VOLUME_CONTROL:
                 BluetoothVolumeControl vcs = (BluetoothVolumeControl) proxy;
                 vcs.close();
                 break;
-=======
-            case BluetoothProfile.LE_AUDIO:
-                BluetoothLeAudio leAudio = (BluetoothLeAudio) proxy;
-                leAudio.close();
->>>>>>> fe3d6da4
         }
     }
 
