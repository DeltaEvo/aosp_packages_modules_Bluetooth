--- conflicted
+++ resolved
@@ -768,11 +768,7 @@
     @RequiresNoPermission
     public static synchronized BluetoothAdapter getDefaultAdapter() {
         if (sAdapter == null) {
-<<<<<<< HEAD
-            sAdapter = createAdapter(ActivityThread.currentAttributionSource());
-=======
             sAdapter = createAdapter(BluetoothManager.resolveAttributionSource(null));
->>>>>>> 99555765
         }
         return sAdapter;
     }
