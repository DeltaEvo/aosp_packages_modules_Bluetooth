/*
 * Copyright (C) 2008 The Android Open Source Project
 *
 * Licensed under the Apache License, Version 2.0 (the "License");
 * you may not use this file except in compliance with the License.
 * You may obtain a copy of the License at
 *
 *      http://www.apache.org/licenses/LICENSE-2.0
 *
 * Unless required by applicable law or agreed to in writing, software
 * distributed under the License is distributed on an "AS IS" BASIS,
 * WITHOUT WARRANTIES OR CONDITIONS OF ANY KIND, either express or implied.
 * See the License for the specific language governing permissions and
 * limitations under the License.
 */

package android.bluetooth;

import static android.bluetooth.BluetoothUtils.getSyncTimeout;

import android.annotation.IntDef;
import android.annotation.NonNull;
import android.annotation.Nullable;
import android.annotation.RequiresPermission;
import android.annotation.SdkConstant;
import android.annotation.SdkConstant.SdkConstantType;
import android.annotation.SuppressLint;
import android.annotation.SystemApi;
import android.bluetooth.annotations.RequiresBluetoothConnectPermission;
import android.bluetooth.annotations.RequiresLegacyBluetoothAdminPermission;
import android.bluetooth.annotations.RequiresLegacyBluetoothPermission;
import android.compat.annotation.UnsupportedAppUsage;
import android.content.AttributionSource;
import android.content.Context;
import android.os.Build;
import android.os.IBinder;
import android.os.RemoteException;
import android.util.Log;

import com.android.modules.utils.SynchronousResultReceiver;

import java.lang.annotation.Retention;
import java.lang.annotation.RetentionPolicy;
import java.util.ArrayList;
import java.util.List;
import java.util.Objects;
import java.util.concurrent.TimeoutException;

/**
 * Public API for controlling the Bluetooth Headset Service. This includes both
 * Bluetooth Headset and Handsfree (v1.5) profiles.
 *
 * <p>BluetoothHeadset is a proxy object for controlling the Bluetooth Headset
 * Service via IPC.
 *
 * <p> Use {@link BluetoothAdapter#getProfileProxy} to get
 * the BluetoothHeadset proxy object. Use
 * {@link BluetoothAdapter#closeProfileProxy} to close the service connection.
 *
 * <p> Android only supports one connected Bluetooth Headset at a time.
 * Each method is protected with its appropriate permission.
 */
public final class BluetoothHeadset implements BluetoothProfile {
    private static final String TAG = "BluetoothHeadset";
    private static final boolean DBG = true;
    private static final boolean VDBG = false;

    /**
     * Intent used to broadcast the change in connection state of the Headset
     * profile.
     *
     * <p>This intent will have 3 extras:
     * <ul>
     * <li> {@link #EXTRA_STATE} - The current state of the profile. </li>
     * <li> {@link #EXTRA_PREVIOUS_STATE}- The previous state of the profile. </li>
     * <li> {@link BluetoothDevice#EXTRA_DEVICE} - The remote device. </li>
     * </ul>
     * <p>{@link #EXTRA_STATE} or {@link #EXTRA_PREVIOUS_STATE} can be any of
     * {@link #STATE_DISCONNECTED}, {@link #STATE_CONNECTING},
     * {@link #STATE_CONNECTED}, {@link #STATE_DISCONNECTING}.
     */
    @RequiresLegacyBluetoothPermission
    @RequiresBluetoothConnectPermission
    @RequiresPermission(android.Manifest.permission.BLUETOOTH_CONNECT)
    @SdkConstant(SdkConstantType.BROADCAST_INTENT_ACTION)
    public static final String ACTION_CONNECTION_STATE_CHANGED =
            "android.bluetooth.headset.profile.action.CONNECTION_STATE_CHANGED";

    /**
     * Intent used to broadcast the change in the Audio Connection state of the
     * HFP profile.
     *
     * <p>This intent will have 3 extras:
     * <ul>
     * <li> {@link #EXTRA_STATE} - The current state of the profile. </li>
     * <li> {@link #EXTRA_PREVIOUS_STATE}- The previous state of the profile. </li>
     * <li> {@link BluetoothDevice#EXTRA_DEVICE} - The remote device. </li>
     * </ul>
     * <p>{@link #EXTRA_STATE} or {@link #EXTRA_PREVIOUS_STATE} can be any of
     * {@link #STATE_AUDIO_CONNECTED}, {@link #STATE_AUDIO_DISCONNECTED},
     */
    @RequiresLegacyBluetoothPermission
    @RequiresBluetoothConnectPermission
    @RequiresPermission(android.Manifest.permission.BLUETOOTH_CONNECT)
    @SdkConstant(SdkConstantType.BROADCAST_INTENT_ACTION)
    public static final String ACTION_AUDIO_STATE_CHANGED =
            "android.bluetooth.headset.profile.action.AUDIO_STATE_CHANGED";

    /**
     * Intent used to broadcast the selection of a connected device as active.
     *
     * <p>This intent will have one extra:
     * <ul>
     * <li> {@link BluetoothDevice#EXTRA_DEVICE} - The remote device. It can
     * be null if no device is active. </li>
     * </ul>
     *
     * @hide
     */
    @SystemApi
    @RequiresLegacyBluetoothPermission
    @RequiresBluetoothConnectPermission
    @RequiresPermission(android.Manifest.permission.BLUETOOTH_CONNECT)
    @SdkConstant(SdkConstantType.BROADCAST_INTENT_ACTION)
    @SuppressLint("ActionValue")
    public static final String ACTION_ACTIVE_DEVICE_CHANGED =
            "android.bluetooth.headset.profile.action.ACTIVE_DEVICE_CHANGED";

    /**
     * Intent used to broadcast that the headset has posted a
     * vendor-specific event.
     *
     * <p>This intent will have 4 extras and 1 category.
     * <ul>
     * <li> {@link BluetoothDevice#EXTRA_DEVICE} - The remote Bluetooth Device
     * </li>
     * <li> {@link #EXTRA_VENDOR_SPECIFIC_HEADSET_EVENT_CMD} - The vendor
     * specific command </li>
     * <li> {@link #EXTRA_VENDOR_SPECIFIC_HEADSET_EVENT_CMD_TYPE} - The AT
     * command type which can be one of  {@link #AT_CMD_TYPE_READ},
     * {@link #AT_CMD_TYPE_TEST}, or {@link #AT_CMD_TYPE_SET},
     * {@link #AT_CMD_TYPE_BASIC},{@link #AT_CMD_TYPE_ACTION}. </li>
     * <li> {@link #EXTRA_VENDOR_SPECIFIC_HEADSET_EVENT_ARGS} - Command
     * arguments. </li>
     * </ul>
     *
     * <p> The category is the Company ID of the vendor defining the
     * vendor-specific command. {@link BluetoothAssignedNumbers}
     *
     * For example, for Plantronics specific events
     * Category will be {@link #VENDOR_SPECIFIC_HEADSET_EVENT_COMPANY_ID_CATEGORY}.55
     *
     * <p> For example, an AT+XEVENT=foo,3 will get translated into
     * <ul>
     * <li> EXTRA_VENDOR_SPECIFIC_HEADSET_EVENT_CMD = +XEVENT </li>
     * <li> EXTRA_VENDOR_SPECIFIC_HEADSET_EVENT_CMD_TYPE = AT_CMD_TYPE_SET </li>
     * <li> EXTRA_VENDOR_SPECIFIC_HEADSET_EVENT_ARGS = foo, 3 </li>
     * </ul>
     */
    @RequiresLegacyBluetoothPermission
    @RequiresBluetoothConnectPermission
    @RequiresPermission(android.Manifest.permission.BLUETOOTH_CONNECT)
    @SdkConstant(SdkConstantType.BROADCAST_INTENT_ACTION)
    public static final String ACTION_VENDOR_SPECIFIC_HEADSET_EVENT =
            "android.bluetooth.headset.action.VENDOR_SPECIFIC_HEADSET_EVENT";

    /**
     * A String extra field in {@link #ACTION_VENDOR_SPECIFIC_HEADSET_EVENT}
     * intents that contains the name of the vendor-specific command.
     */
    public static final String EXTRA_VENDOR_SPECIFIC_HEADSET_EVENT_CMD =
            "android.bluetooth.headset.extra.VENDOR_SPECIFIC_HEADSET_EVENT_CMD";

    /**
     * An int extra field in {@link #ACTION_VENDOR_SPECIFIC_HEADSET_EVENT}
     * intents that contains the AT command type of the vendor-specific command.
     */
    public static final String EXTRA_VENDOR_SPECIFIC_HEADSET_EVENT_CMD_TYPE =
            "android.bluetooth.headset.extra.VENDOR_SPECIFIC_HEADSET_EVENT_CMD_TYPE";

    /**
     * AT command type READ used with
     * {@link #EXTRA_VENDOR_SPECIFIC_HEADSET_EVENT_CMD_TYPE}
     * For example, AT+VGM?. There are no arguments for this command type.
     */
    public static final int AT_CMD_TYPE_READ = 0;

    /**
     * AT command type TEST used with
     * {@link #EXTRA_VENDOR_SPECIFIC_HEADSET_EVENT_CMD_TYPE}
     * For example, AT+VGM=?. There are no arguments for this command type.
     */
    public static final int AT_CMD_TYPE_TEST = 1;

    /**
     * AT command type SET used with
     * {@link #EXTRA_VENDOR_SPECIFIC_HEADSET_EVENT_CMD_TYPE}
     * For example, AT+VGM=<args>.
     */
    public static final int AT_CMD_TYPE_SET = 2;

    /**
     * AT command type BASIC used with
     * {@link #EXTRA_VENDOR_SPECIFIC_HEADSET_EVENT_CMD_TYPE}
     * For example, ATD. Single character commands and everything following the
     * character are arguments.
     */
    public static final int AT_CMD_TYPE_BASIC = 3;

    /**
     * AT command type ACTION used with
     * {@link #EXTRA_VENDOR_SPECIFIC_HEADSET_EVENT_CMD_TYPE}
     * For example, AT+CHUP. There are no arguments for action commands.
     */
    public static final int AT_CMD_TYPE_ACTION = 4;

    /**
     * A Parcelable String array extra field in
     * {@link #ACTION_VENDOR_SPECIFIC_HEADSET_EVENT} intents that contains
     * the arguments to the vendor-specific command.
     */
    public static final String EXTRA_VENDOR_SPECIFIC_HEADSET_EVENT_ARGS =
            "android.bluetooth.headset.extra.VENDOR_SPECIFIC_HEADSET_EVENT_ARGS";

    /**
     * The intent category to be used with {@link #ACTION_VENDOR_SPECIFIC_HEADSET_EVENT}
     * for the companyId
     */
    public static final String VENDOR_SPECIFIC_HEADSET_EVENT_COMPANY_ID_CATEGORY =
            "android.bluetooth.headset.intent.category.companyid";

    /**
     * A vendor-specific command for unsolicited result code.
     */
    public static final String VENDOR_RESULT_CODE_COMMAND_ANDROID = "+ANDROID";

    /**
     * A vendor-specific AT command
     *
     * @hide
     */
    public static final String VENDOR_SPECIFIC_HEADSET_EVENT_XAPL = "+XAPL";

    /**
     * A vendor-specific AT command
     *
     * @hide
     */
    public static final String VENDOR_SPECIFIC_HEADSET_EVENT_IPHONEACCEV = "+IPHONEACCEV";

    /**
     * Battery level indicator associated with
     * {@link #VENDOR_SPECIFIC_HEADSET_EVENT_IPHONEACCEV}
     *
     * @hide
     */
    public static final int VENDOR_SPECIFIC_HEADSET_EVENT_IPHONEACCEV_BATTERY_LEVEL = 1;

    /**
     * A vendor-specific AT command
     *
     * @hide
     */
    public static final String VENDOR_SPECIFIC_HEADSET_EVENT_XEVENT = "+XEVENT";

    /**
     * Battery level indicator associated with {@link #VENDOR_SPECIFIC_HEADSET_EVENT_XEVENT}
     *
     * @hide
     */
    public static final String VENDOR_SPECIFIC_HEADSET_EVENT_XEVENT_BATTERY_LEVEL = "BATTERY";

    /**
     * Headset state when SCO audio is not connected.
     * This state can be one of
     * {@link #EXTRA_STATE} or {@link #EXTRA_PREVIOUS_STATE} of
     * {@link #ACTION_AUDIO_STATE_CHANGED} intent.
     */
    public static final int STATE_AUDIO_DISCONNECTED = 10;

    /**
     * Headset state when SCO audio is connecting.
     * This state can be one of
     * {@link #EXTRA_STATE} or {@link #EXTRA_PREVIOUS_STATE} of
     * {@link #ACTION_AUDIO_STATE_CHANGED} intent.
     */
    public static final int STATE_AUDIO_CONNECTING = 11;

    /**
     * Headset state when SCO audio is connected.
     * This state can be one of
     * {@link #EXTRA_STATE} or {@link #EXTRA_PREVIOUS_STATE} of
     * {@link #ACTION_AUDIO_STATE_CHANGED} intent.
     */
    public static final int STATE_AUDIO_CONNECTED = 12;

    /**
     * Intent used to broadcast the headset's indicator status
     *
     * <p>This intent will have 3 extras:
     * <ul>
     * <li> {@link #EXTRA_HF_INDICATORS_IND_ID} - The Assigned number of headset Indicator which
     * is supported by the headset ( as indicated by AT+BIND command in the SLC
     * sequence) or whose value is changed (indicated by AT+BIEV command) </li>
     * <li> {@link #EXTRA_HF_INDICATORS_IND_VALUE} - Updated value of headset indicator. </li>
     * <li> {@link BluetoothDevice#EXTRA_DEVICE} - Remote device. </li>
     * </ul>
     * <p>{@link #EXTRA_HF_INDICATORS_IND_ID} is defined by Bluetooth SIG and each of the indicators
     * are given an assigned number. Below shows the assigned number of Indicator added so far
     * - Enhanced Safety - 1, Valid Values: 0 - Disabled, 1 - Enabled
     * - Battery Level - 2, Valid Values: 0~100 - Remaining level of Battery
     *
     * @hide
     */
    @RequiresLegacyBluetoothPermission
    @RequiresBluetoothConnectPermission
    @RequiresPermission(android.Manifest.permission.BLUETOOTH_CONNECT)
    @SdkConstant(SdkConstantType.BROADCAST_INTENT_ACTION)
    public static final String ACTION_HF_INDICATORS_VALUE_CHANGED =
            "android.bluetooth.headset.action.HF_INDICATORS_VALUE_CHANGED";

    /**
     * A int extra field in {@link #ACTION_HF_INDICATORS_VALUE_CHANGED}
     * intents that contains the assigned number of the headset indicator as defined by
     * Bluetooth SIG that is being sent. Value range is 0-65535 as defined in HFP 1.7
     *
     * @hide
     */
    public static final String EXTRA_HF_INDICATORS_IND_ID =
            "android.bluetooth.headset.extra.HF_INDICATORS_IND_ID";

    /**
     * A int extra field in {@link #ACTION_HF_INDICATORS_VALUE_CHANGED}
     * intents that contains the value of the Headset indicator that is being sent.
     *
     * @hide
     */
    public static final String EXTRA_HF_INDICATORS_IND_VALUE =
            "android.bluetooth.headset.extra.HF_INDICATORS_IND_VALUE";

    private final BluetoothAdapter mAdapter;
    private final AttributionSource mAttributionSource;
    private final BluetoothProfileConnector<IBluetoothHeadset> mProfileConnector =
            new BluetoothProfileConnector(this, BluetoothProfile.HEADSET, "BluetoothHeadset",
                    IBluetoothHeadset.class.getName()) {
                @Override
                public IBluetoothHeadset getServiceInterface(IBinder service) {
                    return IBluetoothHeadset.Stub.asInterface(service);
                }
    };

    /**
     * Create a BluetoothHeadset proxy object.
     */
    /* package */ BluetoothHeadset(Context context, ServiceListener listener,
            BluetoothAdapter adapter) {
        mAdapter = adapter;
        mAttributionSource = adapter.getAttributionSource();
        mProfileConnector.connect(context, listener);
    }

    /**
     * Close the connection to the backing service.
     * Other public functions of BluetoothHeadset will return default error
     * results once close() has been called. Multiple invocations of close()
     * are ok.
     */
    @UnsupportedAppUsage
    /*package*/ void close() {
<<<<<<< HEAD
        if (VDBG) log("close()");

        IBluetoothManager mgr = mAdapter.getBluetoothManager();
        if (mgr != null) {
            try {
                mgr.unregisterStateChangeCallback(mBluetoothStateChangeCallback);
            } catch (RemoteException re) {
                Log.e(TAG, "", re);
            }
        }
        mServiceListener = null;
        doUnbind();
        mCloseGuard.close();
=======
        mProfileConnector.disconnect();
    }

    private IBluetoothHeadset getService() {
        return mProfileConnector.getService();
>>>>>>> 9b7145f7
    }

    /** {@hide} */
    @Override
    protected void finalize() throws Throwable {
        // The empty finalize needs to be kept or the
        // cts signature tests would fail.
    }

    /**
     * Initiate connection to a profile of the remote bluetooth device.
     *
     * <p> Currently, the system supports only 1 connection to the
     * headset/handsfree profile. The API will automatically disconnect connected
     * devices before connecting.
     *
     * <p> This API returns false in scenarios like the profile on the
     * device is already connected or Bluetooth is not turned on.
     * When this API returns true, it is guaranteed that
     * connection state intent for the profile will be broadcasted with
     * the state. Users can get the connection state of the profile
     * from this intent.
     *
     * @param device Remote Bluetooth Device
     * @return false on immediate error, true otherwise
     * @hide
     */
    @SystemApi
    @RequiresLegacyBluetoothAdminPermission
    @RequiresBluetoothConnectPermission
    @RequiresPermission(allOf = {
            android.Manifest.permission.BLUETOOTH_CONNECT,
            android.Manifest.permission.MODIFY_PHONE_STATE,
    })
    public boolean connect(BluetoothDevice device) {
        if (DBG) log("connect(" + device + ")");
        final IBluetoothHeadset service = getService();
        final boolean defaultValue = false;
        if (service == null) {
            Log.w(TAG, "Proxy not attached to service");
            if (DBG) log(Log.getStackTraceString(new Throwable()));
        } else if (isEnabled() && isValidDevice(device)) {
            try {
                final SynchronousResultReceiver<Boolean> recv = SynchronousResultReceiver.get();
                service.connectWithAttribution(device, mAttributionSource, recv);
                return recv.awaitResultNoInterrupt(getSyncTimeout()).getValue(defaultValue);
            } catch (RemoteException | TimeoutException e) {
                Log.e(TAG, e.toString() + "\n" + Log.getStackTraceString(new Throwable()));
            }
        }
        return defaultValue;
    }

    /**
     * Initiate disconnection from a profile
     *
     * <p> This API will return false in scenarios like the profile on the
     * Bluetooth device is not in connected state etc. When this API returns,
     * true, it is guaranteed that the connection state change
     * intent will be broadcasted with the state. Users can get the
     * disconnection state of the profile from this intent.
     *
     * <p> If the disconnection is initiated by a remote device, the state
     * will transition from {@link #STATE_CONNECTED} to
     * {@link #STATE_DISCONNECTED}. If the disconnect is initiated by the
     * host (local) device the state will transition from
     * {@link #STATE_CONNECTED} to state {@link #STATE_DISCONNECTING} to
     * state {@link #STATE_DISCONNECTED}. The transition to
     * {@link #STATE_DISCONNECTING} can be used to distinguish between the
     * two scenarios.
     *
     * @param device Remote Bluetooth Device
     * @return false on immediate error, true otherwise
     * @hide
     */
    @SystemApi
    @RequiresLegacyBluetoothAdminPermission
    @RequiresBluetoothConnectPermission
    @RequiresPermission(android.Manifest.permission.BLUETOOTH_CONNECT)
    public boolean disconnect(BluetoothDevice device) {
        if (DBG) log("disconnect(" + device + ")");
        final IBluetoothHeadset service = getService();
        final boolean defaultValue = false;
        if (service == null) {
            Log.w(TAG, "Proxy not attached to service");
            if (DBG) log(Log.getStackTraceString(new Throwable()));
        } else if (isEnabled() && isValidDevice(device)) {
            try {
                final SynchronousResultReceiver<Boolean> recv = SynchronousResultReceiver.get();
                service.disconnectWithAttribution(device, mAttributionSource, recv);
                return recv.awaitResultNoInterrupt(getSyncTimeout()).getValue(defaultValue);
            } catch (RemoteException | TimeoutException e) {
                Log.e(TAG, e.toString() + "\n" + Log.getStackTraceString(new Throwable()));
            }
        }
        return defaultValue;
    }

    /**
     * {@inheritDoc}
     */
    @Override
    @RequiresBluetoothConnectPermission
    @RequiresPermission(android.Manifest.permission.BLUETOOTH_CONNECT)
    public List<BluetoothDevice> getConnectedDevices() {
        if (VDBG) log("getConnectedDevices()");
        final IBluetoothHeadset service = getService();
        final List<BluetoothDevice> defaultValue = new ArrayList<BluetoothDevice>();
        if (service == null) {
            Log.w(TAG, "Proxy not attached to service");
            if (DBG) log(Log.getStackTraceString(new Throwable()));
        } else if (isEnabled()) {
            try {
                final SynchronousResultReceiver<List<BluetoothDevice>> recv =
                        SynchronousResultReceiver.get();
                service.getConnectedDevicesWithAttribution(mAttributionSource, recv);
                return Attributable.setAttributionSource(
                        recv.awaitResultNoInterrupt(getSyncTimeout()).getValue(defaultValue),
                        mAttributionSource);
            } catch (RemoteException | TimeoutException e) {
                Log.e(TAG, e.toString() + "\n" + Log.getStackTraceString(new Throwable()));
            }
        }
        return defaultValue;
    }

    /**
     * {@inheritDoc}
     */
    @Override
    @RequiresBluetoothConnectPermission
    @RequiresPermission(android.Manifest.permission.BLUETOOTH_CONNECT)
    public List<BluetoothDevice> getDevicesMatchingConnectionStates(int[] states) {
        if (VDBG) log("getDevicesMatchingStates()");
        final IBluetoothHeadset service = getService();
        final List<BluetoothDevice> defaultValue = new ArrayList<BluetoothDevice>();
        if (service == null) {
            Log.w(TAG, "Proxy not attached to service");
            if (DBG) log(Log.getStackTraceString(new Throwable()));
        } else if (isEnabled()) {
            try {
                final SynchronousResultReceiver<List<BluetoothDevice>> recv =
                        SynchronousResultReceiver.get();
                service.getDevicesMatchingConnectionStates(states, mAttributionSource, recv);
                return Attributable.setAttributionSource(
                        recv.awaitResultNoInterrupt(getSyncTimeout()).getValue(defaultValue),
                        mAttributionSource);
            } catch (RemoteException | TimeoutException e) {
                Log.e(TAG, e.toString() + "\n" + Log.getStackTraceString(new Throwable()));
            }
        }
        return defaultValue;
    }

    /**
     * {@inheritDoc}
     */
    @Override
    @RequiresBluetoothConnectPermission
    @RequiresPermission(android.Manifest.permission.BLUETOOTH_CONNECT)
    public int getConnectionState(BluetoothDevice device) {
        if (VDBG) log("getConnectionState(" + device + ")");
        final IBluetoothHeadset service = getService();
        final int defaultValue = BluetoothProfile.STATE_DISCONNECTED;
        if (service == null) {
            Log.w(TAG, "Proxy not attached to service");
            if (DBG) log(Log.getStackTraceString(new Throwable()));
        } else if (isEnabled() && isValidDevice(device)) {
            try {
                final SynchronousResultReceiver<Integer> recv = SynchronousResultReceiver.get();
                service.getConnectionStateWithAttribution(device, mAttributionSource, recv);
                return recv.awaitResultNoInterrupt(getSyncTimeout()).getValue(defaultValue);
            } catch (RemoteException | TimeoutException e) {
                Log.e(TAG, e.toString() + "\n" + Log.getStackTraceString(new Throwable()));
            }
        }
        return defaultValue;
    }

    /**
     * Set connection policy of the profile
     *
     * <p> The device should already be paired.
     * Connection policy can be one of {@link #CONNECTION_POLICY_ALLOWED},
     * {@link #CONNECTION_POLICY_FORBIDDEN}, {@link #CONNECTION_POLICY_UNKNOWN}
     *
     * @param device Paired bluetooth device
     * @param connectionPolicy is the connection policy to set to for this profile
     * @return true if connectionPolicy is set, false on error
     * @hide
     */
    @SystemApi
    @RequiresBluetoothConnectPermission
    @RequiresPermission(allOf = {
            android.Manifest.permission.BLUETOOTH_CONNECT,
            android.Manifest.permission.BLUETOOTH_PRIVILEGED,
            android.Manifest.permission.MODIFY_PHONE_STATE,
    })
    public boolean setConnectionPolicy(@NonNull BluetoothDevice device,
            @ConnectionPolicy int connectionPolicy) {
        if (DBG) log("setConnectionPolicy(" + device + ", " + connectionPolicy + ")");
        final IBluetoothHeadset service = getService();
        final boolean defaultValue = false;
        if (service == null) {
            Log.w(TAG, "Proxy not attached to service");
            if (DBG) log(Log.getStackTraceString(new Throwable()));
        } else if (isEnabled() && isValidDevice(device)
                && (connectionPolicy == BluetoothProfile.CONNECTION_POLICY_FORBIDDEN
                    || connectionPolicy == BluetoothProfile.CONNECTION_POLICY_ALLOWED)) {
            try {
                final SynchronousResultReceiver<Boolean> recv = SynchronousResultReceiver.get();
                service.setConnectionPolicy(device, connectionPolicy, mAttributionSource, recv);
                return recv.awaitResultNoInterrupt(getSyncTimeout()).getValue(defaultValue);
            } catch (RemoteException | TimeoutException e) {
                Log.e(TAG, e.toString() + "\n" + Log.getStackTraceString(new Throwable()));
            }
        }
        return defaultValue;
    }

    /**
     * Get the priority of the profile.
     *
     * <p> The priority can be any of:
     * {@link #PRIORITY_AUTO_CONNECT}, {@link #PRIORITY_OFF},
     * {@link #PRIORITY_ON}, {@link #PRIORITY_UNDEFINED}
     *
     * @param device Bluetooth device
     * @return priority of the device
     * @hide
     */
    @UnsupportedAppUsage(maxTargetSdk = Build.VERSION_CODES.R, trackingBug = 170729553)
    @RequiresLegacyBluetoothPermission
    @RequiresBluetoothConnectPermission
    @RequiresPermission(android.Manifest.permission.BLUETOOTH_CONNECT)
    public int getPriority(BluetoothDevice device) {
        if (VDBG) log("getPriority(" + device + ")");
        return BluetoothAdapter.connectionPolicyToPriority(getConnectionPolicy(device));
    }

    /**
     * Get the connection policy of the profile.
     *
     * <p> The connection policy can be any of:
     * {@link #CONNECTION_POLICY_ALLOWED}, {@link #CONNECTION_POLICY_FORBIDDEN},
     * {@link #CONNECTION_POLICY_UNKNOWN}
     *
     * @param device Bluetooth device
     * @return connection policy of the device
     * @hide
     */
    @SystemApi
    @RequiresBluetoothConnectPermission
    @RequiresPermission(allOf = {
            android.Manifest.permission.BLUETOOTH_CONNECT,
            android.Manifest.permission.BLUETOOTH_PRIVILEGED,
    })
    public @ConnectionPolicy int getConnectionPolicy(@NonNull BluetoothDevice device) {
        if (VDBG) log("getConnectionPolicy(" + device + ")");
        final IBluetoothHeadset service = getService();
        final int defaultValue = BluetoothProfile.CONNECTION_POLICY_FORBIDDEN;
        if (service == null) {
            Log.w(TAG, "Proxy not attached to service");
            if (DBG) log(Log.getStackTraceString(new Throwable()));
        } else if (isEnabled() && isValidDevice(device)) {
            try {
                final SynchronousResultReceiver<Integer> recv = SynchronousResultReceiver.get();
                service.getConnectionPolicy(device, mAttributionSource, recv);
                return recv.awaitResultNoInterrupt(getSyncTimeout()).getValue(defaultValue);
            } catch (RemoteException | TimeoutException e) {
                Log.e(TAG, e.toString() + "\n" + Log.getStackTraceString(new Throwable()));
            }
        }
        return defaultValue;
    }

    /**
     * Checks whether the headset supports some form of noise reduction
     *
     * @param device Bluetooth device
     * @return true if echo cancellation and/or noise reduction is supported, false otherwise
     */
    @RequiresLegacyBluetoothPermission
    @RequiresBluetoothConnectPermission
    @RequiresPermission(android.Manifest.permission.BLUETOOTH_CONNECT)
    public boolean isNoiseReductionSupported(@NonNull BluetoothDevice device) {
        if (DBG) log("isNoiseReductionSupported()");
        final IBluetoothHeadset service = getService();
        final boolean defaultValue = false;
        if (service == null) {
            Log.w(TAG, "Proxy not attached to service");
            if (DBG) log(Log.getStackTraceString(new Throwable()));
        } else if (isEnabled() && isValidDevice(device)) {
            try {
                final SynchronousResultReceiver<Boolean> recv = SynchronousResultReceiver.get();
                service.isNoiseReductionSupported(device, mAttributionSource, recv);
                return recv.awaitResultNoInterrupt(getSyncTimeout()).getValue(defaultValue);
            } catch (RemoteException | TimeoutException e) {
                Log.e(TAG, e.toString() + "\n" + Log.getStackTraceString(new Throwable()));
            }
        }
        return defaultValue;
    }

    /**
     * Checks whether the headset supports voice recognition
     *
     * @param device Bluetooth device
     * @return true if voice recognition is supported, false otherwise
     */
    @RequiresLegacyBluetoothPermission
    @RequiresBluetoothConnectPermission
    @RequiresPermission(android.Manifest.permission.BLUETOOTH_CONNECT)
    public boolean isVoiceRecognitionSupported(@NonNull BluetoothDevice device) {
        if (DBG) log("isVoiceRecognitionSupported()");
        final IBluetoothHeadset service = getService();
        final boolean defaultValue = false;
        if (service == null) {
            Log.w(TAG, "Proxy not attached to service");
            if (DBG) log(Log.getStackTraceString(new Throwable()));
        } else if (isEnabled() && isValidDevice(device)) {
            try {
                final SynchronousResultReceiver<Boolean> recv = SynchronousResultReceiver.get();
                service.isVoiceRecognitionSupported(device, mAttributionSource, recv);
                return recv.awaitResultNoInterrupt(getSyncTimeout()).getValue(defaultValue);
            } catch (RemoteException | TimeoutException e) {
                Log.e(TAG, e.toString() + "\n" + Log.getStackTraceString(new Throwable()));
            }
        }
        return defaultValue;
    }

    /**
     * Start Bluetooth voice recognition. This methods sends the voice
     * recognition AT command to the headset and establishes the
     * audio connection.
     *
     * <p> Users can listen to {@link #ACTION_AUDIO_STATE_CHANGED}.
     * If this function returns true, this intent will be broadcasted with
     * {@link #EXTRA_STATE} set to {@link #STATE_AUDIO_CONNECTING}.
     *
     * <p> {@link #EXTRA_STATE} will transition from
     * {@link #STATE_AUDIO_CONNECTING} to {@link #STATE_AUDIO_CONNECTED} when
     * audio connection is established and to {@link #STATE_AUDIO_DISCONNECTED}
     * in case of failure to establish the audio connection.
     *
     * @param device Bluetooth headset
     * @return false if there is no headset connected, or the connected headset doesn't support
     * voice recognition, or voice recognition is already started, or audio channel is occupied,
     * or on error, true otherwise
     */
    @RequiresLegacyBluetoothPermission
    @RequiresBluetoothConnectPermission
    @RequiresPermission(allOf = {
            android.Manifest.permission.BLUETOOTH_CONNECT,
            android.Manifest.permission.MODIFY_PHONE_STATE,
    })
    public boolean startVoiceRecognition(BluetoothDevice device) {
        if (DBG) log("startVoiceRecognition()");
        final IBluetoothHeadset service = getService();
        final boolean defaultValue = false;
        if (service == null) {
            Log.w(TAG, "Proxy not attached to service");
            if (DBG) log(Log.getStackTraceString(new Throwable()));
        } else if (isEnabled() && isValidDevice(device)) {
            try {
                final SynchronousResultReceiver<Boolean> recv = SynchronousResultReceiver.get();
                service.startVoiceRecognition(device, mAttributionSource, recv);
                return recv.awaitResultNoInterrupt(getSyncTimeout()).getValue(defaultValue);
            } catch (RemoteException | TimeoutException e) {
                Log.e(TAG, e.toString() + "\n" + Log.getStackTraceString(new Throwable()));
            }
        }
        return defaultValue;
    }

    /**
     * Stop Bluetooth Voice Recognition mode, and shut down the
     * Bluetooth audio path.
     *
     * <p> Users can listen to {@link #ACTION_AUDIO_STATE_CHANGED}.
     * If this function returns true, this intent will be broadcasted with
     * {@link #EXTRA_STATE} set to {@link #STATE_AUDIO_DISCONNECTED}.
     *
     * @param device Bluetooth headset
     * @return false if there is no headset connected, or voice recognition has not started,
     * or voice recognition has ended on this headset, or on error, true otherwise
     */
    @RequiresLegacyBluetoothPermission
    @RequiresBluetoothConnectPermission
    @RequiresPermission(android.Manifest.permission.BLUETOOTH_CONNECT)
    public boolean stopVoiceRecognition(BluetoothDevice device) {
        if (DBG) log("stopVoiceRecognition()");
        final IBluetoothHeadset service = getService();
        final boolean defaultValue = false;
        if (service == null) {
            Log.w(TAG, "Proxy not attached to service");
            if (DBG) log(Log.getStackTraceString(new Throwable()));
        } else if (isEnabled() && isValidDevice(device)) {
            try {
                final SynchronousResultReceiver<Boolean> recv = SynchronousResultReceiver.get();
                service.stopVoiceRecognition(device, mAttributionSource, recv);
                return recv.awaitResultNoInterrupt(getSyncTimeout()).getValue(defaultValue);
            } catch (RemoteException | TimeoutException e) {
                Log.e(TAG, e.toString() + "\n" + Log.getStackTraceString(new Throwable()));
            }
        }
        return defaultValue;
    }

    /**
     * Check if Bluetooth SCO audio is connected.
     *
     * @param device Bluetooth headset
     * @return true if SCO is connected, false otherwise or on error
     */
    @RequiresLegacyBluetoothPermission
    @RequiresBluetoothConnectPermission
    @RequiresPermission(android.Manifest.permission.BLUETOOTH_CONNECT)
    public boolean isAudioConnected(BluetoothDevice device) {
        if (VDBG) log("isAudioConnected()");
        final IBluetoothHeadset service = getService();
        final boolean defaultValue = false;
        if (service == null) {
            Log.w(TAG, "Proxy not attached to service");
            if (DBG) log(Log.getStackTraceString(new Throwable()));
        } else if (isEnabled() && isValidDevice(device)) {
            try {
                final SynchronousResultReceiver<Boolean> recv = SynchronousResultReceiver.get();
                service.isAudioConnected(device, mAttributionSource, recv);
                return recv.awaitResultNoInterrupt(getSyncTimeout()).getValue(defaultValue);
            } catch (RemoteException | TimeoutException e) {
                Log.e(TAG, e.toString() + "\n" + Log.getStackTraceString(new Throwable()));
            }
        }
        return defaultValue;
    }


    /** @hide */
    @Retention(RetentionPolicy.SOURCE)
    @IntDef(value = {
            BluetoothHeadset.STATE_AUDIO_DISCONNECTED,
            BluetoothHeadset.STATE_AUDIO_CONNECTING,
            BluetoothHeadset.STATE_AUDIO_CONNECTED,
            BluetoothStatusCodes.ERROR_TIMEOUT
    })
    public @interface GetAudioStateReturnValues {}

    /**
     * Get the current audio state of the Headset.
     *
     * @param device is the Bluetooth device for which the audio state is being queried
     * @return the audio state of the device or an error code
     * @throws NullPointerException if the device is null
     *
     * @hide
     */
    @SystemApi
    @RequiresBluetoothConnectPermission
    @RequiresPermission(allOf = {
            android.Manifest.permission.BLUETOOTH_CONNECT,
            android.Manifest.permission.BLUETOOTH_PRIVILEGED,
    })
    public @GetAudioStateReturnValues int getAudioState(@NonNull BluetoothDevice device) {
        if (VDBG) log("getAudioState");
        Objects.requireNonNull(device);
        final IBluetoothHeadset service = getService();
        final int defaultValue = BluetoothHeadset.STATE_AUDIO_DISCONNECTED;
        if (service == null) {
            Log.w(TAG, "Proxy not attached to service");
            if (DBG) log(Log.getStackTraceString(new Throwable()));
        } else if (!isDisabled()) {
            try {
                final SynchronousResultReceiver<Integer> recv = SynchronousResultReceiver.get();
                service.getAudioState(device, mAttributionSource, recv);
                return recv.awaitResultNoInterrupt(getSyncTimeout()).getValue(defaultValue);
            } catch (RemoteException e) {
                Log.e(TAG, e.toString() + "\n" + Log.getStackTraceString(new Throwable()));
                throw e.rethrowFromSystemServer();
            } catch (TimeoutException e) {
                Log.e(TAG, e.toString() + "\n" + Log.getStackTraceString(new Throwable()));
                return BluetoothStatusCodes.ERROR_TIMEOUT;
            }
        }
        return defaultValue;
    }

    /** @hide */
    @Retention(RetentionPolicy.SOURCE)
    @IntDef(value = {
            BluetoothStatusCodes.SUCCESS,
            BluetoothStatusCodes.ERROR_PROFILE_SERVICE_NOT_BOUND,
            BluetoothStatusCodes.ERROR_TIMEOUT,
            BluetoothStatusCodes.ERROR_UNKNOWN,
    })
    public @interface SetAudioRouteAllowedReturnValues {}

    /** @hide */
    @Retention(RetentionPolicy.SOURCE)
    @IntDef(value = {
            BluetoothStatusCodes.ALLOWED,
            BluetoothStatusCodes.NOT_ALLOWED,
            BluetoothStatusCodes.ERROR_PROFILE_SERVICE_NOT_BOUND,
            BluetoothStatusCodes.ERROR_TIMEOUT,
            BluetoothStatusCodes.ERROR_UNKNOWN,
    })
    public @interface GetAudioRouteAllowedReturnValues {}

    /**
     * Sets whether audio routing is allowed. When set to {@code false}, the AG
     * will not route any audio to the HF unless explicitly told to. This method
     * should be used in cases where the SCO channel is shared between multiple
     * profiles and must be delegated by a source knowledgeable.
     *
     * @param allowed {@code true} if the profile can reroute audio,
     * {@code false} otherwise.
     * @return {@link BluetoothStatusCodes#SUCCESS} upon successful setting,
     * otherwise an error code.
     *
     * @hide
     */
    @SystemApi
    @RequiresBluetoothConnectPermission
    @RequiresPermission(allOf = {
            android.Manifest.permission.BLUETOOTH_CONNECT,
            android.Manifest.permission.BLUETOOTH_PRIVILEGED,
    })
    public @SetAudioRouteAllowedReturnValues int setAudioRouteAllowed(boolean allowed) {
        if (VDBG) log("setAudioRouteAllowed");
        final IBluetoothHeadset service = getService();
        if (service == null) {
            Log.w(TAG, "Proxy not attached to service");
            if (DBG) log(Log.getStackTraceString(new Throwable()));
            return BluetoothStatusCodes.ERROR_PROFILE_SERVICE_NOT_BOUND;
        } else if (isEnabled()) {
            try {
                final SynchronousResultReceiver recv = SynchronousResultReceiver.get();
                service.setAudioRouteAllowed(allowed, mAttributionSource, recv);
                recv.awaitResultNoInterrupt(getSyncTimeout()).getValue(null);
                return BluetoothStatusCodes.SUCCESS;
            } catch (TimeoutException e) {
                Log.e(TAG, e.toString() + "\n" + Log.getStackTraceString(new Throwable()));
                return BluetoothStatusCodes.ERROR_TIMEOUT;
            } catch (RemoteException e) {
                Log.e(TAG, e.toString() + "\n" + Log.getStackTraceString(new Throwable()));
                e.rethrowFromSystemServer();
            }
        }

        Log.e(TAG, "setAudioRouteAllowed: Bluetooth disabled, but profile service still bound");
        return BluetoothStatusCodes.ERROR_UNKNOWN;
    }

    /**
     * @return {@link BluetoothStatusCodes#ALLOWED} if audio routing is allowed,
     * {@link BluetoothStatusCodes#NOT_ALLOWED} if audio routing is not allowed, or
     * an error code if an error occurs.
     * see {@link #setAudioRouteAllowed(boolean)}.
     *
     * @hide
     */
    @SystemApi
    @RequiresBluetoothConnectPermission
    @RequiresPermission(allOf = {
            android.Manifest.permission.BLUETOOTH_CONNECT,
            android.Manifest.permission.BLUETOOTH_PRIVILEGED,
    })
    public @GetAudioRouteAllowedReturnValues int getAudioRouteAllowed() {
        if (VDBG) log("getAudioRouteAllowed");
        final IBluetoothHeadset service = getService();
        if (service == null) {
            Log.w(TAG, "Proxy not attached to service");
            if (DBG) log(Log.getStackTraceString(new Throwable()));
            return BluetoothStatusCodes.ERROR_PROFILE_SERVICE_NOT_BOUND;
        } else if (isEnabled()) {
            try {
                final SynchronousResultReceiver<Boolean> recv = SynchronousResultReceiver.get();
                service.getAudioRouteAllowed(mAttributionSource, recv);
                return recv.awaitResultNoInterrupt(getSyncTimeout()).getValue(false)
                        ? BluetoothStatusCodes.ALLOWED : BluetoothStatusCodes.NOT_ALLOWED;
            } catch (TimeoutException e) {
                Log.e(TAG, e.toString() + "\n" + Log.getStackTraceString(new Throwable()));
                return BluetoothStatusCodes.ERROR_TIMEOUT;
            } catch (RemoteException e) {
                Log.e(TAG, e.toString() + "\n" + Log.getStackTraceString(new Throwable()));
                e.rethrowFromSystemServer();
            }
        }

        Log.e(TAG, "getAudioRouteAllowed: Bluetooth disabled, but profile service still bound");
        return BluetoothStatusCodes.ERROR_UNKNOWN;
    }

    /**
     * Force SCO audio to be opened regardless any other restrictions
     *
     * @param forced Whether or not SCO audio connection should be forced: True to force SCO audio
     * False to use SCO audio in normal manner
     * @hide
     */
    @RequiresBluetoothConnectPermission
    @RequiresPermission(android.Manifest.permission.BLUETOOTH_CONNECT)
    public void setForceScoAudio(boolean forced) {
        if (VDBG) log("setForceScoAudio " + String.valueOf(forced));
        final IBluetoothHeadset service = getService();
        if (service == null) {
            Log.w(TAG, "Proxy not attached to service");
            if (DBG) log(Log.getStackTraceString(new Throwable()));
        } else if (isEnabled()) {
            try {
                final SynchronousResultReceiver recv = SynchronousResultReceiver.get();
                service.setForceScoAudio(forced, mAttributionSource, recv);
                recv.awaitResultNoInterrupt(getSyncTimeout()).getValue(null);
            } catch (RemoteException | TimeoutException e) {
                Log.e(TAG, e.toString() + "\n" + Log.getStackTraceString(new Throwable()));
            }
        }
    }

    /** @hide */
    @Retention(RetentionPolicy.SOURCE)
    @IntDef(value = {
            BluetoothStatusCodes.SUCCESS,
            BluetoothStatusCodes.ERROR_UNKNOWN,
            BluetoothStatusCodes.ERROR_PROFILE_SERVICE_NOT_BOUND,
            BluetoothStatusCodes.ERROR_TIMEOUT,
            BluetoothStatusCodes.ERROR_AUDIO_DEVICE_ALREADY_CONNECTED,
            BluetoothStatusCodes.ERROR_NO_ACTIVE_DEVICES,
            BluetoothStatusCodes.ERROR_NOT_ACTIVE_DEVICE,
            BluetoothStatusCodes.ERROR_AUDIO_ROUTE_BLOCKED,
            BluetoothStatusCodes.ERROR_CALL_ACTIVE,
            BluetoothStatusCodes.ERROR_PROFILE_NOT_CONNECTED
    })
    public @interface ConnectAudioReturnValues {}

    /**
     * Initiates a connection of SCO audio to the current active HFP device. The active HFP device
     * can be identified with {@link BluetoothAdapter#getActiveDevices(int)}.
     * <p>
     * If this function returns {@link BluetoothStatusCodes#SUCCESS}, the intent
     * {@link #ACTION_AUDIO_STATE_CHANGED} will be broadcasted twice. First with
     * {@link #EXTRA_STATE} set to {@link #STATE_AUDIO_CONNECTING}. This will be followed by a
     * broadcast with {@link #EXTRA_STATE} set to either {@link #STATE_AUDIO_CONNECTED} if the audio
     * connection is established or {@link #STATE_AUDIO_DISCONNECTED} if there was a failure in
     * establishing the audio connection.
     *
     * @return whether the connection was successfully initiated or an error code on failure
     * @hide
     */
    @SystemApi
    @RequiresBluetoothConnectPermission
    @RequiresPermission(allOf = {
            android.Manifest.permission.BLUETOOTH_CONNECT,
            android.Manifest.permission.BLUETOOTH_PRIVILEGED,
    })
    public @ConnectAudioReturnValues int connectAudio() {
        if (VDBG) log("connectAudio()");
        final IBluetoothHeadset service = getService();
        final int defaultValue = BluetoothStatusCodes.ERROR_UNKNOWN;
        if (service == null) {
            Log.w(TAG, "Proxy not attached to service");
            if (DBG) log(Log.getStackTraceString(new Throwable()));
            return BluetoothStatusCodes.ERROR_PROFILE_SERVICE_NOT_BOUND;
        } else if (isEnabled()) {
            try {
                final SynchronousResultReceiver<Integer> recv = SynchronousResultReceiver.get();
                service.connectAudio(mAttributionSource, recv);
                return recv.awaitResultNoInterrupt(getSyncTimeout()).getValue(defaultValue);
            } catch (RemoteException e) {
                Log.e(TAG, e.toString() + "\n" + Log.getStackTraceString(new Throwable()));
                throw e.rethrowFromSystemServer();
            } catch (TimeoutException e) {
                Log.e(TAG, e.toString() + "\n" + Log.getStackTraceString(new Throwable()));
                return BluetoothStatusCodes.ERROR_TIMEOUT;
            }
        }

        Log.e(TAG, "connectAudio: Bluetooth disabled, but profile service still bound");
        return defaultValue;
    }

    /** @hide */
    @Retention(RetentionPolicy.SOURCE)
    @IntDef(value = {
            BluetoothStatusCodes.SUCCESS,
            BluetoothStatusCodes.ERROR_UNKNOWN,
            BluetoothStatusCodes.ERROR_PROFILE_SERVICE_NOT_BOUND,
            BluetoothStatusCodes.ERROR_TIMEOUT,
            BluetoothStatusCodes.ERROR_PROFILE_NOT_CONNECTED,
            BluetoothStatusCodes.ERROR_AUDIO_DEVICE_ALREADY_DISCONNECTED
    })
    public @interface DisconnectAudioReturnValues {}

    /**
     * Initiates a disconnection of HFP SCO audio from actively connected devices. It also tears
     * down voice recognition or virtual voice call, if any exists.
     *
     * <p> If this function returns {@link BluetoothStatusCodes#SUCCESS}, the intent
     * {@link #ACTION_AUDIO_STATE_CHANGED} will be broadcasted with {@link #EXTRA_STATE} set to
     * {@link #STATE_AUDIO_DISCONNECTED}.
     *
     * @return whether the disconnection was initiated successfully or an error code on failure
     * @hide
     */
    @SystemApi
    @RequiresBluetoothConnectPermission
    @RequiresPermission(allOf = {
            android.Manifest.permission.BLUETOOTH_CONNECT,
            android.Manifest.permission.BLUETOOTH_PRIVILEGED,
    })
    public @DisconnectAudioReturnValues int disconnectAudio() {
        if (VDBG) log("disconnectAudio()");
        final IBluetoothHeadset service = getService();
        final int defaultValue = BluetoothStatusCodes.ERROR_UNKNOWN;
        if (service == null) {
            Log.w(TAG, "Proxy not attached to service");
            if (DBG) log(Log.getStackTraceString(new Throwable()));
            return BluetoothStatusCodes.ERROR_PROFILE_SERVICE_NOT_BOUND;
        } else if (isEnabled()) {
            try {
                final SynchronousResultReceiver<Integer> recv = SynchronousResultReceiver.get();
                service.disconnectAudio(mAttributionSource, recv);
                return recv.awaitResultNoInterrupt(getSyncTimeout()).getValue(defaultValue);
            } catch (RemoteException e) {
                Log.e(TAG, e.toString() + "\n" + Log.getStackTraceString(new Throwable()));
                throw e.rethrowFromSystemServer();
            } catch (TimeoutException e) {
                Log.e(TAG, e.toString() + "\n" + Log.getStackTraceString(new Throwable()));
                return BluetoothStatusCodes.ERROR_TIMEOUT;
            }
        }

        Log.e(TAG, "disconnectAudio: Bluetooth disabled, but profile service still bound");
        return defaultValue;
    }

    /**
     * Initiates a SCO channel connection as a virtual voice call to the current active device
     * Active handsfree device will be notified of incoming call and connected call.
     *
     * <p> Users can listen to {@link #ACTION_AUDIO_STATE_CHANGED}.
     * If this function returns true, this intent will be broadcasted with
     * {@link #EXTRA_STATE} set to {@link #STATE_AUDIO_CONNECTING}.
     *
     * <p> {@link #EXTRA_STATE} will transition from
     * {@link #STATE_AUDIO_CONNECTING} to {@link #STATE_AUDIO_CONNECTED} when
     * audio connection is established and to {@link #STATE_AUDIO_DISCONNECTED}
     * in case of failure to establish the audio connection.
     *
     * @return true if successful, false if one of the following case applies
     *  - SCO audio is not idle (connecting or connected)
     *  - virtual call has already started
     *  - there is no active device
     *  - a Telecom managed call is going on
     *  - binder is dead or Bluetooth is disabled or other error
     * @hide
     */
    @SystemApi
    @RequiresLegacyBluetoothAdminPermission
    @RequiresBluetoothConnectPermission
    @RequiresPermission(allOf = {
            android.Manifest.permission.BLUETOOTH_CONNECT,
            android.Manifest.permission.MODIFY_PHONE_STATE,
            android.Manifest.permission.BLUETOOTH_PRIVILEGED,
    })
    public boolean startScoUsingVirtualVoiceCall() {
        if (DBG) log("startScoUsingVirtualVoiceCall()");
        final IBluetoothHeadset service = getService();
        final boolean defaultValue = false;
        if (service == null) {
            Log.w(TAG, "Proxy not attached to service");
            if (DBG) log(Log.getStackTraceString(new Throwable()));
        } else if (isEnabled()) {
            try {
                final SynchronousResultReceiver<Boolean> recv = SynchronousResultReceiver.get();
                service.startScoUsingVirtualVoiceCall(mAttributionSource, recv);
                return recv.awaitResultNoInterrupt(getSyncTimeout()).getValue(defaultValue);
            } catch (RemoteException | TimeoutException e) {
                Log.e(TAG, e.toString() + "\n" + Log.getStackTraceString(new Throwable()));
            }
        }
        return defaultValue;
    }

    /**
     * Terminates an ongoing SCO connection and the associated virtual call.
     *
     * <p> Users can listen to {@link #ACTION_AUDIO_STATE_CHANGED}.
     * If this function returns true, this intent will be broadcasted with
     * {@link #EXTRA_STATE} set to {@link #STATE_AUDIO_DISCONNECTED}.
     *
     * @return true if successful, false if one of the following case applies
     *  - virtual voice call is not started or has ended
     *  - binder is dead or Bluetooth is disabled or other error
     * @hide
     */
    @SystemApi
    @RequiresLegacyBluetoothAdminPermission
    @RequiresBluetoothConnectPermission
    @RequiresPermission(allOf = {
            android.Manifest.permission.BLUETOOTH_CONNECT,
            android.Manifest.permission.MODIFY_PHONE_STATE,
            android.Manifest.permission.BLUETOOTH_PRIVILEGED,
    })
    public boolean stopScoUsingVirtualVoiceCall() {
        if (DBG) log("stopScoUsingVirtualVoiceCall()");
        final IBluetoothHeadset service = getService();
        final boolean defaultValue = false;
        if (service == null) {
            Log.w(TAG, "Proxy not attached to service");
            if (DBG) log(Log.getStackTraceString(new Throwable()));
        } else if (isEnabled()) {
            try {
                final SynchronousResultReceiver<Boolean> recv = SynchronousResultReceiver.get();
                service.stopScoUsingVirtualVoiceCall(mAttributionSource, recv);
                return recv.awaitResultNoInterrupt(getSyncTimeout()).getValue(defaultValue);
            } catch (RemoteException | TimeoutException e) {
                Log.e(TAG, e.toString() + "\n" + Log.getStackTraceString(new Throwable()));
            }
        }
        return defaultValue;
    }

    /**
     * Notify Headset of phone state change.
     * This is a backdoor for phone app to call BluetoothHeadset since
     * there is currently not a good way to get precise call state change outside
     * of phone app.
     *
     * @hide
     */
    @UnsupportedAppUsage(maxTargetSdk = Build.VERSION_CODES.R, trackingBug = 170729553)
    @RequiresBluetoothConnectPermission
    @RequiresPermission(allOf = {
            android.Manifest.permission.BLUETOOTH_CONNECT,
            android.Manifest.permission.MODIFY_PHONE_STATE,
    })
    public void phoneStateChanged(int numActive, int numHeld, int callState, String number,
            int type, String name) {
        final IBluetoothHeadset service = getService();
        if (service == null) {
            Log.w(TAG, "Proxy not attached to service");
            if (DBG) log(Log.getStackTraceString(new Throwable()));
        } else if (isEnabled()) {
            try {
                service.phoneStateChanged(numActive, numHeld, callState, number, type, name,
                        mAttributionSource);
            } catch (RemoteException  e) {
                Log.e(TAG, e.toString() + "\n" + Log.getStackTraceString(new Throwable()));
            }
        }
    }

    /**
     * Send Headset of CLCC response
     *
     * @hide
     */
    @RequiresBluetoothConnectPermission
    @RequiresPermission(allOf = {
            android.Manifest.permission.BLUETOOTH_CONNECT,
            android.Manifest.permission.MODIFY_PHONE_STATE,
    })
    public void clccResponse(int index, int direction, int status, int mode, boolean mpty,
            String number, int type) {
        final IBluetoothHeadset service = getService();
        if (service == null) {
            Log.w(TAG, "Proxy not attached to service");
            if (DBG) log(Log.getStackTraceString(new Throwable()));
        } else if (isEnabled()) {
            try {
                final SynchronousResultReceiver recv = SynchronousResultReceiver.get();
                service.clccResponse(index, direction, status, mode, mpty, number, type,
                        mAttributionSource, recv);
                recv.awaitResultNoInterrupt(getSyncTimeout()).getValue(null);
            } catch (RemoteException | TimeoutException e) {
                Log.e(TAG, e.toString() + "\n" + Log.getStackTraceString(new Throwable()));
            }
        }
    }

    /**
     * Sends a vendor-specific unsolicited result code to the headset.
     *
     * <p>The actual string to be sent is <code>command + ": " + arg</code>. For example, if {@code
     * command} is {@link #VENDOR_RESULT_CODE_COMMAND_ANDROID} and {@code arg} is {@code "0"}, the
     * string <code>"+ANDROID: 0"</code> will be sent.
     *
     * <p>Currently only {@link #VENDOR_RESULT_CODE_COMMAND_ANDROID} is allowed as {@code command}.
     *
     * @param device Bluetooth headset.
     * @param command A vendor-specific command.
     * @param arg The argument that will be attached to the command.
     * @return {@code false} if there is no headset connected, or if the command is not an allowed
     * vendor-specific unsolicited result code, or on error. {@code true} otherwise.
     * @throws IllegalArgumentException if {@code command} is {@code null}.
     */
    @RequiresLegacyBluetoothPermission
    @RequiresBluetoothConnectPermission
    @RequiresPermission(android.Manifest.permission.BLUETOOTH_CONNECT)
    public boolean sendVendorSpecificResultCode(BluetoothDevice device, String command,
            String arg) {
        if (DBG) {
            log("sendVendorSpecificResultCode()");
        }
        if (command == null) {
            throw new IllegalArgumentException("command is null");
        }
        final IBluetoothHeadset service = getService();
        final boolean defaultValue = false;
        if (service == null) {
            Log.w(TAG, "Proxy not attached to service");
            if (DBG) log(Log.getStackTraceString(new Throwable()));
        } else if (isEnabled() && isValidDevice(device)) {
            try {
                final SynchronousResultReceiver<Boolean> recv = SynchronousResultReceiver.get();
                service.sendVendorSpecificResultCode(device, command, arg,
                        mAttributionSource, recv);
                return recv.awaitResultNoInterrupt(getSyncTimeout()).getValue(defaultValue);
            } catch (RemoteException | TimeoutException e) {
                Log.e(TAG, e.toString() + "\n" + Log.getStackTraceString(new Throwable()));
            }
        }
        return defaultValue;
    }

    /**
     * Select a connected device as active.
     *
     * The active device selection is per profile. An active device's
     * purpose is profile-specific. For example, in HFP and HSP profiles,
     * it is the device used for phone call audio. If a remote device is not
     * connected, it cannot be selected as active.
     *
     * <p> This API returns false in scenarios like the profile on the
     * device is not connected or Bluetooth is not turned on.
     * When this API returns true, it is guaranteed that the
     * {@link #ACTION_ACTIVE_DEVICE_CHANGED} intent will be broadcasted
     * with the active device.
     *
     * @param device Remote Bluetooth Device, could be null if phone call audio should not be
     * streamed to a headset
     * @return false on immediate error, true otherwise
     * @hide
     */
    @RequiresLegacyBluetoothAdminPermission
    @RequiresBluetoothConnectPermission
    @RequiresPermission(allOf = {
            android.Manifest.permission.BLUETOOTH_CONNECT,
            android.Manifest.permission.MODIFY_PHONE_STATE,
    })
    @UnsupportedAppUsage(trackingBug = 171933273)
    public boolean setActiveDevice(@Nullable BluetoothDevice device) {
        if (DBG) {
            Log.d(TAG, "setActiveDevice: " + device);
        }
        final IBluetoothHeadset service = getService();
        final boolean defaultValue = false;
        if (service == null) {
            Log.w(TAG, "Proxy not attached to service");
            if (DBG) log(Log.getStackTraceString(new Throwable()));
        } else if (isEnabled() && (device == null || isValidDevice(device))) {
            try {
                final SynchronousResultReceiver<Boolean> recv = SynchronousResultReceiver.get();
                service.setActiveDevice(device, mAttributionSource, recv);
                return recv.awaitResultNoInterrupt(getSyncTimeout()).getValue(defaultValue);
            } catch (RemoteException | TimeoutException e) {
                Log.e(TAG, e.toString() + "\n" + Log.getStackTraceString(new Throwable()));
            }
        }
        return defaultValue;
    }

    /**
     * Get the connected device that is active.
     *
     * @return the connected device that is active or null if no device
     * is active.
     * @hide
     */
    @UnsupportedAppUsage(trackingBug = 171933273)
    @Nullable
    @RequiresLegacyBluetoothPermission
    @RequiresBluetoothConnectPermission
    @RequiresPermission(android.Manifest.permission.BLUETOOTH_CONNECT)
    public BluetoothDevice getActiveDevice() {
        if (VDBG) Log.d(TAG, "getActiveDevice");
        final IBluetoothHeadset service = getService();
        final BluetoothDevice defaultValue = null;
        if (service == null) {
            Log.w(TAG, "Proxy not attached to service");
            if (DBG) log(Log.getStackTraceString(new Throwable()));
        } else if (isEnabled()) {
            try {
                final SynchronousResultReceiver<BluetoothDevice> recv =
                        SynchronousResultReceiver.get();
                service.getActiveDevice(mAttributionSource, recv);
                return Attributable.setAttributionSource(
                        recv.awaitResultNoInterrupt(getSyncTimeout()).getValue(defaultValue),
                        mAttributionSource);
            } catch (RemoteException | TimeoutException e) {
                Log.e(TAG, e.toString() + "\n" + Log.getStackTraceString(new Throwable()));
            }
        }
        return defaultValue;
    }

    /**
     * Check if in-band ringing is currently enabled. In-band ringing could be disabled during an
     * active connection.
     *
     * @return true if in-band ringing is enabled, false if in-band ringing is disabled
     * @hide
     */
    @SystemApi
    @RequiresLegacyBluetoothPermission
    @RequiresBluetoothConnectPermission
    @RequiresPermission(allOf = {
            android.Manifest.permission.BLUETOOTH_CONNECT,
            android.Manifest.permission.BLUETOOTH_PRIVILEGED,
    })
    public boolean isInbandRingingEnabled() {
        if (DBG) log("isInbandRingingEnabled()");
        final IBluetoothHeadset service = getService();
        final boolean defaultValue = false;
        if (service == null) {
            Log.w(TAG, "Proxy not attached to service");
            if (DBG) log(Log.getStackTraceString(new Throwable()));
        } else if (isEnabled()) {
            try {
                final SynchronousResultReceiver<Boolean> recv = SynchronousResultReceiver.get();
                service.isInbandRingingEnabled(mAttributionSource, recv);
                return recv.awaitResultNoInterrupt(getSyncTimeout()).getValue(defaultValue);
            } catch (RemoteException | TimeoutException e) {
                Log.e(TAG, e.toString() + "\n" + Log.getStackTraceString(new Throwable()));
            }
        }
        return defaultValue;
    }

    @UnsupportedAppUsage
    private boolean isEnabled() {
        return mAdapter.getState() == BluetoothAdapter.STATE_ON;
    }

    private boolean isDisabled() {
        return mAdapter.getState() == BluetoothAdapter.STATE_OFF;
    }

    private static boolean isValidDevice(BluetoothDevice device) {
        return device != null && BluetoothAdapter.checkBluetoothAddress(device.getAddress());
    }

    private static void log(String msg) {
        Log.d(TAG, msg);
    }
}<|MERGE_RESOLUTION|>--- conflicted
+++ resolved
@@ -367,27 +367,11 @@
      */
     @UnsupportedAppUsage
     /*package*/ void close() {
-<<<<<<< HEAD
-        if (VDBG) log("close()");
-
-        IBluetoothManager mgr = mAdapter.getBluetoothManager();
-        if (mgr != null) {
-            try {
-                mgr.unregisterStateChangeCallback(mBluetoothStateChangeCallback);
-            } catch (RemoteException re) {
-                Log.e(TAG, "", re);
-            }
-        }
-        mServiceListener = null;
-        doUnbind();
-        mCloseGuard.close();
-=======
         mProfileConnector.disconnect();
     }
 
     private IBluetoothHeadset getService() {
         return mProfileConnector.getService();
->>>>>>> 9b7145f7
     }
 
     /** {@hide} */
