--- conflicted
+++ resolved
@@ -501,10 +501,7 @@
     }
 
     // Compute the size of advertisement data or scan resp
-<<<<<<< HEAD
-=======
-    @RequiresBluetoothAdvertisePermission
->>>>>>> 7a079059
+    @RequiresBluetoothAdvertisePermission
     @RequiresPermission(android.Manifest.permission.BLUETOOTH_ADVERTISE)
     private int totalBytes(AdvertiseData data, boolean isFlagsIncluded) {
         if (data == null) return 0;
