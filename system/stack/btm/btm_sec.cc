/******************************************************************************
 *
 *  Copyright 1999-2012 Broadcom Corporation
 *
 *  Licensed under the Apache License, Version 2.0 (the "License");
 *  you may not use this file except in compliance with the License.
 *  You may obtain a copy of the License at:
 *
 *  http://www.apache.org/licenses/LICENSE-2.0
 *
 *  Unless required by applicable law or agreed to in writing, software
 *  distributed under the License is distributed on an "AS IS" BASIS,
 *  WITHOUT WARRANTIES OR CONDITIONS OF ANY KIND, either express or implied.
 *  See the License for the specific language governing permissions and
 *  limitations under the License.
 *
 ******************************************************************************/

/******************************************************************************
 *
 *  This file contains functions for the Bluetooth Security Manager
 *
 ******************************************************************************/

#define LOG_TAG "bt_btm_sec"

<<<<<<< HEAD
#include <frameworks/base/core/proto/android/bluetooth/enums.pb.h>
#include <frameworks/base/core/proto/android/bluetooth/hci/enums.pb.h>
=======
#include <log/log.h>
>>>>>>> e8434e8b
#include <stdarg.h>
#include <stdio.h>
#include <string.h>

#include "common/metrics.h"
#include "common/time_util.h"
#include "device/include/controller.h"
#include "osi/include/log.h"
#include "osi/include/osi.h"

#include "bt_types.h"
#include "bt_utils.h"
#include "btif_storage.h"
#include "btm_int.h"
#include "btu.h"
#include "hcimsgs.h"
#include "l2c_int.h"

#include "gatt_int.h"

#define BTM_SEC_MAX_COLLISION_DELAY (5000)

#ifdef APPL_AUTH_WRITE_EXCEPTION
bool(APPL_AUTH_WRITE_EXCEPTION)(const RawAddress& bd_addr);
#endif

<<<<<<< HEAD
extern void btm_ble_advertiser_notify_terminated_legacy(
    uint8_t status, uint16_t connection_handle);
=======
extern void bta_dm_remove_device(const RawAddress& bd_addr);
>>>>>>> e8434e8b

/*******************************************************************************
 *             L O C A L    F U N C T I O N     P R O T O T Y P E S            *
 ******************************************************************************/
tBTM_SEC_SERV_REC* btm_sec_find_first_serv(bool is_originator, uint16_t psm);
static tBTM_SEC_SERV_REC* btm_sec_find_next_serv(tBTM_SEC_SERV_REC* p_cur);
static tBTM_SEC_SERV_REC* btm_sec_find_mx_serv(uint8_t is_originator,
                                               uint16_t psm,
                                               uint32_t mx_proto_id,
                                               uint32_t mx_chan_id);

static bool btm_sec_start_get_name(tBTM_SEC_DEV_REC* p_dev_rec);
static void btm_sec_start_authentication(tBTM_SEC_DEV_REC* p_dev_rec);
static void btm_sec_start_encryption(tBTM_SEC_DEV_REC* p_dev_rec);
static void btm_sec_collision_timeout(void* data);
static void btm_restore_mode(void);
static void btm_sec_pairing_timeout(void* data);
static tBTM_STATUS btm_sec_dd_create_conn(tBTM_SEC_DEV_REC* p_dev_rec);
static void btm_sec_change_pairing_state(tBTM_PAIRING_STATE new_state);

static const char* btm_pair_state_descr(tBTM_PAIRING_STATE state);

static void btm_sec_check_pending_reqs(void);
static bool btm_sec_queue_mx_request(const RawAddress& bd_addr, uint16_t psm,
                                     bool is_orig, uint32_t mx_proto_id,
                                     uint32_t mx_chan_id,
                                     tBTM_SEC_CALLBACK* p_callback,
                                     void* p_ref_data);
static void btm_sec_bond_cancel_complete(void);
static void btm_send_link_key_notif(tBTM_SEC_DEV_REC* p_dev_rec);
static bool btm_sec_check_prefetch_pin(tBTM_SEC_DEV_REC* p_dev_rec);

static uint8_t btm_sec_start_authorization(tBTM_SEC_DEV_REC* p_dev_rec);
bool btm_sec_are_all_trusted(uint32_t p_mask[]);

static tBTM_STATUS btm_sec_send_hci_disconnect(tBTM_SEC_DEV_REC* p_dev_rec,
                                               uint8_t reason,
                                               uint16_t conn_handle);
uint8_t btm_sec_start_role_switch(tBTM_SEC_DEV_REC* p_dev_rec);
tBTM_SEC_DEV_REC* btm_sec_find_dev_by_sec_state(uint8_t state);

static bool btm_sec_set_security_level(CONNECTION_TYPE conn_type,
                                       const char* p_name, uint8_t service_id,
                                       uint16_t sec_level, uint16_t psm,
                                       uint32_t mx_proto_id,
                                       uint32_t mx_chan_id);

static bool btm_dev_authenticated(tBTM_SEC_DEV_REC* p_dev_rec);
static bool btm_dev_encrypted(tBTM_SEC_DEV_REC* p_dev_rec);
static bool btm_dev_authorized(tBTM_SEC_DEV_REC* p_dev_rec);
static bool btm_serv_trusted(tBTM_SEC_DEV_REC* p_dev_rec,
                             tBTM_SEC_SERV_REC* p_serv_rec);
static bool btm_sec_is_serv_level0(uint16_t psm);
static uint16_t btm_sec_set_serv_level4_flags(uint16_t cur_security,
                                              bool is_originator);

static bool btm_sec_queue_encrypt_request(const RawAddress& bd_addr,
                                          tBT_TRANSPORT transport,
                                          tBTM_SEC_CALLBACK* p_callback,
                                          void* p_ref_data,
                                          tBTM_BLE_SEC_ACT sec_act);
static void btm_sec_check_pending_enc_req(tBTM_SEC_DEV_REC* p_dev_rec,
                                          tBT_TRANSPORT transport,
                                          uint8_t encr_enable);

static bool btm_sec_use_smp_br_chnl(tBTM_SEC_DEV_REC* p_dev_rec);
static bool btm_sec_is_master(tBTM_SEC_DEV_REC* p_dev_rec);

/* true - authenticated link key is possible */
static const bool btm_sec_io_map[BTM_IO_CAP_MAX][BTM_IO_CAP_MAX] = {
    /*   OUT,    IO,     IN,     NONE */
    /* OUT  */ {false, false, true, false},
    /* IO   */ {false, true, true, false},
    /* IN   */ {true, true, true, false},
    /* NONE */ {false, false, false, false}};
/*  BTM_IO_CAP_OUT      0   DisplayOnly */
/*  BTM_IO_CAP_IO       1   DisplayYesNo */
/*  BTM_IO_CAP_IN       2   KeyboardOnly */
/*  BTM_IO_CAP_NONE     3   NoInputNoOutput */

/*******************************************************************************
 *
 * Function         btm_dev_authenticated
 *
 * Description      check device is authenticated
 *
 * Returns          bool    true or false
 *
 ******************************************************************************/
static bool btm_dev_authenticated(tBTM_SEC_DEV_REC* p_dev_rec) {
  if (p_dev_rec->sec_flags & BTM_SEC_AUTHENTICATED) {
    return (true);
  }
  return (false);
}

/*******************************************************************************
 *
 * Function         btm_dev_encrypted
 *
 * Description      check device is encrypted
 *
 * Returns          bool    true or false
 *
 ******************************************************************************/
static bool btm_dev_encrypted(tBTM_SEC_DEV_REC* p_dev_rec) {
  if (p_dev_rec->sec_flags & BTM_SEC_ENCRYPTED) {
    return (true);
  }
  return (false);
}

/*******************************************************************************
 *
 * Function         btm_dev_authorized
 *
 * Description      check device is authorized
 *
 * Returns          bool    true or false
 *
 ******************************************************************************/
static bool btm_dev_authorized(tBTM_SEC_DEV_REC* p_dev_rec) {
  if (p_dev_rec->sec_flags & BTM_SEC_AUTHORIZED) {
    return (true);
  }
  return (false);
}

/*******************************************************************************
 *
 * Function         btm_dev_16_digit_authenticated
 *
 * Description      check device is authenticated by using 16 digit pin or MITM
 *
 * Returns          bool    true or false
 *
 ******************************************************************************/
static bool btm_dev_16_digit_authenticated(tBTM_SEC_DEV_REC* p_dev_rec) {
  // BTM_SEC_16_DIGIT_PIN_AUTHED is set if MITM or 16 digit pin is used
  if (p_dev_rec->sec_flags & BTM_SEC_16_DIGIT_PIN_AUTHED) {
    return (true);
  }
  return (false);
}

/*******************************************************************************
 *
 * Function         btm_serv_trusted
 *
 * Description      check service is trusted
 *
 * Returns          bool    true or false
 *
 ******************************************************************************/
static bool btm_serv_trusted(tBTM_SEC_DEV_REC* p_dev_rec,
                             tBTM_SEC_SERV_REC* p_serv_rec) {
  if (BTM_SEC_IS_SERVICE_TRUSTED(p_dev_rec->trusted_mask,
                                 p_serv_rec->service_id)) {
    return (true);
  }
  return (false);
}

/*******************************************************************************
 *
 * Function         BTM_SecRegister
 *
 * Description      Application manager calls this function to register for
 *                  security services.  There can be one and only one
 *                  application saving link keys.  BTM allows only first
 *                  registration.
 *
 * Returns          true if registered OK, else false
 *
 ******************************************************************************/
bool BTM_SecRegister(const tBTM_APPL_INFO* p_cb_info) {

  BTM_TRACE_EVENT("%s application registered", __func__);

  LOG_INFO(LOG_TAG, "%s p_cb_info->p_le_callback == 0x%p", __func__,
           p_cb_info->p_le_callback);
  if (p_cb_info->p_le_callback) {
    BTM_TRACE_EVENT("%s SMP_Register( btm_proc_smp_cback )", __func__);
    SMP_Register(btm_proc_smp_cback);
    Octet16 zero{0};
    /* if no IR is loaded, need to regenerate all the keys */
    if (btm_cb.devcb.id_keys.ir == zero) {
      btm_ble_reset_id();
    }
  } else {
    LOG_WARN(LOG_TAG, "%s p_cb_info->p_le_callback == NULL", __func__);
  }

  btm_cb.api = *p_cb_info;
  LOG_INFO(LOG_TAG, "%s btm_cb.api.p_le_callback = 0x%p ", __func__,
           btm_cb.api.p_le_callback);
  BTM_TRACE_EVENT("%s application registered", __func__);
  return (true);
}

/*******************************************************************************
 *
 * Function         BTM_SecRegisterLinkKeyNotificationCallback
 *
 * Description      Application manager calls this function to register for
 *                  link key notification.  When there is nobody registered
 *                  we should avoid changing link key
 *
 * Returns          true if registered OK, else false
 *
 ******************************************************************************/
bool BTM_SecRegisterLinkKeyNotificationCallback(
    tBTM_LINK_KEY_CALLBACK* p_callback) {
  btm_cb.api.p_link_key_callback = p_callback;
  return true;
}

/*******************************************************************************
 *
 * Function         BTM_SecAddRmtNameNotifyCallback
 *
 * Description      Any profile can register to be notified when name of the
 *                  remote device is resolved.
 *
 * Returns          true if registered OK, else false
 *
 ******************************************************************************/
bool BTM_SecAddRmtNameNotifyCallback(tBTM_RMT_NAME_CALLBACK* p_callback) {
  int i;

  for (i = 0; i < BTM_SEC_MAX_RMT_NAME_CALLBACKS; i++) {
    if (btm_cb.p_rmt_name_callback[i] == NULL) {
      btm_cb.p_rmt_name_callback[i] = p_callback;
      return (true);
    }
  }

  return (false);
}

/*******************************************************************************
 *
 * Function         BTM_SecDeleteRmtNameNotifyCallback
 *
 * Description      Any profile can deregister notification when a new Link Key
 *                  is generated per connection.
 *
 * Returns          true if OK, else false
 *
 ******************************************************************************/
bool BTM_SecDeleteRmtNameNotifyCallback(tBTM_RMT_NAME_CALLBACK* p_callback) {
  int i;

  for (i = 0; i < BTM_SEC_MAX_RMT_NAME_CALLBACKS; i++) {
    if (btm_cb.p_rmt_name_callback[i] == p_callback) {
      btm_cb.p_rmt_name_callback[i] = NULL;
      return (true);
    }
  }

  return (false);
}

/*******************************************************************************
 *
 * Function         BTM_GetSecurityFlags
 *
 * Description      Get security flags for the device
 *
 * Returns          bool    true or false is device found
 *
 ******************************************************************************/
bool BTM_GetSecurityFlags(const RawAddress& bd_addr, uint8_t* p_sec_flags) {
  tBTM_SEC_DEV_REC* p_dev_rec;

  p_dev_rec = btm_find_dev(bd_addr);
  if (p_dev_rec != NULL) {
    *p_sec_flags = (uint8_t)p_dev_rec->sec_flags;
    return (true);
  }
  BTM_TRACE_ERROR("BTM_GetSecurityFlags false");
  return (false);
}

/*******************************************************************************
 *
 * Function         BTM_GetSecurityFlagsByTransport
 *
 * Description      Get security flags for the device on a particular transport
 *
 * Returns          bool    true or false is device found
 *
 ******************************************************************************/
bool BTM_GetSecurityFlagsByTransport(const RawAddress& bd_addr,
                                     uint8_t* p_sec_flags,
                                     tBT_TRANSPORT transport) {
  tBTM_SEC_DEV_REC* p_dev_rec;

  p_dev_rec = btm_find_dev(bd_addr);
  if (p_dev_rec != NULL) {
    if (transport == BT_TRANSPORT_BR_EDR)
      *p_sec_flags = (uint8_t)p_dev_rec->sec_flags;
    else
      *p_sec_flags = (uint8_t)(p_dev_rec->sec_flags >> 8);

    return (true);
  }
  BTM_TRACE_ERROR("BTM_GetSecurityFlags false");
  return (false);
}

/*******************************************************************************
 *
 * Function         BTM_SetPinType
 *
 * Description      Set PIN type for the device.
 *
 * Returns          void
 *
 ******************************************************************************/
void BTM_SetPinType(uint8_t pin_type, PIN_CODE pin_code, uint8_t pin_code_len) {
  BTM_TRACE_API(
      "BTM_SetPinType: pin type %d [variable-0, fixed-1], code %s, length %d",
      pin_type, (char*)pin_code, pin_code_len);

  /* If device is not up security mode will be set as a part of startup */
  if ((btm_cb.cfg.pin_type != pin_type) &&
      controller_get_interface()->get_is_ready()) {
    btsnd_hcic_write_pin_type(pin_type);
  }

  btm_cb.cfg.pin_type = pin_type;
  btm_cb.cfg.pin_code_len = pin_code_len;
  memcpy(btm_cb.cfg.pin_code, pin_code, pin_code_len);
}

/*******************************************************************************
 *
 * Function         BTM_SetPairableMode
 *
 * Description      Enable or disable pairing
 *
 * Parameters       allow_pairing - (true or false) whether or not the device
 *                      allows pairing.
 *                  connect_only_paired - (true or false) whether or not to
 *                      only allow paired devices to connect.
 *
 * Returns          void
 *
 ******************************************************************************/
void BTM_SetPairableMode(bool allow_pairing, bool connect_only_paired) {
  BTM_TRACE_API(
      "BTM_SetPairableMode()  allow_pairing: %u   connect_only_paired: %u",
      allow_pairing, connect_only_paired);

  btm_cb.pairing_disabled = !allow_pairing;
  btm_cb.connect_only_paired = connect_only_paired;
}

/*******************************************************************************
 *
 * Function         BTM_SetSecureConnectionsOnly
 *
 * Description      Enable or disable default treatment for Mode 4 Level 0
 *                  services
 *
 * Parameter        secure_connections_only_mode -
 *                  true means that the device should treat Mode 4 Level 0
 *                       services as services of other levels.
 *                  false means that the device should provide default
 *                        treatment for Mode 4 Level 0 services.
 *
 * Returns          void
 *
 ******************************************************************************/
void BTM_SetSecureConnectionsOnly(bool secure_connections_only_mode) {
  BTM_TRACE_API("%s: Mode : %u", __func__, secure_connections_only_mode);

  btm_cb.devcb.secure_connections_only = secure_connections_only_mode;
  btm_cb.security_mode = BTM_SEC_MODE_SC;
}
#define BTM_NO_AVAIL_SEC_SERVICES ((uint16_t)0xffff)

/*******************************************************************************
 *
 * Function         BTM_SetSecurityLevel
 *
 * Description      Register service security level with Security Manager
 *
 * Parameters:      is_originator - true if originating the connection
 *                  p_name      - Name of the service relevant only if
 *                                authorization will show this name to user.
 *                                Ignored if BTM_SEC_SERVICE_NAME_LEN is 0.
 *                  service_id  - service ID for the service passed to
 *                                authorization callback
 *                  sec_level   - bit mask of the security features
 *                  psm         - L2CAP PSM
 *                  mx_proto_id - protocol ID of multiplexing proto below
 *                  mx_chan_id  - channel ID of multiplexing proto below
 *
 * Returns          true if registered OK, else false
 *
 ******************************************************************************/
bool BTM_SetSecurityLevel(bool is_originator, const char* p_name,
                          uint8_t service_id, uint16_t sec_level, uint16_t psm,
                          uint32_t mx_proto_id, uint32_t mx_chan_id) {
  return (btm_sec_set_security_level(is_originator, p_name, service_id,
                                     sec_level, psm, mx_proto_id, mx_chan_id));
}

/*******************************************************************************
 *
 * Function         btm_sec_set_security_level
 *
 * Description      Register service security level with Security Manager
 *
 * Parameters:      conn_type   - true if originating the connection
 *                  p_name      - Name of the service relevant only if
 *                                authorization will show this name to user.
 *                                Ignored if BTM_SEC_SERVICE_NAME_LEN is 0.
 *                  service_id  - service ID for the service passed to
 *                                authorization callback
 *                  sec_level   - bit mask of the security features
 *                  psm         - L2CAP PSM
 *                  mx_proto_id - protocol ID of multiplexing proto below
 *                  mx_chan_id  - channel ID of multiplexing proto below
 *
 * Returns          true if registered OK, else false
 *
 ******************************************************************************/
static bool btm_sec_set_security_level(CONNECTION_TYPE conn_type,
                                       const char* p_name, uint8_t service_id,
                                       uint16_t sec_level, uint16_t psm,
                                       uint32_t mx_proto_id,
                                       uint32_t mx_chan_id) {
  tBTM_SEC_SERV_REC* p_srec;
  uint16_t index;
  uint16_t first_unused_record = BTM_NO_AVAIL_SEC_SERVICES;
  bool record_allocated = false;
  bool is_originator;
  is_originator = conn_type;

  BTM_TRACE_API("%s : sec: 0x%x", __func__, sec_level);

  /* See if the record can be reused (same service name, psm, mx_proto_id,
     service_id, and mx_chan_id), or obtain the next unused record */

  p_srec = &btm_cb.sec_serv_rec[0];

  for (index = 0; index < BTM_SEC_MAX_SERVICE_RECORDS; index++, p_srec++) {
    /* Check if there is already a record for this service */
    if (p_srec->security_flags & BTM_SEC_IN_USE) {
#if BTM_SEC_SERVICE_NAME_LEN > 0
      if (p_srec->psm == psm && p_srec->mx_proto_id == mx_proto_id &&
          service_id == p_srec->service_id && p_name &&
          (!strncmp(p_name, (char*)p_srec->orig_service_name,
                    /* strlcpy replaces end char with termination char*/
                    BTM_SEC_SERVICE_NAME_LEN - 1) ||
           !strncmp(p_name, (char*)p_srec->term_service_name,
                    /* strlcpy replaces end char with termination char*/
                    BTM_SEC_SERVICE_NAME_LEN - 1)))
#else
      if (p_srec->psm == psm && p_srec->mx_proto_id == mx_proto_id &&
          service_id == p_srec->service_id)
#endif
      {
        record_allocated = true;
        break;
      }
    }
    /* Mark the first available service record */
    else if (!record_allocated) {
      memset(p_srec, 0, sizeof(tBTM_SEC_SERV_REC));
      record_allocated = true;
      first_unused_record = index;
    }
  }

  if (!record_allocated) {
    BTM_TRACE_WARNING("BTM_SEC_REG: Out of Service Records (%d)",
                      BTM_SEC_MAX_SERVICE_RECORDS);
    return (record_allocated);
  }

  /* Process the request if service record is valid */
  /* If a duplicate service wasn't found, use the first available */
  if (index >= BTM_SEC_MAX_SERVICE_RECORDS) {
    index = first_unused_record;
    p_srec = &btm_cb.sec_serv_rec[index];
  }

  p_srec->psm = psm;
  p_srec->service_id = service_id;
  p_srec->mx_proto_id = mx_proto_id;

  if (is_originator) {
    p_srec->orig_mx_chan_id = mx_chan_id;
#if BTM_SEC_SERVICE_NAME_LEN > 0
    strlcpy((char*)p_srec->orig_service_name, p_name,
            BTM_SEC_SERVICE_NAME_LEN + 1);
#endif
/* clear out the old setting, just in case it exists */
    {
      p_srec->security_flags &= ~(
          BTM_SEC_OUT_AUTHORIZE | BTM_SEC_OUT_ENCRYPT |
          BTM_SEC_OUT_AUTHENTICATE | BTM_SEC_OUT_MITM | BTM_SEC_FORCE_MASTER |
          BTM_SEC_ATTEMPT_MASTER | BTM_SEC_FORCE_SLAVE | BTM_SEC_ATTEMPT_SLAVE);
    }

    /* Parameter validation.  Originator should not set requirements for
     * incoming connections */
    sec_level &=
        ~(BTM_SEC_IN_AUTHORIZE | BTM_SEC_IN_ENCRYPT | BTM_SEC_IN_AUTHENTICATE |
          BTM_SEC_IN_MITM | BTM_SEC_IN_MIN_16_DIGIT_PIN);

    if (btm_cb.security_mode == BTM_SEC_MODE_SP ||
        btm_cb.security_mode == BTM_SEC_MODE_SP_DEBUG ||
        btm_cb.security_mode == BTM_SEC_MODE_SC) {
      if (sec_level & BTM_SEC_OUT_AUTHENTICATE) sec_level |= BTM_SEC_OUT_MITM;
    }

    /* Make sure the authenticate bit is set, when encrypt bit is set */
    if (sec_level & BTM_SEC_OUT_ENCRYPT) sec_level |= BTM_SEC_OUT_AUTHENTICATE;

/* outgoing connections usually set the security level right before
 * the connection is initiated.
 * set it to be the outgoing service */
      btm_cb.p_out_serv = p_srec;
  } else {
    p_srec->term_mx_chan_id = mx_chan_id;
#if BTM_SEC_SERVICE_NAME_LEN > 0
    strlcpy((char*)p_srec->term_service_name, p_name,
            BTM_SEC_SERVICE_NAME_LEN + 1);
#endif
/* clear out the old setting, just in case it exists */
    {
      p_srec->security_flags &=
          ~(BTM_SEC_IN_AUTHORIZE | BTM_SEC_IN_ENCRYPT |
            BTM_SEC_IN_AUTHENTICATE | BTM_SEC_IN_MITM | BTM_SEC_FORCE_MASTER |
            BTM_SEC_ATTEMPT_MASTER | BTM_SEC_FORCE_SLAVE |
            BTM_SEC_ATTEMPT_SLAVE | BTM_SEC_IN_MIN_16_DIGIT_PIN);
    }

    /* Parameter validation.  Acceptor should not set requirements for outgoing
     * connections */
    sec_level &= ~(BTM_SEC_OUT_AUTHORIZE | BTM_SEC_OUT_ENCRYPT |
                   BTM_SEC_OUT_AUTHENTICATE | BTM_SEC_OUT_MITM);

    if (btm_cb.security_mode == BTM_SEC_MODE_SP ||
        btm_cb.security_mode == BTM_SEC_MODE_SP_DEBUG ||
        btm_cb.security_mode == BTM_SEC_MODE_SC) {
      if (sec_level & BTM_SEC_IN_AUTHENTICATE) sec_level |= BTM_SEC_IN_MITM;
    }

    /* Make sure the authenticate bit is set, when encrypt bit is set */
    if (sec_level & BTM_SEC_IN_ENCRYPT) sec_level |= BTM_SEC_IN_AUTHENTICATE;
  }

  p_srec->security_flags |= (uint16_t)(sec_level | BTM_SEC_IN_USE);

  BTM_TRACE_API(
      "BTM_SEC_REG[%d]: id %d, is_orig %d, psm 0x%04x, proto_id %d, chan_id %d",
      index, service_id, is_originator, psm, mx_proto_id, mx_chan_id);

#if BTM_SEC_SERVICE_NAME_LEN > 0
  BTM_TRACE_API(
      "               : sec: 0x%x, service name [%s] (up to %d chars saved)",
      p_srec->security_flags, p_name, BTM_SEC_SERVICE_NAME_LEN);
#endif

  return (record_allocated);
}

/*******************************************************************************
 *
 * Function         BTM_SecClrService
 *
 * Description      Removes specified service record(s) from the security
 *                  database. All service records with the specified name are
 *                  removed. Typically used only by devices with limited RAM so
 *                  that it can reuse an old security service record.
 *
 *                  Note: Unpredictable results may occur if a service is
 *                      cleared that is still in use by an application/profile.
 *
 * Parameters       Service ID - Id of the service to remove. '0' removes all
 *                          service records (except SDP).
 *
 * Returns          Number of records that were freed.
 *
 ******************************************************************************/
uint8_t BTM_SecClrService(uint8_t service_id) {
  tBTM_SEC_SERV_REC* p_srec = &btm_cb.sec_serv_rec[0];
  uint8_t num_freed = 0;
  int i;

  for (i = 0; i < BTM_SEC_MAX_SERVICE_RECORDS; i++, p_srec++) {
    /* Delete services with specified name (if in use and not SDP) */
    if ((p_srec->security_flags & BTM_SEC_IN_USE) &&
        (p_srec->psm != BT_PSM_SDP) &&
        (!service_id || (service_id == p_srec->service_id))) {
      BTM_TRACE_API("BTM_SEC_CLR[%d]: id %d", i, service_id);
      p_srec->security_flags = 0;
      num_freed++;
    }
  }

  return (num_freed);
}

/*******************************************************************************
 *
 * Function         btm_sec_clr_service_by_psm
 *
 * Description      Removes specified service record from the security database.
 *                  All service records with the specified psm are removed.
 *                  Typically used by L2CAP to free up the service record used
 *                  by dynamic PSM clients when the channel is closed.
 *                  The given psm must be a virtual psm.
 *
 * Parameters       Service ID - Id of the service to remove. '0' removes all
 *                          service records (except SDP).
 *
 * Returns          Number of records that were freed.
 *
 ******************************************************************************/
uint8_t btm_sec_clr_service_by_psm(uint16_t psm) {
  tBTM_SEC_SERV_REC* p_srec = &btm_cb.sec_serv_rec[0];
  uint8_t num_freed = 0;
  int i;

  for (i = 0; i < BTM_SEC_MAX_SERVICE_RECORDS; i++, p_srec++) {
    /* Delete services with specified name (if in use and not SDP) */
    if ((p_srec->security_flags & BTM_SEC_IN_USE) && (p_srec->psm == psm)) {
      BTM_TRACE_API("BTM_SEC_CLR[%d]: id %d ", i, p_srec->service_id);
      p_srec->security_flags = 0;
      num_freed++;
    }
  }
  BTM_TRACE_API("btm_sec_clr_service_by_psm psm:0x%x num_freed:%d", psm,
                num_freed);

  return (num_freed);
}

/*******************************************************************************
 *
 * Function         btm_sec_clr_temp_auth_service
 *
 * Description      Removes specified device record's temporary authorization
 *                  flag from the security database.
 *
 * Parameters       Device address to be cleared
 *
 * Returns          void.
 *
 ******************************************************************************/
void btm_sec_clr_temp_auth_service(const RawAddress& bda) {
  tBTM_SEC_DEV_REC* p_dev_rec;

  p_dev_rec = btm_find_dev(bda);
  if (p_dev_rec == NULL) {
    BTM_TRACE_WARNING("btm_sec_clr_temp_auth_service() - no dev CB");
    return;
  }

  /* Reset the temporary authorized flag so that next time (untrusted) service
   * is accessed autorization will take place */
  if (p_dev_rec->last_author_service_id != BTM_SEC_NO_LAST_SERVICE_ID &&
      p_dev_rec->p_cur_service) {
    VLOG(1) << __func__ << " clearing device: " << bda;

    p_dev_rec->last_author_service_id = BTM_SEC_NO_LAST_SERVICE_ID;
  }
}

/*******************************************************************************
 *
 * Function         BTM_PINCodeReply
 *
 * Description      This function is called after Security Manager submitted
 *                  PIN code request to the UI.
 *
 * Parameters:      bd_addr      - Address of the device for which PIN was
 *                                 requested
 *                  res          - result of the operation BTM_SUCCESS
 *                                 if success
 *                  pin_len      - length in bytes of the PIN Code
 *                  p_pin        - pointer to array with the PIN Code
 *                  trusted_mask - bitwise OR of trusted services
 *                                 (array of uint32_t)
 *
 ******************************************************************************/
void BTM_PINCodeReply(const RawAddress& bd_addr, uint8_t res, uint8_t pin_len,
                      uint8_t* p_pin, uint32_t trusted_mask[]) {
  tBTM_SEC_DEV_REC* p_dev_rec;

  BTM_TRACE_API(
      "BTM_PINCodeReply(): PairState: %s   PairFlags: 0x%02x  PinLen:%d  "
      "Result:%d",
      btm_pair_state_descr(btm_cb.pairing_state), btm_cb.pairing_flags, pin_len,
      res);

  /* If timeout already expired or has been canceled, ignore the reply */
  if (btm_cb.pairing_state != BTM_PAIR_STATE_WAIT_LOCAL_PIN) {
    BTM_TRACE_WARNING("BTM_PINCodeReply() - Wrong State: %d",
                      btm_cb.pairing_state);
    return;
  }

  if (bd_addr != btm_cb.pairing_bda) {
    BTM_TRACE_ERROR("BTM_PINCodeReply() - Wrong BD Addr");
    return;
  }

  p_dev_rec = btm_find_dev(bd_addr);
  if (p_dev_rec == NULL) {
    BTM_TRACE_ERROR("BTM_PINCodeReply() - no dev CB");
    return;
  }

  if ((pin_len > PIN_CODE_LEN) || (pin_len == 0) || (p_pin == NULL))
    res = BTM_ILLEGAL_VALUE;

  if (res != BTM_SUCCESS) {
    /* if peer started dd OR we started dd and pre-fetch pin was not used send
     * negative reply */
    if ((btm_cb.pairing_flags & BTM_PAIR_FLAGS_PEER_STARTED_DD) ||
        ((btm_cb.pairing_flags & BTM_PAIR_FLAGS_WE_STARTED_DD) &&
         (btm_cb.pairing_flags & BTM_PAIR_FLAGS_DISC_WHEN_DONE))) {
      /* use BTM_PAIR_STATE_WAIT_AUTH_COMPLETE to report authentication failed
       * event */
      btm_sec_change_pairing_state(BTM_PAIR_STATE_WAIT_AUTH_COMPLETE);
      btm_cb.acl_disc_reason = HCI_ERR_HOST_REJECT_SECURITY;

      btsnd_hcic_pin_code_neg_reply(bd_addr);
    } else {
      p_dev_rec->security_required = BTM_SEC_NONE;
      btm_sec_change_pairing_state(BTM_PAIR_STATE_IDLE);
    }
    return;
  }
  if (trusted_mask)
    BTM_SEC_COPY_TRUSTED_DEVICE(trusted_mask, p_dev_rec->trusted_mask);
  p_dev_rec->sec_flags |= BTM_SEC_LINK_KEY_AUTHED;
  p_dev_rec->pin_code_length = pin_len;
  if (pin_len >= 16) {
    p_dev_rec->sec_flags |= BTM_SEC_16_DIGIT_PIN_AUTHED;
  }

  if ((btm_cb.pairing_flags & BTM_PAIR_FLAGS_WE_STARTED_DD) &&
      (p_dev_rec->hci_handle == BTM_SEC_INVALID_HANDLE) &&
      (!btm_cb.security_mode_changed)) {
    /* This is start of the dedicated bonding if local device is 2.0 */
    btm_cb.pin_code_len = pin_len;
    memcpy(btm_cb.pin_code, p_pin, pin_len);

    btm_cb.security_mode_changed = true;
#ifdef APPL_AUTH_WRITE_EXCEPTION
    if (!(APPL_AUTH_WRITE_EXCEPTION)(p_dev_rec->bd_addr))
#endif
      btsnd_hcic_write_auth_enable(true);

    btm_cb.acl_disc_reason = 0xff;

    /* if we rejected incoming connection request, we have to wait
     * HCI_Connection_Complete event */
    /*  before originating  */
    if (btm_cb.pairing_flags & BTM_PAIR_FLAGS_REJECTED_CONNECT) {
      BTM_TRACE_WARNING(
          "BTM_PINCodeReply(): waiting HCI_Connection_Complete after rejected "
          "incoming connection");
      /* we change state little bit early so btm_sec_connected() will originate
       * connection */
      /*   when existing ACL link is down completely */
      btm_sec_change_pairing_state(BTM_PAIR_STATE_WAIT_PIN_REQ);
    }
    /* if we already accepted incoming connection from pairing device */
    else if (p_dev_rec->sm4 & BTM_SM4_CONN_PEND) {
      BTM_TRACE_WARNING(
          "BTM_PINCodeReply(): link is connecting so wait pin code request "
          "from peer");
      btm_sec_change_pairing_state(BTM_PAIR_STATE_WAIT_PIN_REQ);
    } else if (btm_sec_dd_create_conn(p_dev_rec) != BTM_CMD_STARTED) {
      btm_sec_change_pairing_state(BTM_PAIR_STATE_IDLE);
      p_dev_rec->sec_flags &= ~BTM_SEC_LINK_KEY_AUTHED;

      if (btm_cb.api.p_auth_complete_callback)
        (*btm_cb.api.p_auth_complete_callback)(
            p_dev_rec->bd_addr, p_dev_rec->dev_class, p_dev_rec->sec_bd_name,
            HCI_ERR_AUTH_FAILURE);
    }
    return;
  }

  btm_sec_change_pairing_state(BTM_PAIR_STATE_WAIT_AUTH_COMPLETE);
  btm_cb.acl_disc_reason = HCI_SUCCESS;

  btsnd_hcic_pin_code_req_reply(bd_addr, pin_len, p_pin);
}

/*******************************************************************************
 *
 * Function         btm_sec_bond_by_transport
 *
 * Description      this is the bond function that will start either SSP or SMP.
 *
 * Parameters:      bd_addr      - Address of the device to bond
 *                  pin_len      - length in bytes of the PIN Code
 *                  p_pin        - pointer to array with the PIN Code
 *                  trusted_mask - bitwise OR of trusted services
 *                                 (array of uint32_t)
 *
 *  Note: After 2.1 parameters are not used and preserved here not to change API
 ******************************************************************************/
tBTM_STATUS btm_sec_bond_by_transport(const RawAddress& bd_addr,
                                      tBT_TRANSPORT transport, uint8_t pin_len,
                                      uint8_t* p_pin, uint32_t trusted_mask[]) {
  tBTM_SEC_DEV_REC* p_dev_rec;
  tBTM_STATUS status;
  uint8_t* p_features;
  uint8_t ii;
  tACL_CONN* p = btm_bda_to_acl(bd_addr, transport);
  VLOG(1) << __func__ << " BDA: " << bd_addr;

  BTM_TRACE_DEBUG("%s: Transport used %d, bd_addr=%s", __func__, transport,
                  bd_addr.ToString().c_str());

  /* Other security process is in progress */
  if (btm_cb.pairing_state != BTM_PAIR_STATE_IDLE) {
    BTM_TRACE_ERROR("BTM_SecBond: already busy in state: %s",
                    btm_pair_state_descr(btm_cb.pairing_state));
    return (BTM_WRONG_MODE);
  }

  p_dev_rec = btm_find_or_alloc_dev(bd_addr);
  if (p_dev_rec == NULL) {
    return (BTM_NO_RESOURCES);
  }

  if (!controller_get_interface()->get_is_ready()) {
    BTM_TRACE_ERROR("%s controller module is not ready", __func__);
    return (BTM_NO_RESOURCES);
  }

  BTM_TRACE_DEBUG("before update sec_flags=0x%x", p_dev_rec->sec_flags);

  /* Finished if connection is active and already paired */
  if (((p_dev_rec->hci_handle != BTM_SEC_INVALID_HANDLE) &&
       transport == BT_TRANSPORT_BR_EDR &&
       (p_dev_rec->sec_flags & BTM_SEC_AUTHENTICATED)) ||
      ((p_dev_rec->ble_hci_handle != BTM_SEC_INVALID_HANDLE) &&
       transport == BT_TRANSPORT_LE &&
       (p_dev_rec->sec_flags & BTM_SEC_LE_AUTHENTICATED))) {
    BTM_TRACE_WARNING("BTM_SecBond -> Already Paired");
    return (BTM_SUCCESS);
  }

  /* Tell controller to get rid of the link key if it has one stored */
  if ((BTM_DeleteStoredLinkKey(&bd_addr, NULL)) != BTM_SUCCESS)
    return (BTM_NO_RESOURCES);

  /* Save the PIN code if we got a valid one */
  if (p_pin && (pin_len <= PIN_CODE_LEN) && (pin_len != 0)) {
    btm_cb.pin_code_len = pin_len;
    p_dev_rec->pin_code_length = pin_len;
    memcpy(btm_cb.pin_code, p_pin, PIN_CODE_LEN);
  }

  btm_cb.pairing_bda = bd_addr;

  btm_cb.pairing_flags = BTM_PAIR_FLAGS_WE_STARTED_DD;

  p_dev_rec->security_required = BTM_SEC_OUT_AUTHENTICATE;
  p_dev_rec->is_originator = true;
  if (trusted_mask)
    BTM_SEC_COPY_TRUSTED_DEVICE(trusted_mask, p_dev_rec->trusted_mask);

  if (transport == BT_TRANSPORT_LE) {
    btm_ble_init_pseudo_addr(p_dev_rec, bd_addr);
    p_dev_rec->sec_flags &= ~BTM_SEC_LE_MASK;

    if (SMP_Pair(bd_addr) == SMP_STARTED) {
      btm_cb.pairing_flags |= BTM_PAIR_FLAGS_LE_ACTIVE;
      p_dev_rec->sec_state = BTM_SEC_STATE_AUTHENTICATING;
      btm_sec_change_pairing_state(BTM_PAIR_STATE_WAIT_AUTH_COMPLETE);
      return BTM_CMD_STARTED;
    }

    btm_cb.pairing_flags = 0;
    return (BTM_NO_RESOURCES);
  }

  p_dev_rec->sec_flags &=
      ~(BTM_SEC_LINK_KEY_KNOWN | BTM_SEC_AUTHENTICATED | BTM_SEC_ENCRYPTED |
        BTM_SEC_ROLE_SWITCHED | BTM_SEC_LINK_KEY_AUTHED);

  BTM_TRACE_DEBUG("after update sec_flags=0x%x", p_dev_rec->sec_flags);
  if (!controller_get_interface()->supports_simple_pairing()) {
    /* The special case when we authenticate keyboard.  Set pin type to fixed */
    /* It would be probably better to do it from the application, but it is */
    /* complicated */
    if (((p_dev_rec->dev_class[1] & BTM_COD_MAJOR_CLASS_MASK) ==
         BTM_COD_MAJOR_PERIPHERAL) &&
        (p_dev_rec->dev_class[2] & BTM_COD_MINOR_KEYBOARD) &&
        (btm_cb.cfg.pin_type != HCI_PIN_TYPE_FIXED)) {
      btm_cb.pin_type_changed = true;
      btsnd_hcic_write_pin_type(HCI_PIN_TYPE_FIXED);
    }
  }

  for (ii = 0; ii <= HCI_EXT_FEATURES_PAGE_MAX; ii++) {
    p_features = p_dev_rec->feature_pages[ii];
    BTM_TRACE_EVENT("  remote_features page[%1d] = %02x-%02x-%02x-%02x", ii,
                    p_features[0], p_features[1], p_features[2], p_features[3]);
    BTM_TRACE_EVENT("                              %02x-%02x-%02x-%02x",
                    p_features[4], p_features[5], p_features[6], p_features[7]);
  }

  BTM_TRACE_EVENT("BTM_SecBond: Remote sm4: 0x%x  HCI Handle: 0x%04x",
                  p_dev_rec->sm4, p_dev_rec->hci_handle);

#if (BTM_SEC_FORCE_RNR_FOR_DBOND == TRUE)
  p_dev_rec->sec_flags &= ~BTM_SEC_NAME_KNOWN;
#endif

  /* If connection already exists... */
  if (p && p->hci_handle != BTM_SEC_INVALID_HANDLE) {
    btm_sec_start_authentication(p_dev_rec);

    btm_sec_change_pairing_state(BTM_PAIR_STATE_WAIT_PIN_REQ);

    /* Mark lcb as bonding */
    l2cu_update_lcb_4_bonding(bd_addr, true);
    return (BTM_CMD_STARTED);
  }

  BTM_TRACE_DEBUG("sec mode: %d sm4:x%x", btm_cb.security_mode, p_dev_rec->sm4);
  if (!controller_get_interface()->supports_simple_pairing() ||
      (p_dev_rec->sm4 == BTM_SM4_KNOWN)) {
    if (btm_sec_check_prefetch_pin(p_dev_rec)) return (BTM_CMD_STARTED);
  }
  if ((btm_cb.security_mode == BTM_SEC_MODE_SP ||
       btm_cb.security_mode == BTM_SEC_MODE_SP_DEBUG ||
       btm_cb.security_mode == BTM_SEC_MODE_SC) &&
      BTM_SEC_IS_SM4_UNKNOWN(p_dev_rec->sm4)) {
    /* local is 2.1 and peer is unknown */
    if ((p_dev_rec->sm4 & BTM_SM4_CONN_PEND) == 0) {
      /* we are not accepting connection request from peer
       * -> RNR (to learn if peer is 2.1)
       * RNR when no ACL causes HCI_RMT_HOST_SUP_FEAT_NOTIFY_EVT */
      btm_sec_change_pairing_state(BTM_PAIR_STATE_GET_REM_NAME);
      status = BTM_ReadRemoteDeviceName(bd_addr, NULL, BT_TRANSPORT_BR_EDR);
    } else {
      /* We are accepting connection request from peer */
      btm_sec_change_pairing_state(BTM_PAIR_STATE_WAIT_PIN_REQ);
      status = BTM_CMD_STARTED;
    }
    BTM_TRACE_DEBUG("State:%s sm4: 0x%x sec_state:%d",
                    btm_pair_state_descr(btm_cb.pairing_state), p_dev_rec->sm4,
                    p_dev_rec->sec_state);
  } else {
    /* both local and peer are 2.1  */
    status = btm_sec_dd_create_conn(p_dev_rec);
  }

  if (status != BTM_CMD_STARTED) {
    BTM_TRACE_ERROR(
        "%s BTM_ReadRemoteDeviceName or btm_sec_dd_create_conn error: 0x%x",
        __func__, (int)status);
    btm_sec_change_pairing_state(BTM_PAIR_STATE_IDLE);
  }

  return status;
}

/*******************************************************************************
 *
 * Function         BTM_SecBondByTransport
 *
 * Description      This function is called to perform bonding with peer device.
 *                  If the connection is already up, but not secure, pairing
 *                  is attempted.  If already paired BTM_SUCCESS is returned.
 *
 * Parameters:      bd_addr      - Address of the device to bond
 *                  transport    - doing SSP over BR/EDR or SMP over LE
 *                  pin_len      - length in bytes of the PIN Code
 *                  p_pin        - pointer to array with the PIN Code
 *                  trusted_mask - bitwise OR of trusted services
 *                                 (array of uint32_t)
 *
 *  Note: After 2.1 parameters are not used and preserved here not to change API
 ******************************************************************************/
tBTM_STATUS BTM_SecBondByTransport(const RawAddress& bd_addr,
                                   tBT_TRANSPORT transport, uint8_t pin_len,
                                   uint8_t* p_pin, uint32_t trusted_mask[]) {
  tBT_DEVICE_TYPE dev_type;
  tBLE_ADDR_TYPE addr_type;

  BTM_ReadDevInfo(bd_addr, &dev_type, &addr_type);
  /* LE device, do SMP pairing */
  if ((transport == BT_TRANSPORT_LE && (dev_type & BT_DEVICE_TYPE_BLE) == 0) ||
      (transport == BT_TRANSPORT_BR_EDR &&
       (dev_type & BT_DEVICE_TYPE_BREDR) == 0)) {
    return BTM_ILLEGAL_ACTION;
  }
  return btm_sec_bond_by_transport(bd_addr, transport, pin_len, p_pin,
                                   trusted_mask);
}

/*******************************************************************************
 *
 * Function         BTM_SecBond
 *
 * Description      This function is called to perform bonding with peer device.
 *                  If the connection is already up, but not secure, pairing
 *                  is attempted.  If already paired BTM_SUCCESS is returned.
 *
 * Parameters:      bd_addr      - Address of the device to bond
 *                  pin_len      - length in bytes of the PIN Code
 *                  p_pin        - pointer to array with the PIN Code
 *                  trusted_mask - bitwise OR of trusted services
 *                                 (array of uint32_t)
 *
 *  Note: After 2.1 parameters are not used and preserved here not to change API
 ******************************************************************************/
tBTM_STATUS BTM_SecBond(const RawAddress& bd_addr, uint8_t pin_len,
                        uint8_t* p_pin, uint32_t trusted_mask[]) {
  tBT_TRANSPORT transport = BT_TRANSPORT_BR_EDR;
  if (BTM_UseLeLink(bd_addr)) transport = BT_TRANSPORT_LE;
  return btm_sec_bond_by_transport(bd_addr, transport, pin_len, p_pin,
                                   trusted_mask);
}
/*******************************************************************************
 *
 * Function         BTM_SecBondCancel
 *
 * Description      This function is called to cancel ongoing bonding process
 *                  with peer device.
 *
 * Parameters:      bd_addr      - Address of the peer device
 *                  transport    - false for BR/EDR link; true for LE link
 *
 ******************************************************************************/
tBTM_STATUS BTM_SecBondCancel(const RawAddress& bd_addr) {
  tBTM_SEC_DEV_REC* p_dev_rec;

  BTM_TRACE_API("BTM_SecBondCancel()  State: %s flags:0x%x",
                btm_pair_state_descr(btm_cb.pairing_state),
                btm_cb.pairing_flags);
  p_dev_rec = btm_find_dev(bd_addr);
  if (!p_dev_rec || btm_cb.pairing_bda != bd_addr) {
    return BTM_UNKNOWN_ADDR;
  }

  if (btm_cb.pairing_flags & BTM_PAIR_FLAGS_LE_ACTIVE) {
    if (p_dev_rec->sec_state == BTM_SEC_STATE_AUTHENTICATING) {
      BTM_TRACE_DEBUG("Cancel LE pairing");
      if (SMP_PairCancel(bd_addr)) {
        return BTM_CMD_STARTED;
      }
    }
    return BTM_WRONG_MODE;
  }

  BTM_TRACE_DEBUG("hci_handle:0x%x sec_state:%d", p_dev_rec->hci_handle,
                  p_dev_rec->sec_state);
  if (BTM_PAIR_STATE_WAIT_LOCAL_PIN == btm_cb.pairing_state &&
      BTM_PAIR_FLAGS_WE_STARTED_DD & btm_cb.pairing_flags) {
    /* pre-fetching pin for dedicated bonding */
    btm_sec_bond_cancel_complete();
    return BTM_SUCCESS;
  }

  /* If this BDA is in a bonding procedure */
  if ((btm_cb.pairing_state != BTM_PAIR_STATE_IDLE) &&
      (btm_cb.pairing_flags & BTM_PAIR_FLAGS_WE_STARTED_DD)) {
    /* If the HCI link is up */
    if (p_dev_rec->hci_handle != BTM_SEC_INVALID_HANDLE) {
      /* If some other thread disconnecting, we do not send second command */
      if ((p_dev_rec->sec_state == BTM_SEC_STATE_DISCONNECTING) ||
          (p_dev_rec->sec_state == BTM_SEC_STATE_DISCONNECTING_BOTH))
        return (BTM_CMD_STARTED);

      /* If the HCI link was set up by Bonding process */
      if (btm_cb.pairing_flags & BTM_PAIR_FLAGS_DISC_WHEN_DONE)
        return btm_sec_send_hci_disconnect(p_dev_rec, HCI_ERR_PEER_USER,
                                           p_dev_rec->hci_handle);
      else
        l2cu_update_lcb_4_bonding(bd_addr, false);

      return BTM_NOT_AUTHORIZED;
    } else /*HCI link is not up */
    {
      /* If the HCI link creation was started by Bonding process */
      if (btm_cb.pairing_flags & BTM_PAIR_FLAGS_DISC_WHEN_DONE) {
        btsnd_hcic_create_conn_cancel(bd_addr);
        return BTM_CMD_STARTED;
      }
      if (btm_cb.pairing_state == BTM_PAIR_STATE_GET_REM_NAME) {
        BTM_CancelRemoteDeviceName();
        btm_cb.pairing_flags |= BTM_PAIR_FLAGS_WE_CANCEL_DD;
        return BTM_CMD_STARTED;
      }
      return BTM_NOT_AUTHORIZED;
    }
  }

  return BTM_WRONG_MODE;
}

/*******************************************************************************
 *
 * Function         BTM_SecGetDeviceLinkKey
 *
 * Description      This function is called to obtain link key for the device
 *                  it returns BTM_SUCCESS if link key is available, or
 *                  BTM_UNKNOWN_ADDR if Security Manager does not know about
 *                  the device or device record does not contain link key info
 *
 * Parameters:      bd_addr      - Address of the device
 *                  link_key     - Link Key is copied into this pointer
 *
 ******************************************************************************/
tBTM_STATUS BTM_SecGetDeviceLinkKey(const RawAddress& bd_addr,
                                    LinkKey* link_key) {
  tBTM_SEC_DEV_REC* p_dev_rec;
  p_dev_rec = btm_find_dev(bd_addr);
  if ((p_dev_rec != NULL) && (p_dev_rec->sec_flags & BTM_SEC_LINK_KEY_KNOWN)) {
    *link_key = p_dev_rec->link_key;
    return (BTM_SUCCESS);
  }
  return (BTM_UNKNOWN_ADDR);
}

/*******************************************************************************
 *
 * Function         BTM_SecGetDeviceLinkKeyType
 *
 * Description      This function is called to obtain link key type for the
 *                  device.
 *                  it returns BTM_SUCCESS if link key is available, or
 *                  BTM_UNKNOWN_ADDR if Security Manager does not know about
 *                  the device or device record does not contain link key info
 *
 * Returns          BTM_LKEY_TYPE_IGNORE if link key is unknown, link type
 *                  otherwise.
 *
 ******************************************************************************/
tBTM_LINK_KEY_TYPE BTM_SecGetDeviceLinkKeyType(const RawAddress& bd_addr) {
  tBTM_SEC_DEV_REC* p_dev_rec = btm_find_dev(bd_addr);

  if ((p_dev_rec != NULL) && (p_dev_rec->sec_flags & BTM_SEC_LINK_KEY_KNOWN)) {
    return p_dev_rec->link_key_type;
  }
  return BTM_LKEY_TYPE_IGNORE;
}

/*******************************************************************************
 *
 * Function         BTM_SetEncryption
 *
 * Description      This function is called to ensure that connection is
 *                  encrypted.  Should be called only on an open connection.
 *                  Typically only needed for connections that first want to
 *                  bring up unencrypted links, then later encrypt them.
 *
 * Parameters:      bd_addr       - Address of the peer device
 *                  transport     - Link transport
 *                  p_callback    - Pointer to callback function called if
 *                                  this function returns PENDING after required
 *                                  procedures are completed.  Can be set to
 *                                  NULL if status is not desired.
 *                  p_ref_data    - pointer to any data the caller wishes to
 *                                  receive in the callback function upon
 *                                  completion. can be set to NULL if not used.
 *                  sec_act       - LE security action, unused for BR/EDR
 *
 * Returns          BTM_SUCCESS   - already encrypted
 *                  BTM_PENDING   - command will be returned in the callback
 *                  BTM_WRONG_MODE- connection not up.
 *                  BTM_BUSY      - security procedures are currently active
 *                  BTM_MODE_UNSUPPORTED - if security manager not linked in.
 *
 ******************************************************************************/
tBTM_STATUS BTM_SetEncryption(const RawAddress& bd_addr,
                              tBT_TRANSPORT transport,
                              tBTM_SEC_CBACK* p_callback, void* p_ref_data,
                              tBTM_BLE_SEC_ACT sec_act) {
  tBTM_STATUS rc = 0;

  tBTM_SEC_DEV_REC* p_dev_rec = btm_find_dev(bd_addr);
  if (!p_dev_rec ||
      (transport == BT_TRANSPORT_BR_EDR &&
       p_dev_rec->hci_handle == BTM_SEC_INVALID_HANDLE) ||
      (transport == BT_TRANSPORT_LE &&
       p_dev_rec->ble_hci_handle == BTM_SEC_INVALID_HANDLE)) {
    /* Connection should be up and runnning */
    BTM_TRACE_WARNING("Security Manager: BTM_SetEncryption not connected");

    if (p_callback)
      (*p_callback)(&bd_addr, transport, p_ref_data, BTM_WRONG_MODE);

    return (BTM_WRONG_MODE);
  }

  if (transport == BT_TRANSPORT_BR_EDR &&
      (p_dev_rec->sec_flags & BTM_SEC_ENCRYPTED)) {
    BTM_TRACE_EVENT("Security Manager: BTM_SetEncryption already encrypted");

    if (*p_callback)
      (*p_callback)(&bd_addr, transport, p_ref_data, BTM_SUCCESS);

    return (BTM_SUCCESS);
  }

  /* enqueue security request if security is active */
  if (p_dev_rec->p_callback || (p_dev_rec->sec_state != BTM_SEC_STATE_IDLE)) {
    BTM_TRACE_WARNING(
        "Security Manager: BTM_SetEncryption busy, enqueue request");

    if (btm_sec_queue_encrypt_request(bd_addr, transport, p_callback,
                                      p_ref_data, sec_act)) {
      return BTM_CMD_STARTED;
    } else {
      if (p_callback)
        (*p_callback)(&bd_addr, transport, p_ref_data, BTM_NO_RESOURCES);
      return BTM_NO_RESOURCES;
    }
  }

  p_dev_rec->p_callback = p_callback;
  p_dev_rec->p_ref_data = p_ref_data;
  p_dev_rec->security_required |=
      (BTM_SEC_IN_AUTHENTICATE | BTM_SEC_IN_ENCRYPT);
  p_dev_rec->is_originator = false;

  BTM_TRACE_API(
      "Security Manager: BTM_SetEncryption Handle:%d State:%d Flags:0x%x "
      "Required:0x%x, p_dev_rec=%p, p_callback=%p",
      p_dev_rec->hci_handle, p_dev_rec->sec_state, p_dev_rec->sec_flags,
      p_dev_rec->security_required, p_dev_rec, p_callback);

  if (transport == BT_TRANSPORT_LE) {
    tACL_CONN* p = btm_bda_to_acl(bd_addr, transport);
    if (p) {
      rc = btm_ble_set_encryption(bd_addr, sec_act, p->link_role);
    } else {
      rc = BTM_WRONG_MODE;
      BTM_TRACE_WARNING("%s: cannot call btm_ble_set_encryption, p is NULL",
                        __func__);
    }
  } else {
    rc = btm_sec_execute_procedure(p_dev_rec);
  }

  if (rc != BTM_CMD_STARTED && rc != BTM_BUSY) {
    if (p_callback) {
      BTM_TRACE_DEBUG(
          "%s: clearing p_callback=%p, p_dev_rec=%p, transport=%d, "
          "bd_addr=%s",
          __func__, p_callback, p_dev_rec, transport,
          bd_addr.ToString().c_str());
      p_dev_rec->p_callback = NULL;
      (*p_callback)(&bd_addr, transport, p_dev_rec->p_ref_data, rc);
    }
  }

  return (rc);
}

/*******************************************************************************
 * disconnect the ACL link, if it's not done yet.
 ******************************************************************************/
static tBTM_STATUS btm_sec_send_hci_disconnect(tBTM_SEC_DEV_REC* p_dev_rec,
                                               uint8_t reason,
                                               uint16_t conn_handle) {
  uint8_t old_state = p_dev_rec->sec_state;
  tBTM_STATUS status = BTM_CMD_STARTED;

  BTM_TRACE_EVENT("btm_sec_send_hci_disconnect:  handle:0x%x, reason=0x%x",
                  conn_handle, reason);

  /* send HCI_Disconnect on a transport only once */
  switch (old_state) {
    case BTM_SEC_STATE_DISCONNECTING:
      if (conn_handle == p_dev_rec->hci_handle) return status;

      p_dev_rec->sec_state = BTM_SEC_STATE_DISCONNECTING_BOTH;
      break;

    case BTM_SEC_STATE_DISCONNECTING_BLE:
      if (conn_handle == p_dev_rec->ble_hci_handle) return status;

      p_dev_rec->sec_state = BTM_SEC_STATE_DISCONNECTING_BOTH;
      break;

    case BTM_SEC_STATE_DISCONNECTING_BOTH:
      return status;

    default:
      p_dev_rec->sec_state = (conn_handle == p_dev_rec->hci_handle)
                                 ? BTM_SEC_STATE_DISCONNECTING
                                 : BTM_SEC_STATE_DISCONNECTING_BLE;

      break;
  }

  /* If a role switch is in progress, delay the HCI Disconnect to avoid
   * controller problem */
  if (p_dev_rec->rs_disc_pending == BTM_SEC_RS_PENDING &&
      p_dev_rec->hci_handle == conn_handle) {
    BTM_TRACE_DEBUG(
        "RS in progress - Set DISC Pending flag in btm_sec_send_hci_disconnect "
        "to delay disconnect");
    p_dev_rec->rs_disc_pending = BTM_SEC_DISC_PENDING;
    status = BTM_SUCCESS;
  }
  /* Tear down the HCI link */
  else {
    btsnd_hcic_disconnect(conn_handle, reason);
  }

  return status;
}

/*******************************************************************************
 *
 * Function         BTM_ConfirmReqReply
 *
 * Description      This function is called to confirm the numeric value for
 *                  Simple Pairing in response to BTM_SP_CFM_REQ_EVT
 *
 * Parameters:      res           - result of the operation BTM_SUCCESS if
 *                                  success
 *                  bd_addr       - Address of the peer device
 *
 ******************************************************************************/
void BTM_ConfirmReqReply(tBTM_STATUS res, const RawAddress& bd_addr) {
  tBTM_SEC_DEV_REC* p_dev_rec;

  BTM_TRACE_EVENT("BTM_ConfirmReqReply() State: %s  Res: %u",
                  btm_pair_state_descr(btm_cb.pairing_state), res);

  /* If timeout already expired or has been canceled, ignore the reply */
  if ((btm_cb.pairing_state != BTM_PAIR_STATE_WAIT_NUMERIC_CONFIRM) ||
      (btm_cb.pairing_bda != bd_addr))
    return;

  btm_sec_change_pairing_state(BTM_PAIR_STATE_WAIT_AUTH_COMPLETE);

  if ((res == BTM_SUCCESS) || (res == BTM_SUCCESS_NO_SECURITY)) {
    btm_cb.acl_disc_reason = HCI_SUCCESS;

    if (res == BTM_SUCCESS) {
      p_dev_rec = btm_find_dev(bd_addr);
      if (p_dev_rec != NULL) {
        p_dev_rec->sec_flags |= BTM_SEC_LINK_KEY_AUTHED;
        p_dev_rec->sec_flags |= BTM_SEC_16_DIGIT_PIN_AUTHED;
      }
    }

    btsnd_hcic_user_conf_reply(bd_addr, true);
  } else {
    /* Report authentication failed event from state
     * BTM_PAIR_STATE_WAIT_AUTH_COMPLETE */
    btm_cb.acl_disc_reason = HCI_ERR_HOST_REJECT_SECURITY;
    btsnd_hcic_user_conf_reply(bd_addr, false);
  }
}

/*******************************************************************************
 *
 * Function         BTM_PasskeyReqReply
 *
 * Description      This function is called to provide the passkey for
 *                  Simple Pairing in response to BTM_SP_KEY_REQ_EVT
 *
 * Parameters:      res     - result of the operation BTM_SUCCESS if success
 *                  bd_addr - Address of the peer device
 *                  passkey - numeric value in the range of
 *                  BTM_MIN_PASSKEY_VAL(0) -
 *                  BTM_MAX_PASSKEY_VAL(999999(0xF423F)).
 *
 ******************************************************************************/
void BTM_PasskeyReqReply(tBTM_STATUS res, const RawAddress& bd_addr,
                         uint32_t passkey) {
  BTM_TRACE_API("BTM_PasskeyReqReply: State: %s  res:%d",
                btm_pair_state_descr(btm_cb.pairing_state), res);

  if ((btm_cb.pairing_state == BTM_PAIR_STATE_IDLE) ||
      (btm_cb.pairing_bda != bd_addr)) {
    return;
  }

  /* If timeout already expired or has been canceled, ignore the reply */
  if ((btm_cb.pairing_state == BTM_PAIR_STATE_WAIT_AUTH_COMPLETE) &&
      (res != BTM_SUCCESS)) {
    tBTM_SEC_DEV_REC* p_dev_rec = btm_find_dev(bd_addr);
    if (p_dev_rec != NULL) {
      btm_cb.acl_disc_reason = HCI_ERR_HOST_REJECT_SECURITY;

      if (p_dev_rec->hci_handle != BTM_SEC_INVALID_HANDLE)
        btm_sec_send_hci_disconnect(p_dev_rec, HCI_ERR_AUTH_FAILURE,
                                    p_dev_rec->hci_handle);
      else
        BTM_SecBondCancel(bd_addr);

      p_dev_rec->sec_flags &=
          ~(BTM_SEC_LINK_KEY_AUTHED | BTM_SEC_LINK_KEY_KNOWN);

      btm_sec_change_pairing_state(BTM_PAIR_STATE_IDLE);
      return;
    }
  } else if (btm_cb.pairing_state != BTM_PAIR_STATE_KEY_ENTRY)
    return;

  if (passkey > BTM_MAX_PASSKEY_VAL) res = BTM_ILLEGAL_VALUE;

  btm_sec_change_pairing_state(BTM_PAIR_STATE_WAIT_AUTH_COMPLETE);

  if (res != BTM_SUCCESS) {
    /* use BTM_PAIR_STATE_WAIT_AUTH_COMPLETE to report authentication failed
     * event */
    btm_cb.acl_disc_reason = HCI_ERR_HOST_REJECT_SECURITY;
    btsnd_hcic_user_passkey_neg_reply(bd_addr);
  } else {
    btm_cb.acl_disc_reason = HCI_SUCCESS;
    btsnd_hcic_user_passkey_reply(bd_addr, passkey);
  }
}

/*******************************************************************************
 *
 * Function         BTM_SendKeypressNotif
 *
 * Description      This function is used during the passkey entry model
 *                  by a device with KeyboardOnly IO capabilities
 *                  (very likely to be a HID Device).
 *                  It is called by a HID Device to inform the remote device
 *                  when a key has been entered or erased.
 *
 * Parameters:      bd_addr - Address of the peer device
 *                  type - notification type
 *
 ******************************************************************************/
void BTM_SendKeypressNotif(const RawAddress& bd_addr, tBTM_SP_KEY_TYPE type) {
  /* This API only make sense between PASSKEY_REQ and SP complete */
  if (btm_cb.pairing_state == BTM_PAIR_STATE_KEY_ENTRY)
    btsnd_hcic_send_keypress_notif(bd_addr, type);
}

/*******************************************************************************
 *
 * Function         BTM_IoCapRsp
 *
 * Description      This function is called in response to BTM_SP_IO_REQ_EVT
 *                  When the event data io_req.oob_data is set to
 *                  BTM_OOB_UNKNOWN by the tBTM_SP_CALLBACK implementation,
 *                  this function is called to provide the actual response
 *
 * Parameters:      bd_addr - Address of the peer device
 *                  io_cap  - The IO capability of local device.
 *                  oob     - BTM_OOB_NONE or BTM_OOB_PRESENT.
 *                  auth_req- MITM protection required or not.
 *
 ******************************************************************************/
void BTM_IoCapRsp(const RawAddress& bd_addr, tBTM_IO_CAP io_cap,
                  tBTM_OOB_DATA oob, tBTM_AUTH_REQ auth_req) {
  BTM_TRACE_EVENT("BTM_IoCapRsp: state: %s  oob: %d io_cap: %d",
                  btm_pair_state_descr(btm_cb.pairing_state), oob, io_cap);

  if ((btm_cb.pairing_state != BTM_PAIR_STATE_WAIT_LOCAL_IOCAPS) ||
      (btm_cb.pairing_bda != bd_addr))
    return;

  if (oob < BTM_OOB_UNKNOWN && io_cap < BTM_IO_CAP_MAX) {
    btm_cb.devcb.loc_auth_req = auth_req;
    btm_cb.devcb.loc_io_caps = io_cap;

    if (btm_cb.pairing_flags & BTM_PAIR_FLAGS_WE_STARTED_DD)
      auth_req = (BTM_AUTH_DD_BOND | (auth_req & BTM_AUTH_YN_BIT));

    btsnd_hcic_io_cap_req_reply(bd_addr, io_cap, oob, auth_req);
  }
}

/*******************************************************************************
 *
 * Function         BTM_ReadLocalOobData
 *
 * Description      This function is called to read the local OOB data from
 *                  LM
 *
 ******************************************************************************/
void BTM_ReadLocalOobData(void) { btsnd_hcic_read_local_oob_data(); }

/*******************************************************************************
 *
 * Function         BTM_RemoteOobDataReply
 *
 * Description      This function is called to provide the remote OOB data for
 *                  Simple Pairing in response to BTM_SP_RMT_OOB_EVT
 *
 * Parameters:      bd_addr     - Address of the peer device
 *                  c           - simple pairing Hash C.
 *                  r           - simple pairing Randomizer  C.
 *
 ******************************************************************************/
void BTM_RemoteOobDataReply(tBTM_STATUS res, const RawAddress& bd_addr,
                            const Octet16& c, const Octet16& r) {
  BTM_TRACE_EVENT("%s() - State: %s res: %d", __func__,
                  btm_pair_state_descr(btm_cb.pairing_state), res);

  /* If timeout already expired or has been canceled, ignore the reply */
  if (btm_cb.pairing_state != BTM_PAIR_STATE_WAIT_LOCAL_OOB_RSP) return;

  btm_sec_change_pairing_state(BTM_PAIR_STATE_WAIT_AUTH_COMPLETE);

  if (res != BTM_SUCCESS) {
    /* use BTM_PAIR_STATE_WAIT_AUTH_COMPLETE to report authentication failed
     * event */
    btm_cb.acl_disc_reason = HCI_ERR_HOST_REJECT_SECURITY;
    btsnd_hcic_rem_oob_neg_reply(bd_addr);
  } else {
    btm_cb.acl_disc_reason = HCI_SUCCESS;
    btsnd_hcic_rem_oob_reply(bd_addr, c, r);
  }
}

/*******************************************************************************
 *
 * Function         BTM_BuildOobData
 *
 * Description      This function is called to build the OOB data payload to
 *                  be sent over OOB (non-Bluetooth) link
 *
 * Parameters:      p_data  - the location for OOB data
 *                  max_len - p_data size.
 *                  c       - simple pairing Hash C.
 *                  r       - simple pairing Randomizer  C.
 *                  name_len- 0, local device name would not be included.
 *                            otherwise, the local device name is included for
 *                            up to this specified length
 *
 * Returns          Number of bytes in p_data.
 *
 ******************************************************************************/
uint16_t BTM_BuildOobData(uint8_t* p_data, uint16_t max_len, const Octet16& c,
                          const Octet16& r, uint8_t name_len) {
  uint8_t* p = p_data;
  uint16_t len = 0;
  uint16_t name_size;
  uint8_t name_type = BTM_EIR_SHORTENED_LOCAL_NAME_TYPE;

  if (p_data && max_len >= BTM_OOB_MANDATORY_SIZE) {
    /* add mandatory part */
    UINT16_TO_STREAM(p, len);
    BDADDR_TO_STREAM(p, *controller_get_interface()->get_address());

    len = BTM_OOB_MANDATORY_SIZE;
    max_len -= len;

    /* now optional part */

    /* add Hash C */
    uint16_t delta = BTM_OOB_HASH_C_SIZE + 2;
    if (max_len >= delta) {
      *p++ = BTM_OOB_HASH_C_SIZE + 1;
      *p++ = BTM_EIR_OOB_SSP_HASH_C_TYPE;
      ARRAY_TO_STREAM(p, c.data(), BTM_OOB_HASH_C_SIZE);
      len += delta;
      max_len -= delta;
    }

    /* add Rand R */
    delta = BTM_OOB_RAND_R_SIZE + 2;
    if (max_len >= delta) {
      *p++ = BTM_OOB_RAND_R_SIZE + 1;
      *p++ = BTM_EIR_OOB_SSP_RAND_R_TYPE;
      ARRAY_TO_STREAM(p, r.data(), BTM_OOB_RAND_R_SIZE);
      len += delta;
      max_len -= delta;
    }

    /* add class of device */
    delta = BTM_OOB_COD_SIZE + 2;
    if (max_len >= delta) {
      *p++ = BTM_OOB_COD_SIZE + 1;
      *p++ = BTM_EIR_OOB_COD_TYPE;
      DEVCLASS_TO_STREAM(p, btm_cb.devcb.dev_class);
      len += delta;
      max_len -= delta;
    }
    name_size = name_len;
    if (name_size > strlen(btm_cb.cfg.bd_name)) {
      name_type = BTM_EIR_COMPLETE_LOCAL_NAME_TYPE;
      name_size = (uint16_t)strlen(btm_cb.cfg.bd_name);
    }
    delta = name_size + 2;
    if (max_len >= delta) {
      *p++ = name_size + 1;
      *p++ = name_type;
      ARRAY_TO_STREAM(p, btm_cb.cfg.bd_name, name_size);
      len += delta;
      max_len -= delta;
    }
    /* update len */
    p = p_data;
    UINT16_TO_STREAM(p, len);
  }
  return len;
}

/*******************************************************************************
 *
 * Function         BTM_BothEndsSupportSecureConnections
 *
 * Description      This function is called to check if both the local device
 *                  and the peer device specified by bd_addr support BR/EDR
 *                  Secure Connections.
 *
 * Parameters:      bd_addr - address of the peer
 *
 * Returns          true if BR/EDR Secure Connections are supported by both
 *                  local and the remote device, else false.
 *
 ******************************************************************************/
bool BTM_BothEndsSupportSecureConnections(const RawAddress& bd_addr) {
  return ((controller_get_interface()->supports_secure_connections()) &&
          (BTM_PeerSupportsSecureConnections(bd_addr)));
}

/*******************************************************************************
 *
 * Function         BTM_PeerSupportsSecureConnections
 *
 * Description      This function is called to check if the peer supports
 *                  BR/EDR Secure Connections.
 *
 * Parameters:      bd_addr - address of the peer
 *
 * Returns          true if BR/EDR Secure Connections are supported by the peer,
 *                  else false.
 *
 ******************************************************************************/
bool BTM_PeerSupportsSecureConnections(const RawAddress& bd_addr) {
  tBTM_SEC_DEV_REC* p_dev_rec;

  p_dev_rec = btm_find_dev(bd_addr);
  if (p_dev_rec == NULL) {
    LOG(WARNING) << __func__ << ": unknown BDA: " << bd_addr;
    return false;
  }

  return (p_dev_rec->remote_supports_secure_connections);
}

/*******************************************************************************
 *
 * Function         BTM_ReadOobData
 *
 * Description      This function is called to parse the OOB data payload
 *                  received over OOB (non-Bluetooth) link
 *
 * Parameters:      p_data  - the location for OOB data
 *                  eir_tag - The associated EIR tag to read the data.
 *                  *p_len(output) - the length of the data with the given tag.
 *
 * Returns          the beginning of the data with the given tag.
 *                  NULL, if the tag is not found.
 *
 ******************************************************************************/
uint8_t* BTM_ReadOobData(uint8_t* p_data, uint8_t eir_tag, uint8_t* p_len) {
  uint8_t* p = p_data;
  uint16_t max_len;
  uint8_t len, type;
  uint8_t* p_ret = NULL;
  uint8_t ret_len = 0;

  if (p_data) {
    STREAM_TO_UINT16(max_len, p);
    if (max_len >= BTM_OOB_MANDATORY_SIZE) {
      if (BTM_EIR_OOB_BD_ADDR_TYPE == eir_tag) {
        p_ret = p; /* the location for bd_addr */
        ret_len = BTM_OOB_BD_ADDR_SIZE;
      } else {
        p += BD_ADDR_LEN;
        max_len -= BTM_OOB_MANDATORY_SIZE;
        /* now the optional data in EIR format */
        while (max_len > 0) {
          len = *p++; /* tag data len + 1 */
          type = *p++;
          if (eir_tag == type) {
            p_ret = p;
            ret_len = len - 1;
            break;
          }
          /* the data size of this tag is len + 1 (tag data len + 2) */
          if (max_len > len) {
            max_len -= len;
            max_len--;
            len--;
            p += len;
          } else
            max_len = 0;
        }
      }
    }
  }

  if (p_len) *p_len = ret_len;

  return p_ret;
}

/*******************************************************************************
 *
 * Function         BTM_SetOutService
 *
 * Description      This function is called to set the service for
 *                  outgoing connections.
 *
 *                  If the profile/application calls BTM_SetSecurityLevel
 *                  before initiating a connection, this function does not
 *                  need to be called.
 *
 * Returns          void
 *
 ******************************************************************************/
void BTM_SetOutService(const RawAddress& bd_addr, uint8_t service_id,
                       uint32_t mx_chan_id) {
  tBTM_SEC_DEV_REC* p_dev_rec;
  tBTM_SEC_SERV_REC* p_serv_rec = &btm_cb.sec_serv_rec[0];

  btm_cb.p_out_serv = p_serv_rec;
  p_dev_rec = btm_find_dev(bd_addr);

  for (int i = 0; i < BTM_SEC_MAX_SERVICE_RECORDS; i++, p_serv_rec++) {
    if ((p_serv_rec->security_flags & BTM_SEC_IN_USE) &&
        (p_serv_rec->service_id == service_id) &&
        (p_serv_rec->orig_mx_chan_id == mx_chan_id)) {
      BTM_TRACE_API(
          "BTM_SetOutService p_out_serv id %d, psm 0x%04x, proto_id %d, "
          "chan_id %d",
          p_serv_rec->service_id, p_serv_rec->psm, p_serv_rec->mx_proto_id,
          p_serv_rec->orig_mx_chan_id);
      btm_cb.p_out_serv = p_serv_rec;
      if (p_dev_rec) p_dev_rec->p_cur_service = p_serv_rec;
      break;
    }
  }
}

/************************************************************************
 *              I N T E R N A L     F U N C T I O N S
 ************************************************************************/
/*******************************************************************************
 *
 * Function         btm_sec_is_upgrade_possible
 *
 * Description      This function returns true if the existing link key
 *                  can be upgraded or if the link key does not exist.
 *
 * Returns          bool
 *
 ******************************************************************************/
static bool btm_sec_is_upgrade_possible(tBTM_SEC_DEV_REC* p_dev_rec,
                                        bool is_originator) {
  uint16_t mtm_check = is_originator ? BTM_SEC_OUT_MITM : BTM_SEC_IN_MITM;
  bool is_possible = true;

  if (p_dev_rec->sec_flags & BTM_SEC_LINK_KEY_KNOWN) {
    is_possible = false;
    if (p_dev_rec->p_cur_service) {
      BTM_TRACE_DEBUG(
          "%s() id: %d, link_key_typet: %d, rmt_io_caps: %d, chk flags: 0x%x, "
          "flags: 0x%x",
          __func__, p_dev_rec->p_cur_service->service_id,
          p_dev_rec->link_key_type, p_dev_rec->rmt_io_caps, mtm_check,
          p_dev_rec->p_cur_service->security_flags);
    } else {
      BTM_TRACE_DEBUG(
          "%s() link_key_typet: %d, rmt_io_caps: %d, chk flags: 0x%x", __func__,
          p_dev_rec->link_key_type, p_dev_rec->rmt_io_caps, mtm_check);
    }
    /* Already have a link key to the connected peer. Is the link key secure
     *enough?
     ** Is a link key upgrade even possible?
     */
    if ((p_dev_rec->security_required & mtm_check) /* needs MITM */
        && ((p_dev_rec->link_key_type == BTM_LKEY_TYPE_UNAUTH_COMB) ||
            (p_dev_rec->link_key_type == BTM_LKEY_TYPE_UNAUTH_COMB_P_256))
        /* has unauthenticated
        link key */
        && (p_dev_rec->rmt_io_caps < BTM_IO_CAP_MAX) /* a valid peer IO cap */
        && (btm_sec_io_map[p_dev_rec->rmt_io_caps][btm_cb.devcb.loc_io_caps]))
    /* authenticated
    link key is possible */
    {
      /* upgrade is possible: check if the application wants the upgrade.
       * If the application is configured to use a global MITM flag,
       * it probably would not want to upgrade the link key based on the
       * security level database */
      is_possible = true;
    }
  }
  BTM_TRACE_DEBUG("%s() is_possible: %d sec_flags: 0x%x", __func__, is_possible,
                  p_dev_rec->sec_flags);
  return is_possible;
}

/*******************************************************************************
 *
 * Function         btm_sec_check_upgrade
 *
 * Description      This function is called to check if the existing link key
 *                  needs to be upgraded.
 *
 * Returns          void
 *
 ******************************************************************************/
static void btm_sec_check_upgrade(tBTM_SEC_DEV_REC* p_dev_rec,
                                  bool is_originator) {
  BTM_TRACE_DEBUG("%s()", __func__);

  /* Only check if link key already exists */
  if (!(p_dev_rec->sec_flags & BTM_SEC_LINK_KEY_KNOWN)) return;

  if (btm_sec_is_upgrade_possible(p_dev_rec, is_originator)) {
    BTM_TRACE_DEBUG("need upgrade!! sec_flags:0x%x", p_dev_rec->sec_flags);
    /* upgrade is possible: check if the application wants the upgrade.
     * If the application is configured to use a global MITM flag,
     * it probably would not want to upgrade the link key based on the security
     * level database */
    tBTM_SP_UPGRADE evt_data;
    evt_data.bd_addr = p_dev_rec->bd_addr;
    evt_data.upgrade = true;
    if (btm_cb.api.p_sp_callback)
      (*btm_cb.api.p_sp_callback)(BTM_SP_UPGRADE_EVT,
                                  (tBTM_SP_EVT_DATA*)&evt_data);

    BTM_TRACE_DEBUG("evt_data.upgrade:0x%x", evt_data.upgrade);
    if (evt_data.upgrade) {
      /* if the application confirms the upgrade, set the upgrade bit */
      p_dev_rec->sm4 |= BTM_SM4_UPGRADE;

      /* Clear the link key known to go through authentication/pairing again */
      p_dev_rec->sec_flags &=
          ~(BTM_SEC_LINK_KEY_KNOWN | BTM_SEC_LINK_KEY_AUTHED);
      p_dev_rec->sec_flags &= ~BTM_SEC_AUTHENTICATED;
      BTM_TRACE_DEBUG("sec_flags:0x%x", p_dev_rec->sec_flags);
    }
  }
}

/*******************************************************************************
 *
 * Function         btm_sec_l2cap_access_req
 *
 * Description      This function is called by the L2CAP to grant permission to
 *                  establish L2CAP connection to or from the peer device.
 *
 * Parameters:      bd_addr       - Address of the peer device
 *                  psm           - L2CAP PSM
 *                  is_originator - true if protocol above L2CAP originates
 *                                  connection
 *                  p_callback    - Pointer to callback function called if
 *                                  this function returns PENDING after required
 *                                  procedures are complete. MUST NOT BE NULL.
 *
 * Returns          tBTM_STATUS
 *
 ******************************************************************************/
tBTM_STATUS btm_sec_l2cap_access_req(const RawAddress& bd_addr, uint16_t psm,
                                     uint16_t handle, CONNECTION_TYPE conn_type,
                                     tBTM_SEC_CALLBACK* p_callback,
                                     void* p_ref_data) {
  tBTM_SEC_DEV_REC* p_dev_rec;
  tBTM_SEC_SERV_REC* p_serv_rec;
  uint16_t security_required;
  uint16_t old_security_required;
  bool old_is_originator;
  tBTM_STATUS rc = BTM_SUCCESS;
  bool chk_acp_auth_done = false;
  bool is_originator;
  tBT_TRANSPORT transport =
      BT_TRANSPORT_BR_EDR; /* should check PSM range in LE connection oriented
                              L2CAP connection */

  is_originator = conn_type;

  BTM_TRACE_DEBUG("%s() is_originator:%d, 0x%x, psm=0x%04x", __func__,
                  is_originator, p_ref_data, psm);

  /* Find or get oldest record */
  p_dev_rec = btm_find_or_alloc_dev(bd_addr);

  p_dev_rec->hci_handle = handle;

  /* Find the service record for the PSM */
  p_serv_rec = btm_sec_find_first_serv(conn_type, psm);

  /* If there is no application registered with this PSM do not allow connection
   */
  if (!p_serv_rec) {
    BTM_TRACE_WARNING("%s() PSM: %d no application registerd", __func__, psm);
    (*p_callback)(&bd_addr, transport, p_ref_data, BTM_MODE_UNSUPPORTED);
    return (BTM_MODE_UNSUPPORTED);
  }

  /* Services level0 by default have no security */
  if ((btm_sec_is_serv_level0(psm)) &&
      (!btm_cb.devcb.secure_connections_only)) {
    (*p_callback)(&bd_addr, transport, p_ref_data, BTM_SUCCESS_NO_SECURITY);
    return (BTM_SUCCESS);
  }
  if (btm_cb.security_mode == BTM_SEC_MODE_SC) {
    security_required = btm_sec_set_serv_level4_flags(
        p_serv_rec->security_flags, is_originator);
  } else {
    security_required = p_serv_rec->security_flags;
  }

  BTM_TRACE_DEBUG(
      "%s: security_required 0x%04x, is_originator 0x%02x, psm  0x%04x",
      __func__, security_required, is_originator, psm);

  if ((!is_originator) && (security_required & BTM_SEC_MODE4_LEVEL4)) {
    bool local_supports_sc =
        controller_get_interface()->supports_secure_connections();
    /* acceptor receives L2CAP Channel Connect Request for Secure Connections
     * Only service */
    if (!(local_supports_sc) ||
        !(p_dev_rec->remote_supports_secure_connections)) {
      BTM_TRACE_DEBUG("%s: SC only service, local_support_for_sc %d",
                      "rmt_support_for_sc : %d -> fail pairing", __func__,
                      local_supports_sc,
                      p_dev_rec->remote_supports_secure_connections);
      if (p_callback)
        (*p_callback)(&bd_addr, transport, (void*)p_ref_data,
                      BTM_MODE4_LEVEL4_NOT_SUPPORTED);

      return (BTM_MODE4_LEVEL4_NOT_SUPPORTED);
    }
  }

  /* there are some devices (moto KRZR) which connects to several services at
   * the same time */
  /* we will process one after another */
  if ((p_dev_rec->p_callback) ||
      (btm_cb.pairing_state != BTM_PAIR_STATE_IDLE)) {
    BTM_TRACE_EVENT("%s() - busy - PSM:%d delayed  state: %s mode:%d, sm4:0x%x",
                    __func__, psm, btm_pair_state_descr(btm_cb.pairing_state),
                    btm_cb.security_mode, p_dev_rec->sm4);
    BTM_TRACE_EVENT("security_flags:x%x, sec_flags:x%x", security_required,
                    p_dev_rec->sec_flags);
    rc = BTM_CMD_STARTED;
    if ((btm_cb.security_mode == BTM_SEC_MODE_UNDEFINED ||
         btm_cb.security_mode == BTM_SEC_MODE_NONE ||
         btm_cb.security_mode == BTM_SEC_MODE_SERVICE ||
         btm_cb.security_mode == BTM_SEC_MODE_LINK) ||
        (BTM_SM4_KNOWN == p_dev_rec->sm4) ||
        (BTM_SEC_IS_SM4(p_dev_rec->sm4) &&
         (!btm_sec_is_upgrade_possible(p_dev_rec, is_originator)))) {
      /* legacy mode - local is legacy or local is lisbon/peer is legacy
       * or SM4 with no possibility of link key upgrade */
      if (is_originator) {
        if (((security_required & BTM_SEC_OUT_FLAGS) == 0) ||
            ((((security_required & BTM_SEC_OUT_FLAGS) ==
               BTM_SEC_OUT_AUTHENTICATE) &&
              btm_dev_authenticated(p_dev_rec))) ||
            ((((security_required & BTM_SEC_OUT_FLAGS) ==
               (BTM_SEC_OUT_AUTHENTICATE | BTM_SEC_OUT_ENCRYPT)) &&
              btm_dev_encrypted(p_dev_rec))) ||
            ((((security_required & BTM_SEC_OUT_FLAGS) == BTM_SEC_OUT_FLAGS) &&
              btm_dev_authorized(p_dev_rec) && btm_dev_encrypted(p_dev_rec)))) {
          rc = BTM_SUCCESS;
        }
      } else {
        if (((security_required & BTM_SEC_IN_FLAGS) == 0) ||
            (((security_required & BTM_SEC_IN_FLAGS) ==
              BTM_SEC_IN_AUTHENTICATE) &&
             btm_dev_authenticated(p_dev_rec)) ||
            (((security_required & BTM_SEC_IN_FLAGS) ==
              (BTM_SEC_IN_AUTHENTICATE | BTM_SEC_IN_ENCRYPT)) &&
             btm_dev_encrypted(p_dev_rec)) ||
            (((security_required & BTM_SEC_IN_FLAGS) == BTM_SEC_IN_AUTHORIZE) &&
             (btm_dev_authorized(p_dev_rec) ||
              btm_serv_trusted(p_dev_rec, p_serv_rec))) ||
            (((security_required & BTM_SEC_IN_FLAGS) ==
              (BTM_SEC_IN_AUTHENTICATE | BTM_SEC_IN_AUTHORIZE)) &&
             ((btm_dev_authorized(p_dev_rec) ||
               btm_serv_trusted(p_dev_rec, p_serv_rec)) &&
              btm_dev_authenticated(p_dev_rec))) ||
            (((security_required & BTM_SEC_IN_FLAGS) ==
              (BTM_SEC_IN_ENCRYPT | BTM_SEC_IN_AUTHORIZE)) &&
             ((btm_dev_authorized(p_dev_rec) ||
               btm_serv_trusted(p_dev_rec, p_serv_rec)) &&
              btm_dev_encrypted(p_dev_rec))) ||
            (((security_required & BTM_SEC_IN_FLAGS) == BTM_SEC_IN_FLAGS) &&
             btm_dev_encrypted(p_dev_rec) &&
             (btm_dev_authorized(p_dev_rec) ||
              btm_serv_trusted(p_dev_rec, p_serv_rec)))) {
          // Check for 16 digits (or MITM)
          if (((security_required & BTM_SEC_IN_MIN_16_DIGIT_PIN) == 0) ||
              (((security_required & BTM_SEC_IN_MIN_16_DIGIT_PIN) ==
                BTM_SEC_IN_MIN_16_DIGIT_PIN) &&
               btm_dev_16_digit_authenticated(p_dev_rec))) {
            rc = BTM_SUCCESS;
          }
        }
      }

      if ((rc == BTM_SUCCESS) && (security_required & BTM_SEC_MODE4_LEVEL4) &&
          (p_dev_rec->link_key_type != BTM_LKEY_TYPE_AUTH_COMB_P_256)) {
        rc = BTM_CMD_STARTED;
      }

      if (rc == BTM_SUCCESS) {
        if (p_callback)
          (*p_callback)(&bd_addr, transport, (void*)p_ref_data, BTM_SUCCESS);
        return (BTM_SUCCESS);
      }
    }

    btm_cb.sec_req_pending = true;
    return (BTM_CMD_STARTED);
  }

  /* Save pointer to service record */
  p_dev_rec->p_cur_service = p_serv_rec;

  /* Modify security_required in btm_sec_l2cap_access_req for Lisbon */
  if (btm_cb.security_mode == BTM_SEC_MODE_SP ||
      btm_cb.security_mode == BTM_SEC_MODE_SP_DEBUG ||
      btm_cb.security_mode == BTM_SEC_MODE_SC) {
    if (BTM_SEC_IS_SM4(p_dev_rec->sm4)) {
      if (is_originator) {
        /* SM4 to SM4 -> always authenticate & encrypt */
        security_required |= (BTM_SEC_OUT_AUTHENTICATE | BTM_SEC_OUT_ENCRYPT);
      } else /* acceptor */
      {
        /* SM4 to SM4: the acceptor needs to make sure the authentication is
         * already done */
        chk_acp_auth_done = true;
        /* SM4 to SM4 -> always authenticate & encrypt */
        security_required |= (BTM_SEC_IN_AUTHENTICATE | BTM_SEC_IN_ENCRYPT);
      }
    } else if (!(BTM_SM4_KNOWN & p_dev_rec->sm4)) {
      /* the remote features are not known yet */
      BTM_TRACE_DEBUG("%s: (%s) remote features unknown!!sec_flags:0x%02x",
                      __func__, (is_originator) ? "initiator" : "acceptor",
                      p_dev_rec->sec_flags);

      p_dev_rec->sm4 |= BTM_SM4_REQ_PEND;
      return (BTM_CMD_STARTED);
    }
  }

  BTM_TRACE_DEBUG(
      "%s()  sm4:0x%x, sec_flags:0x%x, security_required:0x%x chk:%d", __func__,
      p_dev_rec->sm4, p_dev_rec->sec_flags, security_required,
      chk_acp_auth_done);

  old_security_required = p_dev_rec->security_required;
  old_is_originator = p_dev_rec->is_originator;
  p_dev_rec->security_required = security_required;
  p_dev_rec->p_ref_data = p_ref_data;
  p_dev_rec->is_originator = is_originator;

/* If there are multiple service records used through the same PSM */
/* leave security decision for the multiplexor on the top */
  if ((btm_sec_find_next_serv(p_serv_rec)) != NULL) {
    BTM_TRACE_DEBUG("no next_serv sm4:0x%x, chk:%d", p_dev_rec->sm4,
                    chk_acp_auth_done);
    if (!BTM_SEC_IS_SM4(p_dev_rec->sm4)) {
      BTM_TRACE_EVENT(
          "Security Manager: l2cap_access_req PSM:%d postponed for multiplexer",
          psm);
      /* pre-Lisbon: restore the old settings */
      p_dev_rec->security_required = old_security_required;
      p_dev_rec->is_originator = old_is_originator;

      (*p_callback)(&bd_addr, transport, p_ref_data, BTM_SUCCESS);

      return (BTM_SUCCESS);
    }
  }

  /* if the originator is using dynamic PSM in legacy mode, do not start any
   * security process now
   * The layer above L2CAP needs to carry out the security requirement after
   * L2CAP connect
   * response is received */
  if (is_originator &&
      ((btm_cb.security_mode == BTM_SEC_MODE_UNDEFINED ||
        btm_cb.security_mode == BTM_SEC_MODE_NONE ||
        btm_cb.security_mode == BTM_SEC_MODE_SERVICE ||
        btm_cb.security_mode == BTM_SEC_MODE_LINK) ||
       !BTM_SEC_IS_SM4(p_dev_rec->sm4)) &&
      (psm >= 0x1001)) {
    BTM_TRACE_EVENT(
        "dynamic PSM:0x%x in legacy mode - postponed for upper layer", psm);
    /* restore the old settings */
    p_dev_rec->security_required = old_security_required;
    p_dev_rec->is_originator = old_is_originator;

    (*p_callback)(&bd_addr, transport, p_ref_data, BTM_SUCCESS);

    return (BTM_SUCCESS);
  }

  if (chk_acp_auth_done) {
    BTM_TRACE_DEBUG(
        "(SM4 to SM4) btm_sec_l2cap_access_req rspd. authenticated: x%x, enc: "
        "x%x",
        (p_dev_rec->sec_flags & BTM_SEC_AUTHENTICATED),
        (p_dev_rec->sec_flags & BTM_SEC_ENCRYPTED));
    /* SM4, but we do not know for sure which level of security we need.
     * as long as we have a link key, it's OK */
    if ((0 == (p_dev_rec->sec_flags & BTM_SEC_AUTHENTICATED)) ||
        (0 == (p_dev_rec->sec_flags & BTM_SEC_ENCRYPTED))) {
      rc = BTM_DELAY_CHECK;
      /*
      2046 may report HCI_Encryption_Change and L2C Connection Request out of
      sequence
      because of data path issues. Delay this disconnect a little bit
      */
      LOG_INFO(
          LOG_TAG,
          "%s peer should have initiated security process by now (SM4 to SM4)",
          __func__);
      p_dev_rec->p_callback = p_callback;
      p_dev_rec->sec_state = BTM_SEC_STATE_DELAY_FOR_ENC;
      (*p_callback)(&bd_addr, transport, p_ref_data, rc);

      return BTM_SUCCESS;
    }
  }

  p_dev_rec->p_callback = p_callback;

  if (p_dev_rec->last_author_service_id == BTM_SEC_NO_LAST_SERVICE_ID ||
      p_dev_rec->last_author_service_id !=
          p_dev_rec->p_cur_service->service_id) {
    /* Although authentication and encryption are per connection
    ** authorization is per access request.  For example when serial connection
    ** is up and authorized and client requests to read file (access to other
    ** scn), we need to request user's permission again.
    */
    p_dev_rec->sec_flags &= ~BTM_SEC_AUTHORIZED;
  }

  if (BTM_SEC_IS_SM4(p_dev_rec->sm4)) {
    if ((p_dev_rec->security_required & BTM_SEC_MODE4_LEVEL4) &&
        (p_dev_rec->link_key_type != BTM_LKEY_TYPE_AUTH_COMB_P_256)) {
      /* BTM_LKEY_TYPE_AUTH_COMB_P_256 is the only acceptable key in this case
       */
      if ((p_dev_rec->sec_flags & BTM_SEC_LINK_KEY_KNOWN) != 0) {
        p_dev_rec->sm4 |= BTM_SM4_UPGRADE;
      }
      p_dev_rec->sec_flags &=
          ~(BTM_SEC_LINK_KEY_KNOWN | BTM_SEC_LINK_KEY_AUTHED |
            BTM_SEC_AUTHENTICATED);
      BTM_TRACE_DEBUG("%s: sec_flags:0x%x", __func__, p_dev_rec->sec_flags);
    } else {
      /* If we already have a link key to the connected peer, is it secure
       * enough? */
      btm_sec_check_upgrade(p_dev_rec, is_originator);
    }
  }

  BTM_TRACE_EVENT(
      "%s() PSM:%d Handle:%d State:%d Flags: 0x%x Required: 0x%x Service ID:%d",
      __func__, psm, handle, p_dev_rec->sec_state, p_dev_rec->sec_flags,
      p_dev_rec->security_required, p_dev_rec->p_cur_service->service_id);

  rc = btm_sec_execute_procedure(p_dev_rec);
  if (rc != BTM_CMD_STARTED) {
    BTM_TRACE_DEBUG("%s: p_dev_rec=%p, clearing callback. old p_callback=%p",
                    __func__, p_dev_rec, p_dev_rec->p_callback);
    p_dev_rec->p_callback = NULL;
    (*p_callback)(&bd_addr, transport, p_dev_rec->p_ref_data, (uint8_t)rc);
  }

  return (rc);
}

/*******************************************************************************
 *
 * Function         btm_sec_mx_access_request
 *
 * Description      This function is called by all Multiplexing Protocols during
 *                  establishing connection to or from peer device to grant
 *                  permission to establish application connection.
 *
 * Parameters:      bd_addr       - Address of the peer device
 *                  psm           - L2CAP PSM
 *                  is_originator - true if protocol above L2CAP originates
 *                                  connection
 *                  mx_proto_id   - protocol ID of the multiplexer
 *                  mx_chan_id    - multiplexer channel to reach application
 *                  p_callback    - Pointer to callback function called if
 *                                  this function returns PENDING after required
 *                                  procedures are completed
 *                  p_ref_data    - Pointer to any reference data needed by the
 *                                  the callback function.
 *
 * Returns          BTM_CMD_STARTED
 *
 ******************************************************************************/
tBTM_STATUS btm_sec_mx_access_request(const RawAddress& bd_addr, uint16_t psm,
                                      bool is_originator, uint32_t mx_proto_id,
                                      uint32_t mx_chan_id,
                                      tBTM_SEC_CALLBACK* p_callback,
                                      void* p_ref_data) {
  tBTM_SEC_DEV_REC* p_dev_rec;
  tBTM_SEC_SERV_REC* p_serv_rec;
  tBTM_STATUS rc;
  uint16_t security_required;
  bool transport = false; /* should check PSM range in LE connection oriented
                             L2CAP connection */

  BTM_TRACE_DEBUG("%s() is_originator: %d", __func__, is_originator);
  /* Find or get oldest record */
  p_dev_rec = btm_find_or_alloc_dev(bd_addr);

  /* Find the service record for the PSM */
  p_serv_rec =
      btm_sec_find_mx_serv(is_originator, psm, mx_proto_id, mx_chan_id);

  /* If there is no application registered with this PSM do not allow connection
   */
  if (!p_serv_rec) {
    if (p_callback)
      (*p_callback)(&bd_addr, transport, p_ref_data, BTM_MODE_UNSUPPORTED);

    BTM_TRACE_ERROR(
        "Security Manager: MX service not found PSM:%d Proto:%d SCN:%d", psm,
        mx_proto_id, mx_chan_id);
    return BTM_NO_RESOURCES;
  }

  if ((btm_cb.security_mode == BTM_SEC_MODE_SC) &&
      (!btm_sec_is_serv_level0(psm))) {
    security_required = btm_sec_set_serv_level4_flags(
        p_serv_rec->security_flags, is_originator);
  } else {
    security_required = p_serv_rec->security_flags;
  }

  /* there are some devices (moto phone) which connects to several services at
   * the same time */
  /* we will process one after another */
  if ((p_dev_rec->p_callback) ||
      (btm_cb.pairing_state != BTM_PAIR_STATE_IDLE)) {
    BTM_TRACE_EVENT("%s() service PSM:%d Proto:%d SCN:%d delayed  state: %s",
                    __func__, psm, mx_proto_id, mx_chan_id,
                    btm_pair_state_descr(btm_cb.pairing_state));

    rc = BTM_CMD_STARTED;

    if ((btm_cb.security_mode == BTM_SEC_MODE_UNDEFINED ||
         btm_cb.security_mode == BTM_SEC_MODE_NONE ||
         btm_cb.security_mode == BTM_SEC_MODE_SERVICE ||
         btm_cb.security_mode == BTM_SEC_MODE_LINK) ||
        (BTM_SM4_KNOWN == p_dev_rec->sm4) ||
        (BTM_SEC_IS_SM4(p_dev_rec->sm4) &&
         (!btm_sec_is_upgrade_possible(p_dev_rec, is_originator)))) {
      /* legacy mode - local is legacy or local is lisbon/peer is legacy
       * or SM4 with no possibility of link key upgrade */
      if (is_originator) {
        if (((security_required & BTM_SEC_OUT_FLAGS) == 0) ||
            ((((security_required & BTM_SEC_OUT_FLAGS) ==
               BTM_SEC_OUT_AUTHENTICATE) &&
              btm_dev_authenticated(p_dev_rec))) ||
            ((((security_required & BTM_SEC_OUT_FLAGS) ==
               (BTM_SEC_OUT_AUTHENTICATE | BTM_SEC_OUT_ENCRYPT)) &&
              btm_dev_encrypted(p_dev_rec)))) {
          rc = BTM_SUCCESS;
        }
      } else {
        if (((security_required & BTM_SEC_IN_FLAGS) == 0) ||
            ((((security_required & BTM_SEC_IN_FLAGS) ==
               BTM_SEC_IN_AUTHENTICATE) &&
              btm_dev_authenticated(p_dev_rec))) ||
            (((security_required & BTM_SEC_IN_FLAGS) == BTM_SEC_IN_AUTHORIZE) &&
             (btm_dev_authorized(p_dev_rec) ||
              btm_serv_trusted(p_dev_rec, p_serv_rec))) ||
            (((security_required & BTM_SEC_IN_FLAGS) ==
              (BTM_SEC_IN_AUTHORIZE | BTM_SEC_IN_AUTHENTICATE)) &&
             ((btm_dev_authorized(p_dev_rec) ||
               btm_serv_trusted(p_dev_rec, p_serv_rec)) &&
              btm_dev_authenticated(p_dev_rec))) ||
            (((security_required & BTM_SEC_IN_FLAGS) ==
              (BTM_SEC_IN_AUTHORIZE | BTM_SEC_IN_ENCRYPT)) &&
             ((btm_dev_authorized(p_dev_rec) ||
               btm_serv_trusted(p_dev_rec, p_serv_rec)) &&
              btm_dev_encrypted(p_dev_rec))) ||
            ((((security_required & BTM_SEC_IN_FLAGS) ==
               (BTM_SEC_IN_AUTHENTICATE | BTM_SEC_IN_ENCRYPT)) &&
              btm_dev_encrypted(p_dev_rec)))) {
          // Check for 16 digits (or MITM)
          if (((security_required & BTM_SEC_IN_MIN_16_DIGIT_PIN) == 0) ||
              (((security_required & BTM_SEC_IN_MIN_16_DIGIT_PIN) ==
                BTM_SEC_IN_MIN_16_DIGIT_PIN) &&
               btm_dev_16_digit_authenticated(p_dev_rec))) {
            rc = BTM_SUCCESS;
          }
        }
      }
      if ((rc == BTM_SUCCESS) && (security_required & BTM_SEC_MODE4_LEVEL4) &&
          (p_dev_rec->link_key_type != BTM_LKEY_TYPE_AUTH_COMB_P_256)) {
        rc = BTM_CMD_STARTED;
      }
    }

    if (rc == BTM_SUCCESS) {
      BTM_TRACE_EVENT("%s: allow to bypass, checking authorization", __func__);
      /* the security in BTM_SEC_IN_FLAGS is fullfilled so far, check the
       * requirements in */
      /* btm_sec_execute_procedure */
      if ((is_originator &&
           (p_serv_rec->security_flags & BTM_SEC_OUT_AUTHORIZE)) ||
          (!is_originator &&
           (p_serv_rec->security_flags & BTM_SEC_IN_AUTHORIZE))) {
        BTM_TRACE_EVENT("%s: still need authorization", __func__);
        rc = BTM_CMD_STARTED;
      }
    }

    /* Check whether there is a pending security procedure, if so we should
     * always queue */
    /* the new security request */
    if (p_dev_rec->sec_state != BTM_SEC_STATE_IDLE) {
      BTM_TRACE_EVENT("%s: There is a pending security procedure", __func__);
      rc = BTM_CMD_STARTED;
    }
    if (rc == BTM_CMD_STARTED) {
      BTM_TRACE_EVENT("%s: call btm_sec_queue_mx_request", __func__);
      btm_sec_queue_mx_request(bd_addr, psm, is_originator, mx_proto_id,
                               mx_chan_id, p_callback, p_ref_data);
    } else /* rc == BTM_SUCCESS */
    {
      /* access granted */
      if (p_callback) {
        (*p_callback)(&bd_addr, transport, p_ref_data, (uint8_t)rc);
      }
    }

    BTM_TRACE_EVENT("%s: return with rc = 0x%02x in delayed state %s", __func__,
                    rc, btm_pair_state_descr(btm_cb.pairing_state));
    return rc;
  }

  if ((!is_originator) && ((security_required & BTM_SEC_MODE4_LEVEL4) ||
                           (btm_cb.security_mode == BTM_SEC_MODE_SC))) {
    bool local_supports_sc =
        controller_get_interface()->supports_secure_connections();
    /* acceptor receives service connection establishment Request for */
    /* Secure Connections Only service */
    if (!(local_supports_sc) ||
        !(p_dev_rec->remote_supports_secure_connections)) {
      BTM_TRACE_DEBUG("%s: SC only service,local_support_for_sc %d,",
                      "remote_support_for_sc %d: fail pairing", __func__,
                      local_supports_sc,
                      p_dev_rec->remote_supports_secure_connections);

      if (p_callback)
        (*p_callback)(&bd_addr, transport, (void*)p_ref_data,
                      BTM_MODE4_LEVEL4_NOT_SUPPORTED);

      return (BTM_MODE4_LEVEL4_NOT_SUPPORTED);
    }
  }

  p_dev_rec->p_cur_service = p_serv_rec;
  p_dev_rec->security_required = security_required;

  if (btm_cb.security_mode == BTM_SEC_MODE_SP ||
      btm_cb.security_mode == BTM_SEC_MODE_SP_DEBUG ||
      btm_cb.security_mode == BTM_SEC_MODE_SC) {
    if (BTM_SEC_IS_SM4(p_dev_rec->sm4)) {
      if ((p_dev_rec->security_required & BTM_SEC_MODE4_LEVEL4) &&
          (p_dev_rec->link_key_type != BTM_LKEY_TYPE_AUTH_COMB_P_256)) {
        /* BTM_LKEY_TYPE_AUTH_COMB_P_256 is the only acceptable key in this case
         */
        if ((p_dev_rec->sec_flags & BTM_SEC_LINK_KEY_KNOWN) != 0) {
          p_dev_rec->sm4 |= BTM_SM4_UPGRADE;
        }

        p_dev_rec->sec_flags &=
            ~(BTM_SEC_LINK_KEY_KNOWN | BTM_SEC_LINK_KEY_AUTHED |
              BTM_SEC_AUTHENTICATED);
        BTM_TRACE_DEBUG("%s: sec_flags:0x%x", __func__, p_dev_rec->sec_flags);
      } else {
        /* If we already have a link key, check if that link key is good enough
         */
        btm_sec_check_upgrade(p_dev_rec, is_originator);
      }
    }
  }

  p_dev_rec->is_originator = is_originator;
  p_dev_rec->p_callback = p_callback;
  p_dev_rec->p_ref_data = p_ref_data;

  /* Although authentication and encryption are per connection */
  /* authorization is per access request.  For example when serial connection */
  /* is up and authorized and client requests to read file (access to other */
  /* scn, we need to request user's permission again. */
  p_dev_rec->sec_flags &= ~(BTM_SEC_AUTHORIZED);

  BTM_TRACE_EVENT(
      "%s() proto_id:%d chan_id:%d State:%d Flags:0x%x Required:0x%x Service "
      "ID:%d",
      __func__, mx_proto_id, mx_chan_id, p_dev_rec->sec_state,
      p_dev_rec->sec_flags, p_dev_rec->security_required,
      p_dev_rec->p_cur_service->service_id);

  rc = btm_sec_execute_procedure(p_dev_rec);
  if (rc != BTM_CMD_STARTED) {
    if (p_callback) {
      p_dev_rec->p_callback = NULL;
      (*p_callback)(&bd_addr, transport, p_ref_data, (uint8_t)rc);
    }
  }

  return rc;
}

/*******************************************************************************
 *
 * Function         btm_sec_conn_req
 *
 * Description      This function is when the peer device is requesting
 *                  connection
 *
 * Returns          void
 *
 ******************************************************************************/
void btm_sec_conn_req(const RawAddress& bda, uint8_t* dc) {
  tBTM_SEC_DEV_REC* p_dev_rec = btm_find_dev(bda);

  /* Some device may request a connection before we are done with the HCI_Reset
   * sequence */
  if (!controller_get_interface()->get_is_ready()) {
    BTM_TRACE_EVENT("Security Manager: connect request when device not ready");
    btsnd_hcic_reject_conn(bda, HCI_ERR_HOST_REJECT_DEVICE);
    return;
  }

  /* Security guys wants us not to allow connection from not paired devices */

  /* Check if connection is allowed for only paired devices */
  if (btm_cb.connect_only_paired) {
    if (!p_dev_rec || !(p_dev_rec->sec_flags & BTM_SEC_LINK_KEY_AUTHED)) {
      BTM_TRACE_EVENT(
          "Security Manager: connect request from non-paired device");
      btsnd_hcic_reject_conn(bda, HCI_ERR_HOST_REJECT_DEVICE);
      return;
    }
  }

#if (BTM_ALLOW_CONN_IF_NONDISCOVER == FALSE)
  /* If non-discoverable, only allow known devices to connect */
  if (btm_cb.btm_inq_vars.discoverable_mode == BTM_NON_DISCOVERABLE) {
    if (!p_dev_rec) {
      BTM_TRACE_EVENT(
          "Security Manager: connect request from not paired device");
      btsnd_hcic_reject_conn(bda, HCI_ERR_HOST_REJECT_DEVICE);
      return;
    }
  }
#endif

  if ((btm_cb.pairing_state != BTM_PAIR_STATE_IDLE) &&
      (btm_cb.pairing_flags & BTM_PAIR_FLAGS_WE_STARTED_DD) &&
      (btm_cb.pairing_bda == bda)) {
    BTM_TRACE_EVENT(
        "Security Manager: reject connect request from bonding device");

    /* incoming connection from bonding device is rejected */
    btm_cb.pairing_flags |= BTM_PAIR_FLAGS_REJECTED_CONNECT;
    btsnd_hcic_reject_conn(bda, HCI_ERR_HOST_REJECT_DEVICE);
    return;
  }

  /* Host is not interested or approved connection.  Save BDA and DC and */
  /* pass request to L2CAP */
  btm_cb.connecting_bda = bda;
  memcpy(btm_cb.connecting_dc, dc, DEV_CLASS_LEN);

  if (l2c_link_hci_conn_req(bda)) {
    if (!p_dev_rec) {
      /* accept the connection -> allocate a device record */
      p_dev_rec = btm_sec_alloc_dev(bda);
    }
    if (p_dev_rec) {
      p_dev_rec->sm4 |= BTM_SM4_CONN_PEND;
    }
  }
}

/*******************************************************************************
 *
 * Function         btm_sec_bond_cancel_complete
 *
 * Description      This function is called to report bond cancel complete
 *                  event.
 *
 * Returns          void
 *
 ******************************************************************************/
static void btm_sec_bond_cancel_complete(void) {
  tBTM_SEC_DEV_REC* p_dev_rec;

  if ((btm_cb.pairing_flags & BTM_PAIR_FLAGS_DISC_WHEN_DONE) ||
      (BTM_PAIR_STATE_WAIT_LOCAL_PIN == btm_cb.pairing_state &&
       BTM_PAIR_FLAGS_WE_STARTED_DD & btm_cb.pairing_flags) ||
      (btm_cb.pairing_state == BTM_PAIR_STATE_GET_REM_NAME &&
       BTM_PAIR_FLAGS_WE_CANCEL_DD & btm_cb.pairing_flags)) {
    /* for dedicated bonding in legacy mode, authentication happens at "link
     * level"
     * btm_sec_connected is called with failed status.
     * In theory, the code that handles is_pairing_device/true should clean out
     * security related code.
     * However, this function may clean out the security related flags and
     * btm_sec_connected would not know
     * this function also needs to do proper clean up.
     */
    p_dev_rec = btm_find_dev(btm_cb.pairing_bda);
    if (p_dev_rec != NULL) p_dev_rec->security_required = BTM_SEC_NONE;
    btm_sec_change_pairing_state(BTM_PAIR_STATE_IDLE);

    /* Notify application that the cancel succeeded */
    if (btm_cb.api.p_bond_cancel_cmpl_callback)
      btm_cb.api.p_bond_cancel_cmpl_callback(BTM_SUCCESS);
  }
}

/*******************************************************************************
 *
 * Function         btm_create_conn_cancel_complete
 *
 * Description      This function is called when the command complete message
 *                  is received from the HCI for the create connection cancel
 *                  command.
 *
 * Returns          void
 *
 ******************************************************************************/
void btm_create_conn_cancel_complete(uint8_t* p) {
  uint8_t status;
  STREAM_TO_UINT8(status, p);
  RawAddress bd_addr;
  STREAM_TO_BDADDR(bd_addr, p);
  BTM_TRACE_EVENT("btm_create_conn_cancel_complete(): in State: %s  status:%d",
                  btm_pair_state_descr(btm_cb.pairing_state), status);
  bluetooth::common::LogLinkLayerConnectionEvent(
      &bd_addr, bluetooth::common::kUnknownConnectionHandle,
      android::bluetooth::DIRECTION_OUTGOING, android::bluetooth::LINK_TYPE_ACL,
      android::bluetooth::hci::CMD_CREATE_CONNECTION_CANCEL,
      android::bluetooth::hci::EVT_COMMAND_COMPLETE,
      android::bluetooth::hci::BLE_EVT_UNKNOWN, status,
      android::bluetooth::hci::STATUS_UNKNOWN);

  /* if the create conn cancel cmd was issued by the bond cancel,
  ** the application needs to be notified that bond cancel succeeded
  */
  switch (status) {
    case HCI_SUCCESS:
      btm_sec_bond_cancel_complete();
      break;
    case HCI_ERR_CONNECTION_EXISTS:
    case HCI_ERR_NO_CONNECTION:
    default:
      /* Notify application of the error */
      if (btm_cb.api.p_bond_cancel_cmpl_callback)
        btm_cb.api.p_bond_cancel_cmpl_callback(BTM_ERR_PROCESSING);
      break;
  }
}

/*******************************************************************************
 *
 * Function         btm_sec_check_pending_reqs
 *
 * Description      This function is called at the end of the security procedure
 *                  to let L2CAP and RFCOMM know to re-submit any pending
 *                  requests
 *
 * Returns          void
 *
 ******************************************************************************/
void btm_sec_check_pending_reqs(void) {
  if (btm_cb.pairing_state == BTM_PAIR_STATE_IDLE) {
    /* First, resubmit L2CAP requests */
    if (btm_cb.sec_req_pending) {
      btm_cb.sec_req_pending = false;
      l2cu_resubmit_pending_sec_req(nullptr);
    }

    /* Now, re-submit anything in the mux queue */
    fixed_queue_t* bq = btm_cb.sec_pending_q;

    btm_cb.sec_pending_q = fixed_queue_new(SIZE_MAX);

    tBTM_SEC_QUEUE_ENTRY* p_e;
    while ((p_e = (tBTM_SEC_QUEUE_ENTRY*)fixed_queue_try_dequeue(bq)) != NULL) {
      /* Check that the ACL is still up before starting security procedures */
      if (btm_bda_to_acl(p_e->bd_addr, p_e->transport) != NULL) {
        if (p_e->psm != 0) {
          BTM_TRACE_EVENT(
              "%s PSM:0x%04x Is_Orig:%u mx_proto_id:%u mx_chan_id:%u", __func__,
              p_e->psm, p_e->is_orig, p_e->mx_proto_id, p_e->mx_chan_id);

          btm_sec_mx_access_request(p_e->bd_addr, p_e->psm, p_e->is_orig,
                                    p_e->mx_proto_id, p_e->mx_chan_id,
                                    p_e->p_callback, p_e->p_ref_data);
        } else {
          BTM_SetEncryption(p_e->bd_addr, p_e->transport, p_e->p_callback,
                            p_e->p_ref_data, p_e->sec_act);
        }
      }

      osi_free(p_e);
    }
    fixed_queue_free(bq, NULL);
  }
}

/*******************************************************************************
 *
 * Function         btm_sec_init
 *
 * Description      This function is on the SEC startup
 *
 * Returns          void
 *
 ******************************************************************************/
void btm_sec_init(uint8_t sec_mode) {
  btm_cb.security_mode = sec_mode;
  btm_cb.pairing_bda = RawAddress::kAny;
}

/*******************************************************************************
 *
 * Function         btm_sec_device_down
 *
 * Description      This function should be called when device is disabled or
 *                  turned off
 *
 * Returns          void
 *
 ******************************************************************************/
void btm_sec_device_down(void) {
  BTM_TRACE_EVENT("%s() State: %s", __func__,
                  btm_pair_state_descr(btm_cb.pairing_state));
  btm_sec_change_pairing_state(BTM_PAIR_STATE_IDLE);
}

/*******************************************************************************
 *
 * Function         btm_sec_dev_reset
 *
 * Description      This function should be called after device reset
 *
 * Returns          void
 *
 ******************************************************************************/
void btm_sec_dev_reset(void) {
  if (controller_get_interface()->supports_simple_pairing()) {
    /* set the default IO capabilities */
    btm_cb.devcb.loc_io_caps = btif_storage_get_local_io_caps();
    /* add mx service to use no security */
    BTM_SetSecurityLevel(false, "RFC_MUX", BTM_SEC_SERVICE_RFC_MUX,
                         BTM_SEC_NONE, BT_PSM_RFCOMM, BTM_SEC_PROTO_RFCOMM, 0);
  } else {
    btm_cb.security_mode = BTM_SEC_MODE_SERVICE;
  }

  BTM_TRACE_DEBUG("btm_sec_dev_reset sec mode: %d", btm_cb.security_mode);
}

/*******************************************************************************
 *
 * Function         btm_sec_abort_access_req
 *
 * Description      This function is called by the L2CAP or RFCOMM to abort
 *                  the pending operation.
 *
 * Parameters:      bd_addr       - Address of the peer device
 *
 * Returns          void
 *
 ******************************************************************************/
void btm_sec_abort_access_req(const RawAddress& bd_addr) {
  tBTM_SEC_DEV_REC* p_dev_rec = btm_find_dev(bd_addr);

  if (!p_dev_rec) return;

  if ((p_dev_rec->sec_state != BTM_SEC_STATE_AUTHORIZING) &&
      (p_dev_rec->sec_state != BTM_SEC_STATE_AUTHENTICATING))
    return;

  p_dev_rec->sec_state = BTM_SEC_STATE_IDLE;

  BTM_TRACE_DEBUG("%s: clearing callback. p_dev_rec=%p, p_callback=%p",
                  __func__, p_dev_rec, p_dev_rec->p_callback);
  p_dev_rec->p_callback = NULL;
}

/*******************************************************************************
 *
 * Function         btm_sec_dd_create_conn
 *
 * Description      This function is called to create the ACL connection for
 *                  the dedicated boding process
 *
 * Returns          void
 *
 ******************************************************************************/
static tBTM_STATUS btm_sec_dd_create_conn(tBTM_SEC_DEV_REC* p_dev_rec) {
  tL2C_LCB* p_lcb =
      l2cu_find_lcb_by_bd_addr(p_dev_rec->bd_addr, BT_TRANSPORT_BR_EDR);
  if (p_lcb && (p_lcb->link_state == LST_CONNECTED ||
                p_lcb->link_state == LST_CONNECTING)) {
    BTM_TRACE_WARNING("%s Connection already exists", __func__);
    btm_sec_change_pairing_state(BTM_PAIR_STATE_WAIT_PIN_REQ);
    return BTM_CMD_STARTED;
  }

  /* Make sure an L2cap link control block is available */
  if (!p_lcb && (p_lcb = l2cu_allocate_lcb(p_dev_rec->bd_addr, true,
                                           BT_TRANSPORT_BR_EDR)) == NULL) {
    LOG(WARNING) << "Security Manager: failed allocate LCB "
                 << p_dev_rec->bd_addr;

    return (BTM_NO_RESOURCES);
  }

  /* set up the control block to indicated dedicated bonding */
  btm_cb.pairing_flags |= BTM_PAIR_FLAGS_DISC_WHEN_DONE;

  if (!l2cu_create_conn_br_edr(p_lcb)) {
    LOG(WARNING) << "Security Manager: failed create allocate LCB "
                 << p_dev_rec->bd_addr;

    l2cu_release_lcb(p_lcb);
    return (BTM_NO_RESOURCES);
  }

  btm_acl_update_busy_level(BTM_BLI_PAGE_EVT);

  VLOG(1) << "Security Manager: " << p_dev_rec->bd_addr;

  btm_sec_change_pairing_state(BTM_PAIR_STATE_WAIT_PIN_REQ);

  return (BTM_CMD_STARTED);
}

bool is_state_getting_name(void* data, void* context) {
  tBTM_SEC_DEV_REC* p_dev_rec = static_cast<tBTM_SEC_DEV_REC*>(data);

  if (p_dev_rec->sec_state == BTM_SEC_STATE_GETTING_NAME) {
    return false;
  }
  return true;
}

/*******************************************************************************
 *
 * Function         btm_sec_rmt_name_request_complete
 *
 * Description      This function is called when remote name was obtained from
 *                  the peer device
 *
 * Returns          void
 *
 ******************************************************************************/
void btm_sec_rmt_name_request_complete(const RawAddress* p_bd_addr,
                                       uint8_t* p_bd_name, uint8_t status) {
  tBTM_SEC_DEV_REC* p_dev_rec;
  int i;
  DEV_CLASS dev_class;
  uint8_t old_sec_state;

  BTM_TRACE_EVENT("btm_sec_rmt_name_request_complete");
  if ((!p_bd_addr && !BTM_ACL_IS_CONNECTED(btm_cb.connecting_bda)) ||
      (p_bd_addr && !BTM_ACL_IS_CONNECTED(*p_bd_addr))) {
    btm_acl_resubmit_page();
  }

  /* If remote name request failed, p_bd_addr is null and we need to search */
  /* based on state assuming that we are doing 1 at a time */
  if (p_bd_addr)
    p_dev_rec = btm_find_dev(*p_bd_addr);
  else {
    list_node_t* node =
        list_foreach(btm_cb.sec_dev_rec, is_state_getting_name, NULL);
    if (node != NULL) {
      p_dev_rec = static_cast<tBTM_SEC_DEV_REC*>(list_node(node));
      p_bd_addr = &p_dev_rec->bd_addr;
    } else {
      p_dev_rec = NULL;
    }
  }

  /* Commenting out trace due to obf/compilation problems.
   */
  if (!p_bd_name) p_bd_name = (uint8_t*)"";

  if (p_dev_rec) {
    BTM_TRACE_EVENT(
        "%s PairState: %s  RemName: %s  status: %d State:%d  p_dev_rec: "
        "0x%08x ",
        __func__, btm_pair_state_descr(btm_cb.pairing_state), p_bd_name, status,
        p_dev_rec->sec_state, p_dev_rec);
  } else {
    BTM_TRACE_EVENT("%s PairState: %s  RemName: %s  status: %d", __func__,
                    btm_pair_state_descr(btm_cb.pairing_state), p_bd_name,
                    status);
  }

  if (p_dev_rec) {
    old_sec_state = p_dev_rec->sec_state;
    if (status == HCI_SUCCESS) {
      strlcpy((char*)p_dev_rec->sec_bd_name, (char*)p_bd_name,
              BTM_MAX_REM_BD_NAME_LEN);
      p_dev_rec->sec_flags |= BTM_SEC_NAME_KNOWN;
      BTM_TRACE_EVENT("setting BTM_SEC_NAME_KNOWN sec_flags:0x%x",
                      p_dev_rec->sec_flags);
    } else {
      /* Notify all clients waiting for name to be resolved even if it failed so
       * clients can continue */
      p_dev_rec->sec_bd_name[0] = 0;
    }

    if (p_dev_rec->sec_state == BTM_SEC_STATE_GETTING_NAME)
      p_dev_rec->sec_state = BTM_SEC_STATE_IDLE;

    /* Notify all clients waiting for name to be resolved */
    for (i = 0; i < BTM_SEC_MAX_RMT_NAME_CALLBACKS; i++) {
      if (btm_cb.p_rmt_name_callback[i] && p_bd_addr)
        (*btm_cb.p_rmt_name_callback[i])(*p_bd_addr, p_dev_rec->dev_class,
                                         p_dev_rec->sec_bd_name);
    }
  } else {
    dev_class[0] = 0;
    dev_class[1] = 0;
    dev_class[2] = 0;

    /* Notify all clients waiting for name to be resolved even if not found so
     * clients can continue */
    for (i = 0; i < BTM_SEC_MAX_RMT_NAME_CALLBACKS; i++) {
      if (btm_cb.p_rmt_name_callback[i] && p_bd_addr)
        (*btm_cb.p_rmt_name_callback[i])(*p_bd_addr, dev_class, (uint8_t*)"");
    }

    return;
  }

  /* If we were delaying asking UI for a PIN because name was not resolved, ask
   * now */
  if ((btm_cb.pairing_state == BTM_PAIR_STATE_WAIT_LOCAL_PIN) && p_bd_addr &&
      (btm_cb.pairing_bda == *p_bd_addr)) {
    BTM_TRACE_EVENT(
        "%s() delayed pin now being requested flags:0x%x, "
        "(p_pin_callback=0x%p)",
        __func__, btm_cb.pairing_flags, btm_cb.api.p_pin_callback);

    if ((btm_cb.pairing_flags & BTM_PAIR_FLAGS_PIN_REQD) == 0 &&
        btm_cb.api.p_pin_callback) {
      BTM_TRACE_EVENT("%s() calling pin_callback", __func__);
      btm_cb.pairing_flags |= BTM_PAIR_FLAGS_PIN_REQD;
      (*btm_cb.api.p_pin_callback)(
          p_dev_rec->bd_addr, p_dev_rec->dev_class, p_bd_name,
          (p_dev_rec->p_cur_service == NULL)
              ? false
              : (p_dev_rec->p_cur_service->security_flags &
                 BTM_SEC_IN_MIN_16_DIGIT_PIN));
    }

    /* Set the same state again to force the timer to be restarted */
    btm_sec_change_pairing_state(BTM_PAIR_STATE_WAIT_LOCAL_PIN);
    return;
  }

  /* Check if we were delaying bonding because name was not resolved */
  if (btm_cb.pairing_state == BTM_PAIR_STATE_GET_REM_NAME) {
    if (p_bd_addr && btm_cb.pairing_bda == *p_bd_addr) {
      BTM_TRACE_EVENT("%s() continue bonding sm4: 0x%04x, status:0x%x",
                      __func__, p_dev_rec->sm4, status);
      if (btm_cb.pairing_flags & BTM_PAIR_FLAGS_WE_CANCEL_DD) {
        btm_sec_bond_cancel_complete();
        return;
      }

      if (status != HCI_SUCCESS) {
        btm_sec_change_pairing_state(BTM_PAIR_STATE_IDLE);

        if (btm_cb.api.p_auth_complete_callback)
          (*btm_cb.api.p_auth_complete_callback)(
              p_dev_rec->bd_addr, p_dev_rec->dev_class, p_dev_rec->sec_bd_name,
              status);
        return;
      }

      /* if peer is very old legacy devices, HCI_RMT_HOST_SUP_FEAT_NOTIFY_EVT is
       * not reported */
      if (BTM_SEC_IS_SM4_UNKNOWN(p_dev_rec->sm4)) {
        /* set the KNOWN flag only if BTM_PAIR_FLAGS_REJECTED_CONNECT is not
         * set.*/
        /* If it is set, there may be a race condition */
        BTM_TRACE_DEBUG("%s IS_SM4_UNKNOWN Flags:0x%04x", __func__,
                        btm_cb.pairing_flags);
        if ((btm_cb.pairing_flags & BTM_PAIR_FLAGS_REJECTED_CONNECT) == 0)
          p_dev_rec->sm4 |= BTM_SM4_KNOWN;
      }

      BTM_TRACE_DEBUG("%s, SM4 Value: %x, Legacy:%d,IS SM4:%d, Unknown:%d",
                      __func__, p_dev_rec->sm4,
                      BTM_SEC_IS_SM4_LEGACY(p_dev_rec->sm4),
                      BTM_SEC_IS_SM4(p_dev_rec->sm4),
                      BTM_SEC_IS_SM4_UNKNOWN(p_dev_rec->sm4));

      /* BT 2.1 or carkit, bring up the connection to force the peer to request
       *PIN.
       ** Else prefetch (btm_sec_check_prefetch_pin will do the prefetching if
       *needed)
       */
      if ((p_dev_rec->sm4 != BTM_SM4_KNOWN) ||
          !btm_sec_check_prefetch_pin(p_dev_rec)) {
        /* if we rejected incoming connection request, we have to wait
         * HCI_Connection_Complete event */
        /*  before originating  */
        if (btm_cb.pairing_flags & BTM_PAIR_FLAGS_REJECTED_CONNECT) {
          BTM_TRACE_WARNING(
              "%s: waiting HCI_Connection_Complete after rejecting connection",
              __func__);
        }
        /* Both we and the peer are 2.1 - continue to create connection */
        else if (btm_sec_dd_create_conn(p_dev_rec) != BTM_CMD_STARTED) {
          BTM_TRACE_WARNING("%s: failed to start connection", __func__);

          btm_sec_change_pairing_state(BTM_PAIR_STATE_IDLE);

          if (btm_cb.api.p_auth_complete_callback) {
            (*btm_cb.api.p_auth_complete_callback)(
                p_dev_rec->bd_addr, p_dev_rec->dev_class,
                p_dev_rec->sec_bd_name, HCI_ERR_MEMORY_FULL);
          }
        }
      }
      return;
    } else {
      BTM_TRACE_WARNING("%s: wrong BDA, retry with pairing BDA", __func__);
      if (BTM_ReadRemoteDeviceName(btm_cb.pairing_bda, NULL,
                                   BT_TRANSPORT_BR_EDR) != BTM_CMD_STARTED) {
        BTM_TRACE_ERROR("%s: failed to start remote name request", __func__);
        if (btm_cb.api.p_auth_complete_callback) {
          (*btm_cb.api.p_auth_complete_callback)(
              p_dev_rec->bd_addr, p_dev_rec->dev_class, p_dev_rec->sec_bd_name,
              HCI_ERR_MEMORY_FULL);
        }
      };
      return;
    }
  }

  /* check if we were delaying link_key_callback because name was not resolved
   */
  if (p_dev_rec->link_key_not_sent) {
    /* If HCI connection complete has not arrived, wait for it */
    if (p_dev_rec->hci_handle == BTM_SEC_INVALID_HANDLE) return;

    p_dev_rec->link_key_not_sent = false;
    btm_send_link_key_notif(p_dev_rec);

    /* If its not us who perform authentication, we should tell stackserver */
    /* that some authentication has been completed                          */
    /* This is required when different entities receive link notification and
     * auth complete */
    if (!(p_dev_rec->security_required & BTM_SEC_OUT_AUTHENTICATE)) {
      if (btm_cb.api.p_auth_complete_callback)
        (*btm_cb.api.p_auth_complete_callback)(
            p_dev_rec->bd_addr, p_dev_rec->dev_class, p_dev_rec->sec_bd_name,
            HCI_SUCCESS);
    }
  }

  /* If this is a bonding procedure can disconnect the link now */
  if ((btm_cb.pairing_flags & BTM_PAIR_FLAGS_WE_STARTED_DD) &&
      (p_dev_rec->sec_flags & BTM_SEC_AUTHENTICATED)) {
    BTM_TRACE_WARNING("btm_sec_rmt_name_request_complete (none/ce)");
    p_dev_rec->security_required &= ~(BTM_SEC_OUT_AUTHENTICATE);
    l2cu_start_post_bond_timer(p_dev_rec->hci_handle);
    return;
  }

  if (old_sec_state != BTM_SEC_STATE_GETTING_NAME) return;

  /* If get name failed, notify the waiting layer */
  if (status != HCI_SUCCESS) {
    btm_sec_dev_rec_cback_event(p_dev_rec, BTM_ERR_PROCESSING, false);
    return;
  }

  if (p_dev_rec->sm4 & BTM_SM4_REQ_PEND) {
    BTM_TRACE_EVENT("waiting for remote features!!");
    return;
  }

  /* Remote Name succeeded, execute the next security procedure, if any */
  status = (uint8_t)btm_sec_execute_procedure(p_dev_rec);

  /* If result is pending reply from the user or from the device is pending */
  if (status == BTM_CMD_STARTED) return;

  /* There is no next procedure or start of procedure failed, notify the waiting
   * layer */
  btm_sec_dev_rec_cback_event(p_dev_rec, status, false);
}

/*******************************************************************************
 *
 * Function         btm_sec_rmt_host_support_feat_evt
 *
 * Description      This function is called when the
 *                  HCI_RMT_HOST_SUP_FEAT_NOTIFY_EVT is received
 *
 * Returns          void
 *
 ******************************************************************************/
void btm_sec_rmt_host_support_feat_evt(uint8_t* p) {
  tBTM_SEC_DEV_REC* p_dev_rec;
  RawAddress bd_addr; /* peer address */
  BD_FEATURES features;

  STREAM_TO_BDADDR(bd_addr, p);
  p_dev_rec = btm_find_or_alloc_dev(bd_addr);

  BTM_TRACE_EVENT("btm_sec_rmt_host_support_feat_evt  sm4: 0x%x  p[0]: 0x%x",
                  p_dev_rec->sm4, p[0]);

  if (BTM_SEC_IS_SM4_UNKNOWN(p_dev_rec->sm4)) {
    p_dev_rec->sm4 = BTM_SM4_KNOWN;
    STREAM_TO_ARRAY(features, p, HCI_FEATURE_BYTES_PER_PAGE);
    if (HCI_SSP_HOST_SUPPORTED(features)) {
      p_dev_rec->sm4 = BTM_SM4_TRUE;
    }
    BTM_TRACE_EVENT(
        "btm_sec_rmt_host_support_feat_evt sm4: 0x%x features[0]: 0x%x",
        p_dev_rec->sm4, features[0]);
  }
}

/*******************************************************************************
 *
 * Function         btm_io_capabilities_req
 *
 * Description      This function is called when LM request for the IO
 *                  capability of the local device and
 *                  if the OOB data is present for the device in the event
 *
 * Returns          void
 *
 ******************************************************************************/
void btm_io_capabilities_req(const RawAddress& p) {
  tBTM_SP_IO_REQ evt_data;
  uint8_t err_code = 0;
  tBTM_SEC_DEV_REC* p_dev_rec;
  bool is_orig = true;
  uint8_t callback_rc = BTM_SUCCESS;

  evt_data.bd_addr = p;

  /* setup the default response according to compile options */
  /* assume that the local IO capability does not change
   * loc_io_caps is initialized with the default value */
  evt_data.io_cap = btm_cb.devcb.loc_io_caps;
  evt_data.oob_data = BTM_OOB_NONE;
  evt_data.auth_req = BTM_DEFAULT_AUTH_REQ;

  BTM_TRACE_EVENT("%s: State: %s", __func__,
                  btm_pair_state_descr(btm_cb.pairing_state));

  p_dev_rec = btm_find_or_alloc_dev(evt_data.bd_addr);

  BTM_TRACE_DEBUG("%s:Security mode: %d, Num Read Remote Feat pages: %d",
                  __func__, btm_cb.security_mode, p_dev_rec->num_read_pages);

  if ((btm_cb.security_mode == BTM_SEC_MODE_SC) &&
      (p_dev_rec->num_read_pages == 0)) {
    BTM_TRACE_EVENT("%s: Device security mode is SC only.",
                    "To continue need to know remote features.", __func__);

    p_dev_rec->remote_features_needed = true;
    return;
  }

  p_dev_rec->sm4 |= BTM_SM4_TRUE;

  BTM_TRACE_EVENT("%s: State: %s  Flags: 0x%04x  p_cur_service: 0x%08x",
                  __func__, btm_pair_state_descr(btm_cb.pairing_state),
                  btm_cb.pairing_flags, p_dev_rec->p_cur_service);

  if (p_dev_rec->p_cur_service) {
    BTM_TRACE_EVENT("%s: cur_service psm: 0x%04x, security_flags: 0x%04x",
                    __func__, p_dev_rec->p_cur_service->psm,
                    p_dev_rec->p_cur_service->security_flags);
  }

  switch (btm_cb.pairing_state) {
    /* initiator connecting */
    case BTM_PAIR_STATE_IDLE:
      // TODO: Handle Idle pairing state
      // security_required = p_dev_rec->security_required;
      break;

    /* received IO capability response already->acceptor */
    case BTM_PAIR_STATE_INCOMING_SSP:
      is_orig = false;

      if (btm_cb.pairing_flags & BTM_PAIR_FLAGS_PEER_STARTED_DD) {
        /* acceptor in dedicated bonding */
        evt_data.auth_req = BTM_DEFAULT_DD_AUTH_REQ;
      }
      break;

    /* initiator, at this point it is expected to be dedicated bonding
    initiated by local device */
    case BTM_PAIR_STATE_WAIT_PIN_REQ:
      if (evt_data.bd_addr == btm_cb.pairing_bda) {
        evt_data.auth_req = BTM_DEFAULT_DD_AUTH_REQ;
      } else {
        err_code = HCI_ERR_HOST_BUSY_PAIRING;
      }
      break;

    /* any other state is unexpected */
    default:
      err_code = HCI_ERR_HOST_BUSY_PAIRING;
      BTM_TRACE_ERROR("%s: Unexpected Pairing state received %d", __func__,
                      btm_cb.pairing_state);
      break;
  }

  if (btm_cb.pairing_disabled) {
    /* pairing is not allowed */
    BTM_TRACE_DEBUG("%s: Pairing is not allowed -> fail pairing.", __func__);
    err_code = HCI_ERR_PAIRING_NOT_ALLOWED;
  } else if (btm_cb.security_mode == BTM_SEC_MODE_SC) {
    bool local_supports_sc =
        controller_get_interface()->supports_secure_connections();
    /* device in Secure Connections Only mode */
    if (!(local_supports_sc) ||
        !(p_dev_rec->remote_supports_secure_connections)) {
      BTM_TRACE_DEBUG("%s: SC only service, local_support_for_sc %d,",
                      " remote_support_for_sc 0x%02x -> fail pairing", __func__,
                      local_supports_sc,
                      p_dev_rec->remote_supports_secure_connections);

      err_code = HCI_ERR_PAIRING_NOT_ALLOWED;
    }
  }

  if (err_code != 0) {
    btsnd_hcic_io_cap_req_neg_reply(evt_data.bd_addr, err_code);
    return;
  }

  evt_data.is_orig = is_orig;

  if (is_orig) {
    /* local device initiated the pairing non-bonding -> use p_cur_service */
    if (!(btm_cb.pairing_flags & BTM_PAIR_FLAGS_WE_STARTED_DD) &&
        p_dev_rec->p_cur_service &&
        (p_dev_rec->p_cur_service->security_flags & BTM_SEC_OUT_AUTHENTICATE)) {
      if (btm_cb.security_mode == BTM_SEC_MODE_SC) {
        /* SC only mode device requires MITM protection */
        evt_data.auth_req = BTM_AUTH_SP_YES;
      } else {
        evt_data.auth_req =
            (p_dev_rec->p_cur_service->security_flags & BTM_SEC_OUT_MITM)
                ? BTM_AUTH_SP_YES
                : BTM_AUTH_SP_NO;
      }
    }
  }

  /* Notify L2CAP to increase timeout */
  l2c_pin_code_request(evt_data.bd_addr);

  btm_cb.pairing_bda = evt_data.bd_addr;

  if (evt_data.bd_addr == btm_cb.connecting_bda)
    memcpy(p_dev_rec->dev_class, btm_cb.connecting_dc, DEV_CLASS_LEN);

  btm_sec_change_pairing_state(BTM_PAIR_STATE_WAIT_LOCAL_IOCAPS);

  callback_rc = BTM_SUCCESS;
  if (p_dev_rec->sm4 & BTM_SM4_UPGRADE) {
    p_dev_rec->sm4 &= ~BTM_SM4_UPGRADE;

    /* link key upgrade: always use SPGB_YES - assuming we want to save the link
     * key */
    evt_data.auth_req = BTM_AUTH_SPGB_YES;
  } else if (btm_cb.api.p_sp_callback) {
    /* the callback function implementation may change the IO capability... */
    callback_rc = (*btm_cb.api.p_sp_callback)(BTM_SP_IO_REQ_EVT,
                                              (tBTM_SP_EVT_DATA*)&evt_data);
  }

  if ((callback_rc == BTM_SUCCESS) || (BTM_OOB_UNKNOWN != evt_data.oob_data)) {
    if ((btm_cb.pairing_flags & BTM_PAIR_FLAGS_WE_STARTED_DD)) {
      evt_data.auth_req =
          (BTM_AUTH_DD_BOND | (evt_data.auth_req & BTM_AUTH_YN_BIT));
    }

    if (btm_cb.security_mode == BTM_SEC_MODE_SC) {
      /* At this moment we know that both sides are SC capable, device in */
      /* SC only mode requires MITM for any service so let's set MITM bit */
      evt_data.auth_req |= BTM_AUTH_YN_BIT;
      BTM_TRACE_DEBUG(
          "%s: for device in \"SC only\" mode set auth_req to 0x%02x", __func__,
          evt_data.auth_req);
    }

    /* if the user does not indicate "reply later" by setting the oob_data to
     * unknown */
    /* send the response right now. Save the current IO capability in the
     * control block */
    btm_cb.devcb.loc_auth_req = evt_data.auth_req;
    btm_cb.devcb.loc_io_caps = evt_data.io_cap;

    BTM_TRACE_EVENT("%s: State: %s  IO_CAP:%d oob_data:%d auth_req:%d",
                    __func__, btm_pair_state_descr(btm_cb.pairing_state),
                    evt_data.io_cap, evt_data.oob_data, evt_data.auth_req);

    btsnd_hcic_io_cap_req_reply(evt_data.bd_addr, evt_data.io_cap,
                                evt_data.oob_data, evt_data.auth_req);
  }
}

/*******************************************************************************
 *
 * Function         btm_io_capabilities_rsp
 *
 * Description      This function is called when the IO capability of the
 *                  specified device is received
 *
 * Returns          void
 *
 ******************************************************************************/
void btm_io_capabilities_rsp(uint8_t* p) {
  tBTM_SEC_DEV_REC* p_dev_rec;
  tBTM_SP_IO_RSP evt_data;

  STREAM_TO_BDADDR(evt_data.bd_addr, p);
  STREAM_TO_UINT8(evt_data.io_cap, p);
  STREAM_TO_UINT8(evt_data.oob_data, p);
  STREAM_TO_UINT8(evt_data.auth_req, p);

  /* Allocate a new device record or reuse the oldest one */
  p_dev_rec = btm_find_or_alloc_dev(evt_data.bd_addr);

  /* If no security is in progress, this indicates incoming security */
  if (btm_cb.pairing_state == BTM_PAIR_STATE_IDLE) {
    btm_cb.pairing_bda = evt_data.bd_addr;

    btm_sec_change_pairing_state(BTM_PAIR_STATE_INCOMING_SSP);

    /* Make sure we reset the trusted mask to help against attacks */
    BTM_SEC_CLR_TRUSTED_DEVICE(p_dev_rec->trusted_mask);

    /* work around for FW bug */
    btm_inq_stop_on_ssp();
  }

  /* Notify L2CAP to increase timeout */
  l2c_pin_code_request(evt_data.bd_addr);

  /* We must have a device record here.
   * Use the connecting device's CoD for the connection */
  if (evt_data.bd_addr == btm_cb.connecting_bda)
    memcpy(p_dev_rec->dev_class, btm_cb.connecting_dc, DEV_CLASS_LEN);

  /* peer sets dedicated bonding bit and we did not initiate dedicated bonding
   */
  if (btm_cb.pairing_state ==
          BTM_PAIR_STATE_INCOMING_SSP /* peer initiated bonding */
      && (evt_data.auth_req &
          BTM_AUTH_DD_BOND)) /* and dedicated bonding bit is set */
  {
    btm_cb.pairing_flags |= BTM_PAIR_FLAGS_PEER_STARTED_DD;
  }

  /* save the IO capability in the device record */
  p_dev_rec->rmt_io_caps = evt_data.io_cap;
  p_dev_rec->rmt_auth_req = evt_data.auth_req;

  if (btm_cb.api.p_sp_callback)
    (*btm_cb.api.p_sp_callback)(BTM_SP_IO_RSP_EVT,
                                (tBTM_SP_EVT_DATA*)&evt_data);
}

/*******************************************************************************
 *
 * Function         btm_proc_sp_req_evt
 *
 * Description      This function is called to process/report
 *                  HCI_USER_CONFIRMATION_REQUEST_EVT
 *                  or HCI_USER_PASSKEY_REQUEST_EVT
 *                  or HCI_USER_PASSKEY_NOTIFY_EVT
 *
 * Returns          void
 *
 ******************************************************************************/
void btm_proc_sp_req_evt(tBTM_SP_EVT event, uint8_t* p) {
  tBTM_STATUS status = BTM_ERR_PROCESSING;
  tBTM_SP_EVT_DATA evt_data;
  RawAddress& p_bda = evt_data.cfm_req.bd_addr;
  tBTM_SEC_DEV_REC* p_dev_rec;

  /* All events start with bd_addr */
  STREAM_TO_BDADDR(p_bda, p);

  VLOG(2) << " BDA: " << p_bda << " event: 0x" << std::hex << +event
          << " State: " << btm_pair_state_descr(btm_cb.pairing_state);

  p_dev_rec = btm_find_dev(p_bda);
  if ((p_dev_rec != NULL) && (btm_cb.pairing_state != BTM_PAIR_STATE_IDLE) &&
      (btm_cb.pairing_bda == p_bda)) {
    evt_data.cfm_req.bd_addr = p_dev_rec->bd_addr;
    memcpy(evt_data.cfm_req.dev_class, p_dev_rec->dev_class, DEV_CLASS_LEN);

    strlcpy((char*)evt_data.cfm_req.bd_name, (char*)p_dev_rec->sec_bd_name,
            BTM_MAX_REM_BD_NAME_LEN);

    switch (event) {
      case BTM_SP_CFM_REQ_EVT:
        /* Numeric confirmation. Need user to conf the passkey */
        btm_sec_change_pairing_state(BTM_PAIR_STATE_WAIT_NUMERIC_CONFIRM);

        /* The device record must be allocated in the "IO cap exchange" step */
        STREAM_TO_UINT32(evt_data.cfm_req.num_val, p);
        BTM_TRACE_DEBUG("BTM_SP_CFM_REQ_EVT:  num_val: %u",
                        evt_data.cfm_req.num_val);

        evt_data.cfm_req.just_works = true;

        /* process user confirm req in association with the auth_req param */
        if (btm_cb.devcb.loc_io_caps == BTM_IO_CAP_IO) {
          if (p_dev_rec->rmt_io_caps == BTM_IO_CAP_UNKNOWN) {
            BTM_TRACE_ERROR(
                "%s did not receive IO cap response prior"
                " to BTM_SP_CFM_REQ_EVT, failing pairing request",
                __func__);
            status = BTM_WRONG_MODE;
            BTM_ConfirmReqReply(status, p_bda);
            return;
          }
          if ((p_dev_rec->rmt_io_caps == BTM_IO_CAP_IO) &&
              (btm_cb.devcb.loc_io_caps == BTM_IO_CAP_IO) &&
              ((p_dev_rec->rmt_auth_req & BTM_AUTH_SP_YES) ||
               (btm_cb.devcb.loc_auth_req & BTM_AUTH_SP_YES))) {
            /* Both devices are DisplayYesNo and one or both devices want to
               authenticate -> use authenticated link key */
            evt_data.cfm_req.just_works = false;
          }
        }

        BTM_TRACE_DEBUG(
            "btm_proc_sp_req_evt()  just_works:%d, io loc:%d, rmt:%d, auth "
            "loc:%d, rmt:%d",
            evt_data.cfm_req.just_works, btm_cb.devcb.loc_io_caps,
            p_dev_rec->rmt_io_caps, btm_cb.devcb.loc_auth_req,
            p_dev_rec->rmt_auth_req);

        evt_data.cfm_req.loc_auth_req = btm_cb.devcb.loc_auth_req;
        evt_data.cfm_req.rmt_auth_req = p_dev_rec->rmt_auth_req;
        evt_data.cfm_req.loc_io_caps = btm_cb.devcb.loc_io_caps;
        evt_data.cfm_req.rmt_io_caps = p_dev_rec->rmt_io_caps;
        break;

      case BTM_SP_KEY_NOTIF_EVT:
        /* Passkey notification (other side is a keyboard) */
        STREAM_TO_UINT32(evt_data.key_notif.passkey, p);
        BTM_TRACE_DEBUG("BTM_SP_KEY_NOTIF_EVT:  passkey: %u",
                        evt_data.key_notif.passkey);

        btm_sec_change_pairing_state(BTM_PAIR_STATE_WAIT_AUTH_COMPLETE);
        break;

      case BTM_SP_KEY_REQ_EVT:
        if (btm_cb.devcb.loc_io_caps != BTM_IO_CAP_NONE) {
          /* HCI_USER_PASSKEY_REQUEST_EVT */
          btm_sec_change_pairing_state(BTM_PAIR_STATE_KEY_ENTRY);
        }
        break;
    }

    if (btm_cb.api.p_sp_callback) {
      status = (*btm_cb.api.p_sp_callback)(event, &evt_data);
      if (status != BTM_NOT_AUTHORIZED) {
        return;
      }
      /* else BTM_NOT_AUTHORIZED means when the app wants to reject the req
       * right now */
    } else if ((event == BTM_SP_CFM_REQ_EVT) && (evt_data.cfm_req.just_works)) {
      /* automatically reply with just works if no sp_cback */
      status = BTM_SUCCESS;
    }

    if (event == BTM_SP_CFM_REQ_EVT) {
      BTM_TRACE_DEBUG("calling BTM_ConfirmReqReply with status: %d", status);
      BTM_ConfirmReqReply(status, p_bda);
    } else if (btm_cb.devcb.loc_io_caps != BTM_IO_CAP_NONE &&
               event == BTM_SP_KEY_REQ_EVT) {
      BTM_PasskeyReqReply(status, p_bda, 0);
    }
    return;
  }

  /* Something bad. we can only fail this connection */
  btm_cb.acl_disc_reason = HCI_ERR_HOST_REJECT_SECURITY;

  if (BTM_SP_CFM_REQ_EVT == event) {
    btsnd_hcic_user_conf_reply(p_bda, false);
  } else if (BTM_SP_KEY_NOTIF_EVT == event) {
    /* do nothing -> it very unlikely to happen.
    This event is most likely to be received by a HID host when it first
    connects to a HID device.
    Usually the Host initiated the connection in this case.
    On Mobile platforms, if there's a security process happening,
    the host probably can not initiate another connection.
    BTW (PC) is another story.  */
    p_dev_rec = btm_find_dev(p_bda);
    if (p_dev_rec != NULL) {
      btm_sec_disconnect(p_dev_rec->hci_handle, HCI_ERR_AUTH_FAILURE);
    }
  } else if (btm_cb.devcb.loc_io_caps != BTM_IO_CAP_NONE) {
    btsnd_hcic_user_passkey_neg_reply(p_bda);
  }
}

/*******************************************************************************
 *
 * Function         btm_keypress_notif_evt
 *
 * Description      This function is called when a key press notification is
 *                  received
 *
 * Returns          void
 *
 ******************************************************************************/
void btm_keypress_notif_evt(uint8_t* p) {
  tBTM_SP_KEYPRESS evt_data;

  /* parse & report BTM_SP_KEYPRESS_EVT */
  if (btm_cb.api.p_sp_callback) {
    RawAddress& p_bda = evt_data.bd_addr;

    STREAM_TO_BDADDR(p_bda, p);
    evt_data.notif_type = *p;

    (*btm_cb.api.p_sp_callback)(BTM_SP_KEYPRESS_EVT,
                                (tBTM_SP_EVT_DATA*)&evt_data);
  }
}

/*******************************************************************************
 *
 * Function         btm_simple_pair_complete
 *
 * Description      This function is called when simple pairing process is
 *                  complete
 *
 * Returns          void
 *
 ******************************************************************************/
void btm_simple_pair_complete(uint8_t* p) {
  tBTM_SP_COMPLT evt_data;
  tBTM_SEC_DEV_REC* p_dev_rec;
  uint8_t status;
  bool disc = false;

  status = *p++;
  STREAM_TO_BDADDR(evt_data.bd_addr, p);

  p_dev_rec = btm_find_dev(evt_data.bd_addr);
  if (p_dev_rec == NULL) {
    LOG(ERROR) << __func__ << " with unknown BDA: " << evt_data.bd_addr;
    return;
  }

  BTM_TRACE_EVENT(
      "btm_simple_pair_complete()  Pair State: %s  Status:%d  sec_state: %u",
      btm_pair_state_descr(btm_cb.pairing_state), status, p_dev_rec->sec_state);

  evt_data.status = BTM_ERR_PROCESSING;
  if (status == HCI_SUCCESS) {
    evt_data.status = BTM_SUCCESS;
    p_dev_rec->sec_flags |= BTM_SEC_AUTHENTICATED;
  } else {
    if (status == HCI_ERR_PAIRING_NOT_ALLOWED) {
      /* The test spec wants the peer device to get this failure code. */
      btm_sec_change_pairing_state(BTM_PAIR_STATE_WAIT_DISCONNECT);

      /* Change the timer to 1 second */
      alarm_set_on_mloop(btm_cb.pairing_timer, BT_1SEC_TIMEOUT_MS,
                         btm_sec_pairing_timeout, NULL);
    } else if (btm_cb.pairing_bda == evt_data.bd_addr) {
      /* stop the timer */
      alarm_cancel(btm_cb.pairing_timer);

      if (p_dev_rec->sec_state != BTM_SEC_STATE_AUTHENTICATING) {
        /* the initiating side: will receive auth complete event. disconnect ACL
         * at that time */
        disc = true;
      }
    } else
      disc = true;
  }

  /* Let the pairing state stay active, p_auth_complete_callback will report the
   * failure */
  evt_data.bd_addr = p_dev_rec->bd_addr;
  memcpy(evt_data.dev_class, p_dev_rec->dev_class, DEV_CLASS_LEN);

  if (btm_cb.api.p_sp_callback)
    (*btm_cb.api.p_sp_callback)(BTM_SP_COMPLT_EVT,
                                (tBTM_SP_EVT_DATA*)&evt_data);

  if (disc) {
    /* simple pairing failed */
    /* Avoid sending disconnect on HCI_ERR_PEER_USER */
    if ((status != HCI_ERR_PEER_USER) &&
        (status != HCI_ERR_CONN_CAUSE_LOCAL_HOST)) {
      btm_sec_send_hci_disconnect(p_dev_rec, HCI_ERR_AUTH_FAILURE,
                                  p_dev_rec->hci_handle);
    }
  }
}

/*******************************************************************************
 *
 * Function         btm_rem_oob_req
 *
 * Description      This function is called to process/report
 *                  HCI_REMOTE_OOB_DATA_REQUEST_EVT
 *
 * Returns          void
 *
 ******************************************************************************/
void btm_rem_oob_req(uint8_t* p) {
  tBTM_SP_RMT_OOB evt_data;
  tBTM_SEC_DEV_REC* p_dev_rec;
  Octet16 c;
  Octet16 r;

  RawAddress& p_bda = evt_data.bd_addr;

  STREAM_TO_BDADDR(p_bda, p);

  VLOG(2) << __func__ << " BDA: " << p_bda;
  p_dev_rec = btm_find_dev(p_bda);
  if ((p_dev_rec != NULL) && btm_cb.api.p_sp_callback) {
    evt_data.bd_addr = p_dev_rec->bd_addr;
    memcpy(evt_data.dev_class, p_dev_rec->dev_class, DEV_CLASS_LEN);
    strlcpy((char*)evt_data.bd_name, (char*)p_dev_rec->sec_bd_name,
            BTM_MAX_REM_BD_NAME_LEN);

    btm_sec_change_pairing_state(BTM_PAIR_STATE_WAIT_LOCAL_OOB_RSP);
    if ((*btm_cb.api.p_sp_callback)(BTM_SP_RMT_OOB_EVT,
                                    (tBTM_SP_EVT_DATA*)&evt_data) ==
        BTM_NOT_AUTHORIZED) {
      BTM_RemoteOobDataReply(true, p_bda, c, r);
    }
    return;
  }

  /* something bad. we can only fail this connection */
  btm_cb.acl_disc_reason = HCI_ERR_HOST_REJECT_SECURITY;
  btsnd_hcic_rem_oob_neg_reply(p_bda);
}

/*******************************************************************************
 *
 * Function         btm_read_local_oob_complete
 *
 * Description      This function is called when read local oob data is
 *                  completed by the LM
 *
 * Returns          void
 *
 ******************************************************************************/
void btm_read_local_oob_complete(uint8_t* p) {
  tBTM_SP_LOC_OOB evt_data;
  uint8_t status = *p++;

  BTM_TRACE_EVENT("btm_read_local_oob_complete:%d", status);
  if (status == HCI_SUCCESS) {
    evt_data.status = BTM_SUCCESS;
    STREAM_TO_ARRAY16(evt_data.c.data(), p);
    STREAM_TO_ARRAY16(evt_data.r.data(), p);
  } else
    evt_data.status = BTM_ERR_PROCESSING;

  if (btm_cb.api.p_sp_callback) {
    tBTM_SP_EVT_DATA btm_sp_evt_data;
    btm_sp_evt_data.loc_oob = evt_data;
    (*btm_cb.api.p_sp_callback)(BTM_SP_LOC_OOB_EVT, &btm_sp_evt_data);
  }
}

/*******************************************************************************
 *
 * Function         btm_sec_auth_collision
 *
 * Description      This function is called when authentication or encryption
 *                  needs to be retried at a later time.
 *
 * Returns          void
 *
 ******************************************************************************/
static void btm_sec_auth_collision(uint16_t handle) {
  tBTM_SEC_DEV_REC* p_dev_rec;

  if (!btm_cb.collision_start_time)
    btm_cb.collision_start_time = bluetooth::common::time_get_os_boottime_ms();

  if ((bluetooth::common::time_get_os_boottime_ms() -
       btm_cb.collision_start_time) < BTM_SEC_MAX_COLLISION_DELAY) {
    if (handle == BTM_SEC_INVALID_HANDLE) {
      p_dev_rec = btm_sec_find_dev_by_sec_state(BTM_SEC_STATE_AUTHENTICATING);
      if (p_dev_rec == NULL)
        p_dev_rec = btm_sec_find_dev_by_sec_state(BTM_SEC_STATE_ENCRYPTING);
    } else
      p_dev_rec = btm_find_dev_by_handle(handle);

    if (p_dev_rec != NULL) {
      BTM_TRACE_DEBUG(
          "btm_sec_auth_collision: state %d (retrying in a moment...)",
          p_dev_rec->sec_state);
      /* We will restart authentication after timeout */
      if (p_dev_rec->sec_state == BTM_SEC_STATE_AUTHENTICATING ||
          p_dev_rec->sec_state == BTM_SEC_STATE_ENCRYPTING)
        p_dev_rec->sec_state = 0;

      btm_cb.p_collided_dev_rec = p_dev_rec;
      alarm_set_on_mloop(btm_cb.sec_collision_timer, BT_1SEC_TIMEOUT_MS,
                         btm_sec_collision_timeout, NULL);
    }
  }
}

/******************************************************************************
 *
 * Function         btm_sec_auth_retry
 *
 * Description      This function is called when authentication or encryption
 *                  needs to be retried at a later time.
 *
 * Returns          TRUE if a security retry required
 *
 *****************************************************************************/
static bool btm_sec_auth_retry(uint16_t handle, uint8_t status) {
  tBTM_SEC_DEV_REC* p_dev_rec = btm_find_dev_by_handle(handle);
  if (!p_dev_rec) return false;

  /* keep the old sm4 flag and clear the retry bit in control block */
  uint8_t old_sm4 = p_dev_rec->sm4;
  p_dev_rec->sm4 &= ~BTM_SM4_RETRY;

  if ((btm_cb.pairing_state == BTM_PAIR_STATE_IDLE) &&
      ((old_sm4 & BTM_SM4_RETRY) == 0) && (HCI_ERR_KEY_MISSING == status) &&
      BTM_SEC_IS_SM4(p_dev_rec->sm4)) {
    /* This retry for missing key is for Lisbon or later only.
       Legacy device do not need this. the controller will drive the retry
       automatically
       set the retry bit */
    btm_cb.collision_start_time = 0;
    btm_restore_mode();
    p_dev_rec->sm4 |= BTM_SM4_RETRY;
    p_dev_rec->sec_flags &= ~BTM_SEC_LINK_KEY_KNOWN;
    BTM_TRACE_DEBUG("%s Retry for missing key sm4:x%x sec_flags:0x%x", __func__,
                    p_dev_rec->sm4, p_dev_rec->sec_flags);

    /* With BRCM controller, we do not need to delete the stored link key in
       controller.
       If the stack may sit on top of other controller, we may need this
       BTM_DeleteStoredLinkKey (bd_addr, NULL); */
    p_dev_rec->sec_state = BTM_SEC_STATE_IDLE;
    btm_sec_execute_procedure(p_dev_rec);
    return true;
  }

  return false;
}

/*******************************************************************************
 *
 * Function         btm_sec_auth_complete
 *
 * Description      This function is when authentication of the connection is
 *                  completed by the LM
 *
 * Returns          void
 *
 ******************************************************************************/
void btm_sec_auth_complete(uint16_t handle, uint8_t status) {
  tBTM_PAIRING_STATE old_state = btm_cb.pairing_state;
  tBTM_SEC_DEV_REC* p_dev_rec = btm_find_dev_by_handle(handle);
  bool are_bonding = false;

  if (p_dev_rec) {
    VLOG(2) << __func__ << ": Security Manager: in state: "
            << btm_pair_state_descr(btm_cb.pairing_state)
            << " handle:" << handle << " status:" << status
            << "dev->sec_state:" << p_dev_rec->sec_state
            << " bda:" << p_dev_rec->bd_addr
            << "RName:" << p_dev_rec->sec_bd_name;
  } else {
    VLOG(2) << __func__ << ": Security Manager: in state: "
            << btm_pair_state_descr(btm_cb.pairing_state)
            << " handle:" << handle << " status:" << status;
  }

  /* For transaction collision we need to wait and repeat.  There is no need */
  /* for random timeout because only slave should receive the result */
  if ((status == HCI_ERR_LMP_ERR_TRANS_COLLISION) ||
      (status == HCI_ERR_DIFF_TRANSACTION_COLLISION)) {
    btm_sec_auth_collision(handle);
    return;
  } else if (btm_sec_auth_retry(handle, status)) {
    return;
  }

  btm_cb.collision_start_time = 0;

  btm_restore_mode();

  /* Check if connection was made just to do bonding.  If we authenticate
     the connection that is up, this is the last event received.
  */
  if (p_dev_rec && (btm_cb.pairing_flags & BTM_PAIR_FLAGS_WE_STARTED_DD) &&
      !(btm_cb.pairing_flags & BTM_PAIR_FLAGS_DISC_WHEN_DONE)) {
    p_dev_rec->security_required &= ~BTM_SEC_OUT_AUTHENTICATE;

    l2cu_start_post_bond_timer(p_dev_rec->hci_handle);
  }

  if (!p_dev_rec) return;

  if ((btm_cb.pairing_state != BTM_PAIR_STATE_IDLE) &&
      (btm_cb.pairing_flags & BTM_PAIR_FLAGS_WE_STARTED_DD) &&
      (p_dev_rec->bd_addr == btm_cb.pairing_bda))
    are_bonding = true;

  if ((btm_cb.pairing_state != BTM_PAIR_STATE_IDLE) &&
      (p_dev_rec->bd_addr == btm_cb.pairing_bda))
    btm_sec_change_pairing_state(BTM_PAIR_STATE_IDLE);

  if (p_dev_rec->sec_state != BTM_SEC_STATE_AUTHENTICATING) {
    if ((btm_cb.api.p_auth_complete_callback && status != HCI_SUCCESS) &&
        (old_state != BTM_PAIR_STATE_IDLE)) {
      (*btm_cb.api.p_auth_complete_callback)(p_dev_rec->bd_addr,
                                             p_dev_rec->dev_class,
                                             p_dev_rec->sec_bd_name, status);
    }
    return;
  }

  /* There can be a race condition, when we are starting authentication and
  ** the peer device is doing encryption.
  ** If first we receive encryption change up, then initiated authentication
  ** can not be performed.  According to the spec we can not do authentication
  ** on the encrypted link, so device is correct.
  */
  if ((status == HCI_ERR_COMMAND_DISALLOWED) &&
      ((p_dev_rec->sec_flags & (BTM_SEC_AUTHENTICATED | BTM_SEC_ENCRYPTED)) ==
       (BTM_SEC_AUTHENTICATED | BTM_SEC_ENCRYPTED))) {
    status = HCI_SUCCESS;
  }
  /* Currently we do not notify user if it is a keyboard which connects */
  /* User probably Disabled the keyboard while it was asleap.  Let her try */
  if (btm_cb.api.p_auth_complete_callback) {
    /* report the suthentication status */
    if ((old_state != BTM_PAIR_STATE_IDLE) || (status != HCI_SUCCESS))
      (*btm_cb.api.p_auth_complete_callback)(p_dev_rec->bd_addr,
                                             p_dev_rec->dev_class,
                                             p_dev_rec->sec_bd_name, status);
  }

  p_dev_rec->sec_state = BTM_SEC_STATE_IDLE;

  /* If this is a bonding procedure can disconnect the link now */
  if (are_bonding) {
    p_dev_rec->security_required &= ~BTM_SEC_OUT_AUTHENTICATE;

    if (status != HCI_SUCCESS) {
      if (((status != HCI_ERR_PEER_USER) &&
           (status != HCI_ERR_CONN_CAUSE_LOCAL_HOST)))
        btm_sec_send_hci_disconnect(p_dev_rec, HCI_ERR_PEER_USER,
                                    p_dev_rec->hci_handle);
    } else {
      BTM_TRACE_DEBUG("TRYING TO DECIDE IF CAN USE SMP_BR_CHNL");
      if (p_dev_rec->new_encryption_key_is_p256 &&
          (btm_sec_use_smp_br_chnl(p_dev_rec))
          /* no LE keys are available, do deriving */
          && (!(p_dev_rec->sec_flags & BTM_SEC_LE_LINK_KEY_KNOWN) ||
              /* or BR key is higher security than existing LE keys */
              (!(p_dev_rec->sec_flags & BTM_SEC_LE_LINK_KEY_AUTHED) &&
               (p_dev_rec->sec_flags & BTM_SEC_LINK_KEY_AUTHED)))) {
        BTM_TRACE_DEBUG(
            "link encrypted afer dedic bonding can use SMP_BR_CHNL");

        if (btm_sec_is_master(p_dev_rec)) {
          // Encryption is required to start SM over BR/EDR
          // indicate that this is encryption after authentication
          BTM_SetEncryption(p_dev_rec->bd_addr, BT_TRANSPORT_BR_EDR, NULL, NULL,
                            0);
        }
      }
      l2cu_start_post_bond_timer(p_dev_rec->hci_handle);
    }

    return;
  }

  /* If authentication failed, notify the waiting layer */
  if (status != HCI_SUCCESS) {
    btm_sec_dev_rec_cback_event(p_dev_rec, BTM_ERR_PROCESSING, false);

    if (btm_cb.pairing_flags & BTM_PAIR_FLAGS_DISC_WHEN_DONE) {
      btm_sec_send_hci_disconnect(p_dev_rec, HCI_ERR_AUTH_FAILURE,
                                  p_dev_rec->hci_handle);
    }
    return;
  }

  p_dev_rec->sec_flags |= BTM_SEC_AUTHENTICATED;

  if (p_dev_rec->pin_code_length >= 16 ||
      p_dev_rec->link_key_type == BTM_LKEY_TYPE_AUTH_COMB ||
      p_dev_rec->link_key_type == BTM_LKEY_TYPE_AUTH_COMB_P_256) {
    // If we have MITM protection we have a higher level of security than
    // provided by 16 digits PIN
    p_dev_rec->sec_flags |= BTM_SEC_16_DIGIT_PIN_AUTHED;
  }

  /* Authentication succeeded, execute the next security procedure, if any */
  status = btm_sec_execute_procedure(p_dev_rec);

  /* If there is no next procedure, or procedure failed to start, notify the
   * caller */
  if (status != BTM_CMD_STARTED)
    btm_sec_dev_rec_cback_event(p_dev_rec, status, false);
}

/*******************************************************************************
 *
 * Function         btm_sec_encrypt_change
 *
 * Description      This function is when encryption of the connection is
 *                  completed by the LM
 *
 * Returns          void
 *
 ******************************************************************************/
void btm_sec_encrypt_change(uint16_t handle, uint8_t status,
                            uint8_t encr_enable) {
  tBTM_SEC_DEV_REC* p_dev_rec = btm_find_dev_by_handle(handle);
  tACL_CONN* p_acl = NULL;
  uint8_t acl_idx = btm_handle_to_acl_index(handle);
  BTM_TRACE_EVENT(
      "Security Manager: encrypt_change status:%d State:%d, encr_enable = %d",
      status, (p_dev_rec) ? p_dev_rec->sec_state : 0, encr_enable);
  BTM_TRACE_DEBUG("before update p_dev_rec->sec_flags=0x%x",
                  (p_dev_rec) ? p_dev_rec->sec_flags : 0);

  /* For transaction collision we need to wait and repeat.  There is no need */
  /* for random timeout because only slave should receive the result */
  if ((status == HCI_ERR_LMP_ERR_TRANS_COLLISION) ||
      (status == HCI_ERR_DIFF_TRANSACTION_COLLISION)) {
    btm_sec_auth_collision(handle);
    return;
  }
  btm_cb.collision_start_time = 0;

  if (!p_dev_rec) return;

  if ((status == HCI_SUCCESS) && encr_enable) {
    if (p_dev_rec->hci_handle == handle) {
      p_dev_rec->sec_flags |= (BTM_SEC_AUTHENTICATED | BTM_SEC_ENCRYPTED);
      if (p_dev_rec->pin_code_length >= 16 ||
          p_dev_rec->link_key_type == BTM_LKEY_TYPE_AUTH_COMB ||
          p_dev_rec->link_key_type == BTM_LKEY_TYPE_AUTH_COMB_P_256) {
        p_dev_rec->sec_flags |= BTM_SEC_16_DIGIT_PIN_AUTHED;
      }
    } else {
      p_dev_rec->sec_flags |= (BTM_SEC_LE_AUTHENTICATED | BTM_SEC_LE_ENCRYPTED);
    }
  }

  /* It is possible that we decrypted the link to perform role switch */
  /* mark link not to be encrypted, so that when we execute security next time
   * it will kick in again */
  if ((status == HCI_SUCCESS) && !encr_enable) {
    if (p_dev_rec->hci_handle == handle)
      p_dev_rec->sec_flags &= ~BTM_SEC_ENCRYPTED;
    else
      p_dev_rec->sec_flags &= ~BTM_SEC_LE_ENCRYPTED;
  }

  BTM_TRACE_DEBUG("after update p_dev_rec->sec_flags=0x%x",
                  p_dev_rec->sec_flags);

  if (acl_idx != MAX_L2CAP_LINKS) p_acl = &btm_cb.acl_db[acl_idx];

  if (p_acl != NULL)
    btm_sec_check_pending_enc_req(p_dev_rec, p_acl->transport, encr_enable);

  if (p_acl && p_acl->transport == BT_TRANSPORT_LE) {
    if (status == HCI_ERR_KEY_MISSING || status == HCI_ERR_AUTH_FAILURE ||
        status == HCI_ERR_ENCRY_MODE_NOT_ACCEPTABLE) {
      p_dev_rec->sec_flags &= ~(BTM_SEC_LE_LINK_KEY_KNOWN);
      p_dev_rec->ble.key_type = BTM_LE_KEY_NONE;
    }
    btm_ble_link_encrypted(p_dev_rec->ble.pseudo_addr, encr_enable);
    return;
  } else {
    /* BR/EDR connection, update the encryption key size to be 16 as always */
    p_dev_rec->enc_key_size = 16;
  }

  BTM_TRACE_DEBUG("in %s new_encr_key_256 is %d", __func__,
                  p_dev_rec->new_encryption_key_is_p256);

  if ((status == HCI_SUCCESS) && encr_enable &&
      (p_dev_rec->hci_handle == handle)) {
    /* if BR key is temporary no need for LE LTK derivation */
    bool derive_ltk = true;
    if (p_dev_rec->rmt_auth_req == BTM_AUTH_SP_NO &&
        btm_cb.devcb.loc_auth_req == BTM_AUTH_SP_NO) {
      derive_ltk = false;
      BTM_TRACE_DEBUG("%s: BR key is temporary, skip derivation of LE LTK",
                      __func__);
    }
    if (p_dev_rec->new_encryption_key_is_p256) {
      if (btm_sec_use_smp_br_chnl(p_dev_rec) && btm_sec_is_master(p_dev_rec) &&
          /* if LE key is not known, do deriving */
          (!(p_dev_rec->sec_flags & BTM_SEC_LE_LINK_KEY_KNOWN) ||
           /* or BR key is higher security than existing LE keys */
           (!(p_dev_rec->sec_flags & BTM_SEC_LE_LINK_KEY_AUTHED) &&
            (p_dev_rec->sec_flags & BTM_SEC_LINK_KEY_AUTHED))) &&
          derive_ltk) {
        /* BR/EDR is encrypted with LK that can be used to derive LE LTK */
        p_dev_rec->new_encryption_key_is_p256 = false;

        if (p_dev_rec->no_smp_on_br) {
          BTM_TRACE_DEBUG("%s NO SM over BR/EDR", __func__);
        } else {
          BTM_TRACE_DEBUG("%s start SM over BR/EDR", __func__);
          SMP_BR_PairWith(p_dev_rec->bd_addr);
        }
      }
    } else {
      // BR/EDR is successfully encrypted. Correct LK type if needed
      // (BR/EDR LK derived from LE LTK was used for encryption)
      if ((encr_enable == 1) && /* encryption is ON for SSP */
          /* LK type is for BR/EDR SC */
          (p_dev_rec->link_key_type == BTM_LKEY_TYPE_UNAUTH_COMB_P_256 ||
           p_dev_rec->link_key_type == BTM_LKEY_TYPE_AUTH_COMB_P_256)) {
        if (p_dev_rec->link_key_type == BTM_LKEY_TYPE_UNAUTH_COMB_P_256)
          p_dev_rec->link_key_type = BTM_LKEY_TYPE_UNAUTH_COMB;
        else /* BTM_LKEY_TYPE_AUTH_COMB_P_256 */
          p_dev_rec->link_key_type = BTM_LKEY_TYPE_AUTH_COMB;

        BTM_TRACE_DEBUG("updated link key type to %d",
                        p_dev_rec->link_key_type);
        btm_send_link_key_notif(p_dev_rec);
      }
    }
  }

  /* If this encryption was started by peer do not need to do anything */
  if (p_dev_rec->sec_state != BTM_SEC_STATE_ENCRYPTING) {
    if (BTM_SEC_STATE_DELAY_FOR_ENC == p_dev_rec->sec_state) {
      p_dev_rec->sec_state = BTM_SEC_STATE_IDLE;
      BTM_TRACE_DEBUG("%s: clearing callback. p_dev_rec=%p, p_callback=%p",
                      __func__, p_dev_rec, p_dev_rec->p_callback);
      p_dev_rec->p_callback = NULL;
      l2cu_resubmit_pending_sec_req(&p_dev_rec->bd_addr);
    }
    return;
  }

  p_dev_rec->sec_state = BTM_SEC_STATE_IDLE;
  /* If encryption setup failed, notify the waiting layer */
  if (status != HCI_SUCCESS) {
    btm_sec_dev_rec_cback_event(p_dev_rec, BTM_ERR_PROCESSING, false);
    return;
  }

  /* Encryption setup succeeded, execute the next security procedure, if any */
  status = (uint8_t)btm_sec_execute_procedure(p_dev_rec);
  /* If there is no next procedure, or procedure failed to start, notify the
   * caller */
  if (status != BTM_CMD_STARTED)
    btm_sec_dev_rec_cback_event(p_dev_rec, status, false);
}

/*******************************************************************************
 *
 * Function         btm_sec_connect_after_reject_timeout
 *
 * Description      Connection for bonding could not start because of the
 *                  collision. Initiate outgoing connection
 *
 * Returns          Pointer to the TLE struct
 *
 ******************************************************************************/
static void btm_sec_connect_after_reject_timeout(UNUSED_ATTR void* data) {
  tBTM_SEC_DEV_REC* p_dev_rec = btm_cb.p_collided_dev_rec;

  BTM_TRACE_EVENT("%s", __func__);
  btm_cb.p_collided_dev_rec = 0;

  if (btm_sec_dd_create_conn(p_dev_rec) != BTM_CMD_STARTED) {
    BTM_TRACE_WARNING("Security Manager: %s: failed to start connection",
                      __func__);

    btm_sec_change_pairing_state(BTM_PAIR_STATE_IDLE);

    if (btm_cb.api.p_auth_complete_callback)
      (*btm_cb.api.p_auth_complete_callback)(
          p_dev_rec->bd_addr, p_dev_rec->dev_class, p_dev_rec->sec_bd_name,
          HCI_ERR_MEMORY_FULL);
  }
}

/*******************************************************************************
 *
 * Function         btm_sec_connected
 *
 * Description      This function is when a connection to the peer device is
 *                  established
 *
 * Returns          void
 *
 ******************************************************************************/
void btm_sec_connected(const RawAddress& bda, uint16_t handle, uint8_t status,
                       uint8_t enc_mode) {
  tBTM_SEC_DEV_REC* p_dev_rec = btm_find_dev(bda);
  uint8_t res;
  bool is_pairing_device = false;
  bool addr_matched;
  tACL_CONN* p_acl_cb;
  uint8_t bit_shift = 0;

  btm_acl_resubmit_page();

  if (p_dev_rec) {
    VLOG(2) << __func__ << ": Security Manager: in state: "
            << btm_pair_state_descr(btm_cb.pairing_state)
            << " handle:" << handle << " status:" << loghex(status)
            << " enc_mode:" << loghex(enc_mode) << " bda:" << bda
            << " RName:" << p_dev_rec->sec_bd_name;
  } else {
    VLOG(2) << __func__ << ": Security Manager: in state: "
            << btm_pair_state_descr(btm_cb.pairing_state)
            << " handle:" << handle << " status:" << loghex(status)
            << " enc_mode:" << loghex(enc_mode) << " bda:" << bda;
  }

  if (!p_dev_rec) {
    /* There is no device record for new connection.  Allocate one */
    if (status == HCI_SUCCESS) {
      p_dev_rec = btm_sec_alloc_dev(bda);
    } else {
      /* If the device matches with stored paring address
       * reset the paring state to idle */
      if ((btm_cb.pairing_state != BTM_PAIR_STATE_IDLE) &&
          btm_cb.pairing_bda == bda) {
        btm_sec_change_pairing_state(BTM_PAIR_STATE_IDLE);
      }

      /* can not find the device record and the status is error,
       * just ignore it */
      return;
    }
  } else /* Update the timestamp for this device */
  {
    bit_shift = (handle == p_dev_rec->ble_hci_handle) ? 8 : 0;
    p_dev_rec->timestamp = btm_cb.dev_rec_count++;
    if (p_dev_rec->sm4 & BTM_SM4_CONN_PEND) {
      /* tell L2CAP it's a bonding connection. */
      if ((btm_cb.pairing_state != BTM_PAIR_STATE_IDLE) &&
          (btm_cb.pairing_bda == p_dev_rec->bd_addr) &&
          (btm_cb.pairing_flags & BTM_PAIR_FLAGS_WE_STARTED_DD)) {
        /* if incoming connection failed while pairing, then try to connect and
         * continue */
        /* Motorola S9 disconnects without asking pin code */
        if ((status != HCI_SUCCESS) &&
            (btm_cb.pairing_state == BTM_PAIR_STATE_WAIT_PIN_REQ)) {
          BTM_TRACE_WARNING(
              "Security Manager: btm_sec_connected: incoming connection failed "
              "without asking PIN");

          p_dev_rec->sm4 &= ~BTM_SM4_CONN_PEND;
          if (p_dev_rec->sec_flags & BTM_SEC_NAME_KNOWN) {
            /* Start timer with 0 to initiate connection with new LCB */
            /* because L2CAP will delete current LCB with this event  */
            btm_cb.p_collided_dev_rec = p_dev_rec;
            alarm_set_on_mloop(btm_cb.sec_collision_timer, 0,
                               btm_sec_connect_after_reject_timeout, NULL);
          } else {
            btm_sec_change_pairing_state(BTM_PAIR_STATE_GET_REM_NAME);
            if (BTM_ReadRemoteDeviceName(p_dev_rec->bd_addr, NULL,
                                         BT_TRANSPORT_BR_EDR) !=
                BTM_CMD_STARTED) {
              BTM_TRACE_ERROR("%s cannot read remote name", __func__);
              btm_sec_change_pairing_state(BTM_PAIR_STATE_IDLE);
            }
          }
#if (BTM_DISC_DURING_RS == TRUE)
          p_dev_rec->rs_disc_pending = BTM_SEC_RS_NOT_PENDING; /* reset flag */
#endif
          return;
        } else {
          l2cu_update_lcb_4_bonding(p_dev_rec->bd_addr, true);
        }
      }
      /* always clear the pending flag */
      p_dev_rec->sm4 &= ~BTM_SM4_CONN_PEND;
    }
  }

  p_dev_rec->device_type |= BT_DEVICE_TYPE_BREDR;

#if (BTM_DISC_DURING_RS == TRUE)
  p_dev_rec->rs_disc_pending = BTM_SEC_RS_NOT_PENDING; /* reset flag */
#endif

  p_dev_rec->rs_disc_pending = BTM_SEC_RS_NOT_PENDING; /* reset flag */

  addr_matched = (btm_cb.pairing_bda == bda);

  if ((btm_cb.pairing_state != BTM_PAIR_STATE_IDLE) && addr_matched) {
    /* if we rejected incoming connection from bonding device */
    if ((status == HCI_ERR_HOST_REJECT_DEVICE) &&
        (btm_cb.pairing_flags & BTM_PAIR_FLAGS_REJECTED_CONNECT)) {
      BTM_TRACE_WARNING(
          "Security Manager: btm_sec_connected: HCI_Conn_Comp Flags:0x%04x, "
          "sm4: 0x%x",
          btm_cb.pairing_flags, p_dev_rec->sm4);

      btm_cb.pairing_flags &= ~BTM_PAIR_FLAGS_REJECTED_CONNECT;
      if (BTM_SEC_IS_SM4_UNKNOWN(p_dev_rec->sm4)) {
        /* Try again: RNR when no ACL causes HCI_RMT_HOST_SUP_FEAT_NOTIFY_EVT */
        btm_sec_change_pairing_state(BTM_PAIR_STATE_GET_REM_NAME);
        if (BTM_ReadRemoteDeviceName(bda, NULL, BT_TRANSPORT_BR_EDR) !=
            BTM_CMD_STARTED) {
          BTM_TRACE_ERROR("%s cannot read remote name", __func__);
          btm_sec_change_pairing_state(BTM_PAIR_STATE_IDLE);
        }
        return;
      }

      /* if we already have pin code */
      if (btm_cb.pairing_state != BTM_PAIR_STATE_WAIT_LOCAL_PIN) {
        /* Start timer with 0 to initiate connection with new LCB */
        /* because L2CAP will delete current LCB with this event  */
        btm_cb.p_collided_dev_rec = p_dev_rec;
        alarm_set_on_mloop(btm_cb.sec_collision_timer, 0,
                           btm_sec_connect_after_reject_timeout, NULL);
      }

      return;
    }
    /* wait for incoming connection without resetting pairing state */
    else if (status == HCI_ERR_CONNECTION_EXISTS) {
      BTM_TRACE_WARNING(
          "Security Manager: btm_sec_connected: Wait for incoming connection");
      return;
    }

    is_pairing_device = true;
  }

  /* If connection was made to do bonding restore link security if changed */
  btm_restore_mode();

  /* if connection fails during pin request, notify application */
  if (status != HCI_SUCCESS) {
    /* If connection failed because of during pairing, need to tell user */
    if (is_pairing_device) {
      p_dev_rec->security_required &= ~BTM_SEC_OUT_AUTHENTICATE;
      p_dev_rec->sec_flags &=
          ~((BTM_SEC_LINK_KEY_KNOWN | BTM_SEC_LINK_KEY_AUTHED) << bit_shift);
      BTM_TRACE_DEBUG("security_required:%x ", p_dev_rec->security_required);

      btm_sec_change_pairing_state(BTM_PAIR_STATE_IDLE);

      /* We need to notify host that the key is not known any more */
      if (btm_cb.api.p_auth_complete_callback) {
        (*btm_cb.api.p_auth_complete_callback)(p_dev_rec->bd_addr,
                                               p_dev_rec->dev_class,
                                               p_dev_rec->sec_bd_name, status);
      }
    }
    /*
        Do not send authentication failure, if following conditions hold good
         1.  BTM Sec Pairing state is idle
         2.  Link key for the remote device is present.
         3.  Remote is SSP capable.
     */
    else if ((p_dev_rec->link_key_type <= BTM_LKEY_TYPE_REMOTE_UNIT) &&
             (((status == HCI_ERR_AUTH_FAILURE) ||
               (status == HCI_ERR_KEY_MISSING) ||
               (status == HCI_ERR_HOST_REJECT_SECURITY) ||
               (status == HCI_ERR_PAIRING_NOT_ALLOWED) ||
               (status == HCI_ERR_UNIT_KEY_USED) ||
               (status == HCI_ERR_PAIRING_WITH_UNIT_KEY_NOT_SUPPORTED) ||
               (status == HCI_ERR_ENCRY_MODE_NOT_ACCEPTABLE) ||
               (status == HCI_ERR_REPEATED_ATTEMPTS)))) {
      p_dev_rec->security_required &= ~BTM_SEC_OUT_AUTHENTICATE;
      p_dev_rec->sec_flags &= ~(BTM_SEC_LE_LINK_KEY_KNOWN << bit_shift);

#ifdef BRCM_NOT_4_BTE
      /* If we rejected pairing, pass this special result code */
      if (btm_cb.acl_disc_reason == HCI_ERR_HOST_REJECT_SECURITY) {
        status = HCI_ERR_HOST_REJECT_SECURITY;
      }
#endif

      /* We need to notify host that the key is not known any more */
      if (btm_cb.api.p_auth_complete_callback) {
        (*btm_cb.api.p_auth_complete_callback)(p_dev_rec->bd_addr,
                                               p_dev_rec->dev_class,
                                               p_dev_rec->sec_bd_name, status);
      }
    }

    if (!addr_matched) {
      /* Don't callback unless this Connection-Complete-failure event has the
       * same mac address as the bonding device */
      VLOG(1) << __func__
              << ": Different mac addresses: pairing_bda=" << btm_cb.pairing_bda
              << ", bda=" << bda << ", do not callback";
      return;
    }

    if (status == HCI_ERR_CONNECTION_TOUT ||
        status == HCI_ERR_LMP_RESPONSE_TIMEOUT ||
        status == HCI_ERR_UNSPECIFIED || status == HCI_ERR_PAGE_TIMEOUT)
      btm_sec_dev_rec_cback_event(p_dev_rec, BTM_DEVICE_TIMEOUT, false);
    else
      btm_sec_dev_rec_cback_event(p_dev_rec, BTM_ERR_PROCESSING, false);

    return;
  }

  /* If initiated dedicated bonding, return the link key now, and initiate
   * disconnect */
  /* If dedicated bonding, and we now have a link key, we are all done */
  if (is_pairing_device && (p_dev_rec->sec_flags & BTM_SEC_LINK_KEY_KNOWN)) {
    if (p_dev_rec->link_key_not_sent) {
      p_dev_rec->link_key_not_sent = false;
      btm_send_link_key_notif(p_dev_rec);
    }

    p_dev_rec->security_required &= ~BTM_SEC_OUT_AUTHENTICATE;

    /* remember flag before it is initialized */
    if (btm_cb.pairing_flags & BTM_PAIR_FLAGS_WE_STARTED_DD)
      res = true;
    else
      res = false;

    if (btm_cb.api.p_auth_complete_callback)
      (*btm_cb.api.p_auth_complete_callback)(
          p_dev_rec->bd_addr, p_dev_rec->dev_class, p_dev_rec->sec_bd_name,
          HCI_SUCCESS);

    btm_sec_change_pairing_state(BTM_PAIR_STATE_IDLE);

    if (res) {
      /* Let l2cap start bond timer */
      l2cu_update_lcb_4_bonding(p_dev_rec->bd_addr, true);
    }

    return;
  }

  p_dev_rec->hci_handle = handle;

  /* role may not be correct here, it will be updated by l2cap, but we need to
   */
  /* notify btm_acl that link is up, so starting of rmt name request will not */
  /* set paging flag up */
  p_acl_cb = btm_bda_to_acl(bda, BT_TRANSPORT_BR_EDR);
  if (p_acl_cb) {
/* whatever is in btm_establish_continue() without reporting the BTM_BL_CONN_EVT
 * event */
#if (BTM_BYPASS_EXTRA_ACL_SETUP == FALSE)
    /* For now there are a some devices that do not like sending */
    /* commands events and data at the same time. */
    /* Set the packet types to the default allowed by the device */
    btm_set_packet_types(p_acl_cb, btm_cb.btm_acl_pkt_types_supported);

    if (btm_cb.btm_def_link_policy)
      BTM_SetLinkPolicy(p_acl_cb->remote_addr, &btm_cb.btm_def_link_policy);
#endif
  }
  btm_acl_created(bda, p_dev_rec->dev_class, p_dev_rec->sec_bd_name, handle,
                  HCI_ROLE_SLAVE, BT_TRANSPORT_BR_EDR);

  /* Initialize security flags.  We need to do that because some            */
  /* authorization complete could have come after the connection is dropped */
  /* and that would set wrong flag that link has been authorized already    */
  p_dev_rec->sec_flags &= ~((BTM_SEC_AUTHORIZED | BTM_SEC_AUTHENTICATED |
                             BTM_SEC_ENCRYPTED | BTM_SEC_ROLE_SWITCHED)
                            << bit_shift);

  if (enc_mode != HCI_ENCRYPT_MODE_DISABLED)
    p_dev_rec->sec_flags |=
        ((BTM_SEC_AUTHENTICATED | BTM_SEC_ENCRYPTED) << bit_shift);

  if (btm_cb.security_mode == BTM_SEC_MODE_LINK)
    p_dev_rec->sec_flags |= (BTM_SEC_AUTHENTICATED << bit_shift);

  if (p_dev_rec->pin_code_length >= 16 ||
      p_dev_rec->link_key_type == BTM_LKEY_TYPE_AUTH_COMB ||
      p_dev_rec->link_key_type == BTM_LKEY_TYPE_AUTH_COMB_P_256) {
    p_dev_rec->sec_flags |= (BTM_SEC_16_DIGIT_PIN_AUTHED << bit_shift);
  }

  p_dev_rec->link_key_changed = false;

  /* After connection is established we perform security if we do not know */
  /* the name, or if we are originator because some procedure can have */
  /* been scheduled while connection was down */
  BTM_TRACE_DEBUG("is_originator:%d ", p_dev_rec->is_originator);
  if (!(p_dev_rec->sec_flags & BTM_SEC_NAME_KNOWN) ||
      p_dev_rec->is_originator) {
    res = btm_sec_execute_procedure(p_dev_rec);
    if (res != BTM_CMD_STARTED)
      btm_sec_dev_rec_cback_event(p_dev_rec, res, false);
  }
  return;
}

/*******************************************************************************
 *
 * Function         btm_sec_disconnect
 *
 * Description      This function is called to disconnect HCI link
 *
 * Returns          btm status
 *
 ******************************************************************************/
tBTM_STATUS btm_sec_disconnect(uint16_t handle, uint8_t reason) {
  tBTM_SEC_DEV_REC* p_dev_rec = btm_find_dev_by_handle(handle);

  /* In some weird race condition we may not have a record */
  if (!p_dev_rec) {
    btsnd_hcic_disconnect(handle, reason);
    return (BTM_SUCCESS);
  }

  /* If we are in the process of bonding we need to tell client that auth failed
   */
  if ((btm_cb.pairing_state != BTM_PAIR_STATE_IDLE) &&
      (btm_cb.pairing_bda == p_dev_rec->bd_addr) &&
      (btm_cb.pairing_flags & BTM_PAIR_FLAGS_WE_STARTED_DD)) {
    /* we are currently doing bonding.  Link will be disconnected when done */
    btm_cb.pairing_flags |= BTM_PAIR_FLAGS_DISC_WHEN_DONE;
    return (BTM_BUSY);
  }

  return (btm_sec_send_hci_disconnect(p_dev_rec, reason, handle));
}

/*******************************************************************************
 *
 * Function         btm_sec_disconnected
 *
 * Description      This function is when a connection to the peer device is
 *                  dropped
 *
 * Returns          void
 *
 ******************************************************************************/
void btm_sec_disconnected(uint16_t handle, uint8_t reason) {
  tBTM_SEC_DEV_REC* p_dev_rec = btm_find_dev_by_handle(handle);
  uint8_t old_pairing_flags = btm_cb.pairing_flags;
  int result = HCI_ERR_AUTH_FAILURE;
  tBTM_SEC_CALLBACK* p_callback = NULL;
  tBT_TRANSPORT transport = BT_TRANSPORT_BR_EDR;

  /* If page was delayed for disc complete, can do it now */
  btm_cb.discing = false;

  btm_acl_resubmit_page();

  if (!p_dev_rec) return;

  transport =
      (handle == p_dev_rec->hci_handle) ? BT_TRANSPORT_BR_EDR : BT_TRANSPORT_LE;

  p_dev_rec->rs_disc_pending = BTM_SEC_RS_NOT_PENDING; /* reset flag */

#if (BTM_DISC_DURING_RS == TRUE)
  LOG_INFO(LOG_TAG, "%s clearing pending flag handle:%d reason:%d", __func__,
           handle, reason);
  p_dev_rec->rs_disc_pending = BTM_SEC_RS_NOT_PENDING; /* reset flag */
#endif

  /* clear unused flags */
  p_dev_rec->sm4 &= BTM_SM4_TRUE;

  VLOG(2) << __func__ << " bd_addr: " << p_dev_rec->bd_addr
          << " name: " << p_dev_rec->sec_bd_name
          << " state: " << btm_pair_state_descr(btm_cb.pairing_state)
          << " reason: " << reason << " sec_req: " << std::hex
          << p_dev_rec->security_required;

  BTM_TRACE_EVENT("%s before update sec_flags=0x%x", __func__,
                  p_dev_rec->sec_flags);

  /* If we are in the process of bonding we need to tell client that auth failed
   */
  if ((btm_cb.pairing_state != BTM_PAIR_STATE_IDLE) &&
      (btm_cb.pairing_bda == p_dev_rec->bd_addr)) {
    btm_sec_change_pairing_state(BTM_PAIR_STATE_IDLE);
    p_dev_rec->sec_flags &= ~BTM_SEC_LINK_KEY_KNOWN;
    if (btm_cb.api.p_auth_complete_callback) {
      /* If the disconnection reason is REPEATED_ATTEMPTS,
         send this error message to complete callback function
         to display the error message of Repeated attempts.
         All others, send HCI_ERR_AUTH_FAILURE. */
      if (reason == HCI_ERR_REPEATED_ATTEMPTS) {
        result = HCI_ERR_REPEATED_ATTEMPTS;
      } else if (old_pairing_flags & BTM_PAIR_FLAGS_WE_STARTED_DD) {
        result = HCI_ERR_HOST_REJECT_SECURITY;
      }
      (*btm_cb.api.p_auth_complete_callback)(p_dev_rec->bd_addr,
                                             p_dev_rec->dev_class,
                                             p_dev_rec->sec_bd_name, result);

      // |btm_cb.api.p_auth_complete_callback| may cause |p_dev_rec| to be
      // deallocated.
      p_dev_rec = btm_find_dev_by_handle(handle);
      if (!p_dev_rec) {
        return;
      }
    }
  }

  btm_ble_update_mode_operation(HCI_ROLE_UNKNOWN, &p_dev_rec->bd_addr,
                                HCI_SUCCESS);
  /* see sec_flags processing in btm_acl_removed */

  if (transport == BT_TRANSPORT_LE) {
    p_dev_rec->ble_hci_handle = BTM_SEC_INVALID_HANDLE;
    p_dev_rec->sec_flags &= ~(BTM_SEC_LE_AUTHENTICATED | BTM_SEC_LE_ENCRYPTED);
    p_dev_rec->enc_key_size = 0;

    // This is for chips that don't support being in connected and advertising
    // state at same time.
    if (!p_dev_rec->is_originator) {
      btm_ble_advertiser_notify_terminated_legacy(HCI_SUCCESS, handle);
    }
  } else {
    p_dev_rec->hci_handle = BTM_SEC_INVALID_HANDLE;
    p_dev_rec->sec_flags &=
        ~(BTM_SEC_AUTHORIZED | BTM_SEC_AUTHENTICATED | BTM_SEC_ENCRYPTED |
          BTM_SEC_ROLE_SWITCHED | BTM_SEC_16_DIGIT_PIN_AUTHED);

    // Remove temporary key.
    if (p_dev_rec->bond_type == BOND_TYPE_TEMPORARY)
      p_dev_rec->sec_flags &= ~(BTM_SEC_LINK_KEY_KNOWN);
  }

  /* Some devices hardcode sample LTK value from spec, instead of generating
   * one. Treat such devices as insecure, and remove such bonds on
   * disconnection.
   */
  if (is_sample_ltk(p_dev_rec->ble.keys.pltk)) {
    android_errorWriteLog(0x534e4554, "128437297");
    LOG(INFO) << __func__ << " removing bond to device that used sample LTK: "
              << p_dev_rec->bd_addr;

    bta_dm_remove_device(p_dev_rec->bd_addr);
  }

  BTM_TRACE_EVENT("%s after update sec_flags=0x%x", __func__,
                  p_dev_rec->sec_flags);

  if (p_dev_rec->sec_state == BTM_SEC_STATE_DISCONNECTING_BOTH) {
    p_dev_rec->sec_state = (transport == BT_TRANSPORT_LE)
                               ? BTM_SEC_STATE_DISCONNECTING
                               : BTM_SEC_STATE_DISCONNECTING_BLE;
    return;
  }
  p_dev_rec->sec_state = BTM_SEC_STATE_IDLE;
  p_dev_rec->security_required = BTM_SEC_NONE;

  p_callback = p_dev_rec->p_callback;

  /* if security is pending, send callback to clean up the security state */
  if (p_callback) {
    BTM_TRACE_DEBUG("%s: clearing callback. p_dev_rec=%p, p_callback=%p",
                    __func__, p_dev_rec, p_dev_rec->p_callback);
    p_dev_rec->p_callback =
        NULL; /* when the peer device time out the authentication before
                 we do, this call back must be reset here */
    (*p_callback)(&p_dev_rec->bd_addr, transport, p_dev_rec->p_ref_data,
                  BTM_ERR_PROCESSING);
  }
}

/** This function is called when a new connection link key is generated */
void btm_sec_link_key_notification(const RawAddress& p_bda,
                                   const Octet16& link_key, uint8_t key_type) {
  tBTM_SEC_DEV_REC* p_dev_rec = btm_find_or_alloc_dev(p_bda);
  bool we_are_bonding = false;
  bool ltk_derived_lk = false;

  VLOG(2) << __func__ << " BDA: " << p_bda << ", TYPE: " << +key_type;

  if ((key_type >= BTM_LTK_DERIVED_LKEY_OFFSET + BTM_LKEY_TYPE_COMBINATION) &&
      (key_type <=
       BTM_LTK_DERIVED_LKEY_OFFSET + BTM_LKEY_TYPE_AUTH_COMB_P_256)) {
    ltk_derived_lk = true;
    key_type -= BTM_LTK_DERIVED_LKEY_OFFSET;
  }
  /* If connection was made to do bonding restore link security if changed */
  btm_restore_mode();

  if (key_type != BTM_LKEY_TYPE_CHANGED_COMB)
    p_dev_rec->link_key_type = key_type;

  p_dev_rec->sec_flags |= BTM_SEC_LINK_KEY_KNOWN;

  /*
   * Until this point in time, we do not know if MITM was enabled, hence we
   * add the extended security flag here.
   */
  if (p_dev_rec->pin_code_length >= 16 ||
      p_dev_rec->link_key_type == BTM_LKEY_TYPE_AUTH_COMB ||
      p_dev_rec->link_key_type == BTM_LKEY_TYPE_AUTH_COMB_P_256) {
    p_dev_rec->sec_flags |= BTM_SEC_16_DIGIT_PIN_AUTHED;
  }

  /* BR/EDR connection, update the encryption key size to be 16 as always */
  p_dev_rec->enc_key_size = 16;
  p_dev_rec->link_key = link_key;

  if ((btm_cb.pairing_state != BTM_PAIR_STATE_IDLE) &&
      (btm_cb.pairing_bda == p_bda)) {
    if (btm_cb.pairing_flags & BTM_PAIR_FLAGS_WE_STARTED_DD)
      we_are_bonding = true;
    else
      btm_sec_change_pairing_state(BTM_PAIR_STATE_IDLE);
  }

  /* save LTK derived LK no matter what */
  if (ltk_derived_lk) {
    if (btm_cb.api.p_link_key_callback) {
      BTM_TRACE_DEBUG("%s() Save LTK derived LK (key_type = %d)", __func__,
                      p_dev_rec->link_key_type);
      (*btm_cb.api.p_link_key_callback)(p_bda, p_dev_rec->dev_class,
                                        p_dev_rec->sec_bd_name, link_key,
                                        p_dev_rec->link_key_type);
    }
  } else {
    if ((p_dev_rec->link_key_type == BTM_LKEY_TYPE_UNAUTH_COMB_P_256) ||
        (p_dev_rec->link_key_type == BTM_LKEY_TYPE_AUTH_COMB_P_256)) {
      p_dev_rec->new_encryption_key_is_p256 = true;
      BTM_TRACE_DEBUG("%s set new_encr_key_256 to %d", __func__,
                      p_dev_rec->new_encryption_key_is_p256);
    }
  }

  /* If name is not known at this point delay calling callback until the name is
   */
  /* resolved. Unless it is a HID Device and we really need to send all link
   * keys. */
  if ((!(p_dev_rec->sec_flags & BTM_SEC_NAME_KNOWN) &&
       ((p_dev_rec->dev_class[1] & BTM_COD_MAJOR_CLASS_MASK) !=
        BTM_COD_MAJOR_PERIPHERAL)) &&
      !ltk_derived_lk) {
    VLOG(2) << __func__ << " Delayed BDA: " << p_bda << " Type:" << +key_type;

    p_dev_rec->link_key_not_sent = true;

    /* If it is for bonding nothing else will follow, so we need to start name
     * resolution */
    if (we_are_bonding) {
      btsnd_hcic_rmt_name_req(p_bda, HCI_PAGE_SCAN_REP_MODE_R1,
                              HCI_MANDATARY_PAGE_SCAN_MODE, 0);
    }

    BTM_TRACE_EVENT("rmt_io_caps:%d, sec_flags:x%x, dev_class[1]:x%02x",
                    p_dev_rec->rmt_io_caps, p_dev_rec->sec_flags,
                    p_dev_rec->dev_class[1])
    return;
  }

  /* If its not us who perform authentication, we should tell stackserver */
  /* that some authentication has been completed                          */
  /* This is required when different entities receive link notification and auth
   * complete */
  if (!(p_dev_rec->security_required & BTM_SEC_OUT_AUTHENTICATE)
      /* for derived key, always send authentication callback for BR channel */
      || ltk_derived_lk) {
    if (btm_cb.api.p_auth_complete_callback)
      (*btm_cb.api.p_auth_complete_callback)(
          p_dev_rec->bd_addr, p_dev_rec->dev_class, p_dev_rec->sec_bd_name,
          HCI_SUCCESS);
  }

/* We will save link key only if the user authorized it - BTE report link key in
 * all cases */
#ifdef BRCM_NONE_BTE
  if (p_dev_rec->sec_flags & BTM_SEC_LINK_KEY_AUTHED)
#endif
  {
    if (btm_cb.api.p_link_key_callback) {
      if (ltk_derived_lk) {
        BTM_TRACE_DEBUG(
            "btm_sec_link_key_notification()  LTK derived LK is saved already"
            " (key_type = %d)",
            p_dev_rec->link_key_type);
      } else {
        (*btm_cb.api.p_link_key_callback)(p_bda, p_dev_rec->dev_class,
                                          p_dev_rec->sec_bd_name, link_key,
                                          p_dev_rec->link_key_type);
      }
    }
  }
}

/*******************************************************************************
 *
 * Function         btm_sec_link_key_request
 *
 * Description      This function is called when controller requests link key
 *
 * Returns          Pointer to the record or NULL
 *
 ******************************************************************************/
void btm_sec_link_key_request(const RawAddress& bda) {
  tBTM_SEC_DEV_REC* p_dev_rec = btm_find_or_alloc_dev(bda);

  VLOG(2) << __func__ << " bda: " << bda;

  if ((btm_cb.pairing_state == BTM_PAIR_STATE_WAIT_PIN_REQ) &&
      (btm_cb.collision_start_time != 0) &&
      (btm_cb.p_collided_dev_rec->bd_addr == bda)) {
    BTM_TRACE_EVENT(
        "btm_sec_link_key_request() rejecting link key req "
        "State: %d START_TIMEOUT : %d",
        btm_cb.pairing_state, btm_cb.collision_start_time);
    btsnd_hcic_link_key_neg_reply(bda);
    return;
  }
  if (p_dev_rec->sec_flags & BTM_SEC_LINK_KEY_KNOWN) {
    btsnd_hcic_link_key_req_reply(bda, p_dev_rec->link_key);
    return;
  }

  /* Notify L2CAP to increase timeout */
  l2c_pin_code_request(bda);

  /* The link key is not in the database and it is not known to the manager */
  btsnd_hcic_link_key_neg_reply(bda);
}

/*******************************************************************************
 *
 * Function         btm_sec_pairing_timeout
 *
 * Description      This function is called when host does not provide PIN
 *                  within requested time
 *
 * Returns          Pointer to the TLE struct
 *
 ******************************************************************************/
static void btm_sec_pairing_timeout(UNUSED_ATTR void* data) {
  tBTM_CB* p_cb = &btm_cb;
  tBTM_SEC_DEV_REC* p_dev_rec;
  tBTM_AUTH_REQ auth_req = (btm_cb.devcb.loc_io_caps == BTM_IO_CAP_NONE)
                               ? BTM_AUTH_AP_NO
                               : BTM_AUTH_AP_YES;
  uint8_t name[2];

  p_dev_rec = btm_find_dev(p_cb->pairing_bda);

  BTM_TRACE_EVENT("%s  State: %s   Flags: %u", __func__,
                  btm_pair_state_descr(p_cb->pairing_state),
                  p_cb->pairing_flags);

  switch (p_cb->pairing_state) {
    case BTM_PAIR_STATE_WAIT_PIN_REQ:
      btm_sec_bond_cancel_complete();
      break;

    case BTM_PAIR_STATE_WAIT_LOCAL_PIN:
      if ((btm_cb.pairing_flags & BTM_PAIR_FLAGS_PRE_FETCH_PIN) == 0)
        btsnd_hcic_pin_code_neg_reply(p_cb->pairing_bda);
      btm_sec_change_pairing_state(BTM_PAIR_STATE_IDLE);
      /* We need to notify the UI that no longer need the PIN */
      if (btm_cb.api.p_auth_complete_callback) {
        if (p_dev_rec == NULL) {
          name[0] = 0;
          (*btm_cb.api.p_auth_complete_callback)(p_cb->pairing_bda, NULL, name,
                                                 HCI_ERR_CONNECTION_TOUT);
        } else
          (*btm_cb.api.p_auth_complete_callback)(
              p_dev_rec->bd_addr, p_dev_rec->dev_class, p_dev_rec->sec_bd_name,
              HCI_ERR_CONNECTION_TOUT);
      }
      break;

    case BTM_PAIR_STATE_WAIT_NUMERIC_CONFIRM:
      btsnd_hcic_user_conf_reply(p_cb->pairing_bda, false);
      /* btm_sec_change_pairing_state (BTM_PAIR_STATE_IDLE); */
      break;

    case BTM_PAIR_STATE_KEY_ENTRY:
      if (btm_cb.devcb.loc_io_caps != BTM_IO_CAP_NONE) {
        btsnd_hcic_user_passkey_neg_reply(p_cb->pairing_bda);
      } else {
        btm_sec_change_pairing_state(BTM_PAIR_STATE_IDLE);
      }
      break;

    case BTM_PAIR_STATE_WAIT_LOCAL_IOCAPS:
      if (btm_cb.pairing_flags & BTM_PAIR_FLAGS_WE_STARTED_DD)
        auth_req |= BTM_AUTH_DD_BOND;

      btsnd_hcic_io_cap_req_reply(p_cb->pairing_bda, btm_cb.devcb.loc_io_caps,
                                  BTM_OOB_NONE, auth_req);
      btm_sec_change_pairing_state(BTM_PAIR_STATE_IDLE);
      break;

    case BTM_PAIR_STATE_WAIT_LOCAL_OOB_RSP:
      btsnd_hcic_rem_oob_neg_reply(p_cb->pairing_bda);
      btm_sec_change_pairing_state(BTM_PAIR_STATE_IDLE);
      break;

    case BTM_PAIR_STATE_WAIT_DISCONNECT:
      /* simple pairing failed. Started a 1-sec timer at simple pairing
       * complete.
       * now it's time to tear down the ACL link*/
      if (p_dev_rec == NULL) {
        LOG(ERROR) << __func__
                   << " BTM_PAIR_STATE_WAIT_DISCONNECT unknown BDA: "
                   << p_cb->pairing_bda;
        break;
      }
      btm_sec_send_hci_disconnect(p_dev_rec, HCI_ERR_AUTH_FAILURE,
                                  p_dev_rec->hci_handle);
      btm_sec_change_pairing_state(BTM_PAIR_STATE_IDLE);
      break;

    case BTM_PAIR_STATE_WAIT_AUTH_COMPLETE:
    case BTM_PAIR_STATE_GET_REM_NAME:
      /* We need to notify the UI that timeout has happened while waiting for
       * authentication*/
      btm_sec_change_pairing_state(BTM_PAIR_STATE_IDLE);
      if (btm_cb.api.p_auth_complete_callback) {
        if (p_dev_rec == NULL) {
          name[0] = 0;
          (*btm_cb.api.p_auth_complete_callback)(p_cb->pairing_bda, NULL, name,
                                                 HCI_ERR_CONNECTION_TOUT);
        } else
          (*btm_cb.api.p_auth_complete_callback)(
              p_dev_rec->bd_addr, p_dev_rec->dev_class, p_dev_rec->sec_bd_name,
              HCI_ERR_CONNECTION_TOUT);
      }
      break;

    default:
      BTM_TRACE_WARNING("%s not processed state: %s", __func__,
                        btm_pair_state_descr(btm_cb.pairing_state));
      btm_sec_change_pairing_state(BTM_PAIR_STATE_IDLE);
      break;
  }
}

/*******************************************************************************
 *
 * Function         btm_sec_pin_code_request
 *
 * Description      This function is called when controller requests PIN code
 *
 * Returns          Pointer to the record or NULL
 *
 ******************************************************************************/
void btm_sec_pin_code_request(const RawAddress& p_bda) {
  tBTM_SEC_DEV_REC* p_dev_rec;
  tBTM_CB* p_cb = &btm_cb;

  VLOG(2) << __func__ << " BDA: " << p_bda
          << " state: " << btm_pair_state_descr(btm_cb.pairing_state);

  if (btm_cb.pairing_state != BTM_PAIR_STATE_IDLE) {
    if ((p_bda == btm_cb.pairing_bda) &&
        (btm_cb.pairing_state == BTM_PAIR_STATE_WAIT_AUTH_COMPLETE)) {
      btsnd_hcic_pin_code_neg_reply(p_bda);
      return;
    } else if ((btm_cb.pairing_state != BTM_PAIR_STATE_WAIT_PIN_REQ) ||
               p_bda != btm_cb.pairing_bda) {
      BTM_TRACE_WARNING("btm_sec_pin_code_request() rejected - state: %s",
                        btm_pair_state_descr(btm_cb.pairing_state));
      btsnd_hcic_pin_code_neg_reply(p_bda);
      return;
    }
  }

  p_dev_rec = btm_find_or_alloc_dev(p_bda);
  /* received PIN code request. must be non-sm4 */
  p_dev_rec->sm4 = BTM_SM4_KNOWN;

  if (btm_cb.pairing_state == BTM_PAIR_STATE_IDLE) {
    btm_cb.pairing_bda = p_bda;

    btm_cb.pairing_flags = BTM_PAIR_FLAGS_PEER_STARTED_DD;
    /* Make sure we reset the trusted mask to help against attacks */
    BTM_SEC_CLR_TRUSTED_DEVICE(p_dev_rec->trusted_mask);
  }

  if (!p_cb->pairing_disabled && (p_cb->cfg.pin_type == HCI_PIN_TYPE_FIXED)) {
    BTM_TRACE_EVENT("btm_sec_pin_code_request fixed pin replying");
    btm_sec_change_pairing_state(BTM_PAIR_STATE_WAIT_AUTH_COMPLETE);
    btsnd_hcic_pin_code_req_reply(p_bda, p_cb->cfg.pin_code_len,
                                  p_cb->cfg.pin_code);
    return;
  }

  /* Use the connecting device's CoD for the connection */
  if ((p_bda == p_cb->connecting_bda) &&
      (p_cb->connecting_dc[0] || p_cb->connecting_dc[1] ||
       p_cb->connecting_dc[2]))
    memcpy(p_dev_rec->dev_class, p_cb->connecting_dc, DEV_CLASS_LEN);

  /* We could have started connection after asking user for the PIN code */
  if (btm_cb.pin_code_len != 0) {
    BTM_TRACE_EVENT("btm_sec_pin_code_request bonding sending reply");
    btsnd_hcic_pin_code_req_reply(p_bda, btm_cb.pin_code_len, p_cb->pin_code);

    /* Mark that we forwarded received from the user PIN code */
    btm_cb.pin_code_len = 0;

    /* We can change mode back right away, that other connection being
     * established */
    /* is not forced to be secure - found a FW issue, so we can not do this
    btm_restore_mode(); */

    btm_sec_change_pairing_state(BTM_PAIR_STATE_WAIT_AUTH_COMPLETE);
  }

  /* If pairing disabled OR (no PIN callback and not bonding) */
  /* OR we could not allocate entry in the database reject pairing request */
  else if (
      p_cb->pairing_disabled ||
      (p_cb->api.p_pin_callback == NULL)

      /* OR Microsoft keyboard can for some reason try to establish connection
       */
      /*  the only thing we can do here is to shut it up.  Normally we will be
         originator */
      /*  for keyboard bonding */
      || (!p_dev_rec->is_originator &&
          ((p_dev_rec->dev_class[1] & BTM_COD_MAJOR_CLASS_MASK) ==
           BTM_COD_MAJOR_PERIPHERAL) &&
          (p_dev_rec->dev_class[2] & BTM_COD_MINOR_KEYBOARD))) {
    BTM_TRACE_WARNING(
        "btm_sec_pin_code_request(): Pairing disabled:%d; PIN callback:%x, Dev "
        "Rec:%x!",
        p_cb->pairing_disabled, p_cb->api.p_pin_callback, p_dev_rec);

    btsnd_hcic_pin_code_neg_reply(p_bda);
  }
  /* Notify upper layer of PIN request and start expiration timer */
  else {
    btm_sec_change_pairing_state(BTM_PAIR_STATE_WAIT_LOCAL_PIN);
    /* Pin code request can not come at the same time as connection request */
    p_cb->connecting_bda = p_bda;
    memcpy(p_cb->connecting_dc, p_dev_rec->dev_class, DEV_CLASS_LEN);

    /* Check if the name is known */
    /* Even if name is not known we might not be able to get one */
    /* this is the case when we are already getting something from the */
    /* device, so HCI level is flow controlled */
    /* Also cannot send remote name request while paging, i.e. connection is not
     * completed */
    if (p_dev_rec->sec_flags & BTM_SEC_NAME_KNOWN) {
      BTM_TRACE_EVENT("btm_sec_pin_code_request going for callback");

      btm_cb.pairing_flags |= BTM_PAIR_FLAGS_PIN_REQD;
      if (p_cb->api.p_pin_callback) {
        (*p_cb->api.p_pin_callback)(
            p_bda, p_dev_rec->dev_class, p_dev_rec->sec_bd_name,
            (p_dev_rec->p_cur_service == NULL)
                ? false
                : (p_dev_rec->p_cur_service->security_flags &
                   BTM_SEC_IN_MIN_16_DIGIT_PIN));
      }
    } else {
      BTM_TRACE_EVENT("btm_sec_pin_code_request going for remote name");

      /* We received PIN code request for the device with unknown name */
      /* it is not user friendly just to ask for the PIN without name */
      /* try to get name at first */
      btsnd_hcic_rmt_name_req(p_dev_rec->bd_addr, HCI_PAGE_SCAN_REP_MODE_R1,
                              HCI_MANDATARY_PAGE_SCAN_MODE, 0);
    }
  }

  return;
}

/*******************************************************************************
 *
 * Function         btm_sec_update_clock_offset
 *
 * Description      This function is called to update clock offset
 *
 * Returns          void
 *
 ******************************************************************************/
void btm_sec_update_clock_offset(uint16_t handle, uint16_t clock_offset) {
  tBTM_SEC_DEV_REC* p_dev_rec;
  tBTM_INQ_INFO* p_inq_info;

  p_dev_rec = btm_find_dev_by_handle(handle);
  if (p_dev_rec == NULL) return;

  p_dev_rec->clock_offset = clock_offset | BTM_CLOCK_OFFSET_VALID;

  p_inq_info = BTM_InqDbRead(p_dev_rec->bd_addr);
  if (p_inq_info == NULL) return;

  p_inq_info->results.clock_offset = clock_offset | BTM_CLOCK_OFFSET_VALID;
}

/******************************************************************
 * S T A T I C     F U N C T I O N S
 ******************************************************************/

/*******************************************************************************
 *
 * Function         btm_sec_execute_procedure
 *
 * Description      This function is called to start required security
 *                  procedure.  There is a case when multiplexing protocol
 *                  calls this function on the originating side, connection to
 *                  the peer will not be established.  This function in this
 *                  case performs only authorization.
 *
 * Returns          BTM_SUCCESS     - permission is granted
 *                  BTM_CMD_STARTED - in process
 *                  BTM_NO_RESOURCES  - permission declined
 *
 ******************************************************************************/
tBTM_STATUS btm_sec_execute_procedure(tBTM_SEC_DEV_REC* p_dev_rec) {
  BTM_TRACE_EVENT(
      "btm_sec_execute_procedure: Required:0x%x Flags:0x%x State:%d",
      p_dev_rec->security_required, p_dev_rec->sec_flags, p_dev_rec->sec_state);

  /* There is a chance that we are getting name.  Wait until done. */
  if (p_dev_rec->sec_state != 0) return (BTM_CMD_STARTED);

  /* If any security is required, get the name first */
  if (!(p_dev_rec->sec_flags & BTM_SEC_NAME_KNOWN) &&
      (p_dev_rec->hci_handle != BTM_SEC_INVALID_HANDLE)) {
    BTM_TRACE_EVENT("Security Manager: Start get name");
    if (!btm_sec_start_get_name(p_dev_rec)) {
      return (BTM_NO_RESOURCES);
    }
    return (BTM_CMD_STARTED);
  }

  /* If connection is not authenticated and authentication is required */
  /* start authentication and return PENDING to the caller */
  if ((((!(p_dev_rec->sec_flags & BTM_SEC_AUTHENTICATED)) &&
        ((p_dev_rec->is_originator &&
          (p_dev_rec->security_required & BTM_SEC_OUT_AUTHENTICATE)) ||
         (!p_dev_rec->is_originator &&
          (p_dev_rec->security_required & BTM_SEC_IN_AUTHENTICATE)))) ||
       (!(p_dev_rec->sec_flags & BTM_SEC_16_DIGIT_PIN_AUTHED) &&
        (!p_dev_rec->is_originator &&
         (p_dev_rec->security_required & BTM_SEC_IN_MIN_16_DIGIT_PIN)))) &&
      (p_dev_rec->hci_handle != BTM_SEC_INVALID_HANDLE)) {
/*
 * We rely on BTM_SEC_16_DIGIT_PIN_AUTHED being set if MITM is in use,
 * as 16 DIGIT is only needed if MITM is not used. Unfortunately, the
 * BTM_SEC_AUTHENTICATED is used for both MITM and non-MITM
 * authenticated connections, hence we cannot distinguish here.
 */

    BTM_TRACE_EVENT("Security Manager: Start authentication");

    /*
     * If we do have a link-key, but we end up here because we need an
     * upgrade, then clear the link-key known and authenticated flag before
     * restarting authentication.
     * WARNING: If the controller has link-key, it is optional and
     * recommended for the controller to send a Link_Key_Request.
     * In case we need an upgrade, the only alternative would be to delete
     * the existing link-key. That could lead to very bad user experience
     * or even IOP issues, if a reconnect causes a new connection that
     * requires an upgrade.
     */
    if ((p_dev_rec->sec_flags & BTM_SEC_LINK_KEY_KNOWN) &&
        (!(p_dev_rec->sec_flags & BTM_SEC_16_DIGIT_PIN_AUTHED) &&
         (!p_dev_rec->is_originator &&
          (p_dev_rec->security_required & BTM_SEC_IN_MIN_16_DIGIT_PIN)))) {
      p_dev_rec->sec_flags &=
          ~(BTM_SEC_LINK_KEY_KNOWN | BTM_SEC_LINK_KEY_AUTHED |
            BTM_SEC_AUTHENTICATED);
    }

    btm_sec_start_authentication(p_dev_rec);
    return (BTM_CMD_STARTED);
  }

  /* If connection is not encrypted and encryption is required */
  /* start encryption and return PENDING to the caller */
  if (!(p_dev_rec->sec_flags & BTM_SEC_ENCRYPTED) &&
      ((p_dev_rec->is_originator &&
        (p_dev_rec->security_required & BTM_SEC_OUT_ENCRYPT)) ||
       (!p_dev_rec->is_originator &&
        (p_dev_rec->security_required & BTM_SEC_IN_ENCRYPT))) &&
      (p_dev_rec->hci_handle != BTM_SEC_INVALID_HANDLE)) {

    BTM_TRACE_EVENT("Security Manager: Start encryption");

    btm_sec_start_encryption(p_dev_rec);
    return (BTM_CMD_STARTED);
  }

  if ((p_dev_rec->security_required & BTM_SEC_MODE4_LEVEL4) &&
      (p_dev_rec->link_key_type != BTM_LKEY_TYPE_AUTH_COMB_P_256)) {
    BTM_TRACE_EVENT(
        "%s: Security Manager: SC only service, but link key type is 0x%02x -",
        "security failure", __func__, p_dev_rec->link_key_type);
    return (BTM_FAILED_ON_SECURITY);
  }

  /* If connection is not authorized and authorization is required */
  /* start authorization and return PENDING to the caller */
  if (!(p_dev_rec->sec_flags & BTM_SEC_AUTHORIZED) &&
      ((p_dev_rec->is_originator &&
        (p_dev_rec->security_required & BTM_SEC_OUT_AUTHORIZE)) ||
       (!p_dev_rec->is_originator &&
        (p_dev_rec->security_required & BTM_SEC_IN_AUTHORIZE)))) {
    BTM_TRACE_EVENT(
        "service id:%d, is trusted:%d", p_dev_rec->p_cur_service->service_id,
        (BTM_SEC_IS_SERVICE_TRUSTED(p_dev_rec->trusted_mask,
                                    p_dev_rec->p_cur_service->service_id)));
    if ((!btm_sec_are_all_trusted(p_dev_rec->trusted_mask)) &&
        (p_dev_rec->p_cur_service->service_id < BTM_SEC_MAX_SERVICES) &&
        (!BTM_SEC_IS_SERVICE_TRUSTED(p_dev_rec->trusted_mask,
                                     p_dev_rec->p_cur_service->service_id))) {
      BTM_TRACE_EVENT("Security Manager: Start authorization");
      return (btm_sec_start_authorization(p_dev_rec));
    }
  }

  /* All required  security procedures already established */
  p_dev_rec->security_required &=
      ~(BTM_SEC_OUT_AUTHORIZE | BTM_SEC_IN_AUTHORIZE |
        BTM_SEC_OUT_AUTHENTICATE | BTM_SEC_IN_AUTHENTICATE |
        BTM_SEC_OUT_ENCRYPT | BTM_SEC_IN_ENCRYPT | BTM_SEC_FORCE_MASTER |
        BTM_SEC_ATTEMPT_MASTER | BTM_SEC_FORCE_SLAVE | BTM_SEC_ATTEMPT_SLAVE);

  BTM_TRACE_EVENT("Security Manager: trusted:0x%04x%04x",
                  p_dev_rec->trusted_mask[1], p_dev_rec->trusted_mask[0]);
  BTM_TRACE_EVENT("Security Manager: access granted");

  return (BTM_SUCCESS);
}

/*******************************************************************************
 *
 * Function         btm_sec_start_get_name
 *
 * Description      This function is called to start get name procedure
 *
 * Returns          true if started
 *
 ******************************************************************************/
static bool btm_sec_start_get_name(tBTM_SEC_DEV_REC* p_dev_rec) {
  uint8_t tempstate = p_dev_rec->sec_state;

  p_dev_rec->sec_state = BTM_SEC_STATE_GETTING_NAME;

  /* 0 and NULL are as timeout and callback params because they are not used in
   * security get name case */
  if ((btm_initiate_rem_name(p_dev_rec->bd_addr, BTM_RMT_NAME_SEC, 0, NULL)) !=
      BTM_CMD_STARTED) {
    p_dev_rec->sec_state = tempstate;
    return (false);
  }

  return (true);
}

/*******************************************************************************
 *
 * Function         btm_sec_start_authentication
 *
 * Description      This function is called to start authentication
 *
 ******************************************************************************/
static void btm_sec_start_authentication(tBTM_SEC_DEV_REC* p_dev_rec) {
  p_dev_rec->sec_state = BTM_SEC_STATE_AUTHENTICATING;
  btsnd_hcic_auth_request(p_dev_rec->hci_handle);
}

/*******************************************************************************
 *
 * Function         btm_sec_start_encryption
 *
 * Description      This function is called to start encryption
 *
 ******************************************************************************/
static void btm_sec_start_encryption(tBTM_SEC_DEV_REC* p_dev_rec) {
  btsnd_hcic_set_conn_encrypt(p_dev_rec->hci_handle, true);
  p_dev_rec->sec_state = BTM_SEC_STATE_ENCRYPTING;
}

/*******************************************************************************
 *
 * Function         btm_sec_start_authorization
 *
 * Description      This function is called to start authorization
 *
 * Returns          true if started
 *
 ******************************************************************************/
static uint8_t btm_sec_start_authorization(tBTM_SEC_DEV_REC* p_dev_rec) {
  uint8_t result;
  uint8_t* p_service_name = NULL;
  uint8_t service_id;

  if ((p_dev_rec->sec_flags & BTM_SEC_NAME_KNOWN) ||
      (p_dev_rec->hci_handle == BTM_SEC_INVALID_HANDLE)) {
    if (!btm_cb.api.p_authorize_callback) return (BTM_MODE_UNSUPPORTED);

    if (p_dev_rec->p_cur_service) {
#if BTM_SEC_SERVICE_NAME_LEN > 0
      if (p_dev_rec->is_originator)
        p_service_name = p_dev_rec->p_cur_service->orig_service_name;
      else
        p_service_name = p_dev_rec->p_cur_service->term_service_name;
#endif
      service_id = p_dev_rec->p_cur_service->service_id;
    } else
      service_id = 0;

    /* Send authorization request if not already sent during this service
     * connection */
    if (p_dev_rec->last_author_service_id == BTM_SEC_NO_LAST_SERVICE_ID ||
        p_dev_rec->last_author_service_id != service_id) {
      p_dev_rec->sec_state = BTM_SEC_STATE_AUTHORIZING;
      result = (*btm_cb.api.p_authorize_callback)(
          p_dev_rec->bd_addr, p_dev_rec->dev_class, p_dev_rec->sec_bd_name,
          p_service_name, service_id, p_dev_rec->is_originator);
    }

    else /* Already authorized once for this L2CAP bringup */
    {
      BTM_TRACE_DEBUG(
          "btm_sec_start_authorization: (Ignoring extra Authorization prompt "
          "for service %d)",
          service_id);
      return (BTM_SUCCESS);
    }

    if (result == BTM_SUCCESS) {
      p_dev_rec->sec_flags |= BTM_SEC_AUTHORIZED;

      /* Save the currently authorized service in case we are asked again by
       * another multiplexer layer */
      if (!p_dev_rec->is_originator)
        p_dev_rec->last_author_service_id = service_id;

      p_dev_rec->sec_state = BTM_SEC_STATE_IDLE;
    }
    return (result);
  }
  btm_sec_start_get_name(p_dev_rec);
  return (BTM_CMD_STARTED);
}

/*******************************************************************************
 *
 * Function         btm_sec_are_all_trusted
 *
 * Description      This function is called check if all services are trusted
 *
 * Returns          true if all are trusted, otherwise false
 *
 ******************************************************************************/
bool btm_sec_are_all_trusted(uint32_t p_mask[]) {
  uint32_t trusted_inx;
  for (trusted_inx = 0; trusted_inx < BTM_SEC_SERVICE_ARRAY_SIZE;
       trusted_inx++) {
    if (p_mask[trusted_inx] != BTM_SEC_TRUST_ALL) return (false);
  }

  return (true);
}

/*******************************************************************************
 *
 * Function         btm_sec_find_first_serv
 *
 * Description      Look for the first record in the service database
 *                  with specified PSM
 *
 * Returns          Pointer to the record or NULL
 *
 ******************************************************************************/
tBTM_SEC_SERV_REC* btm_sec_find_first_serv(CONNECTION_TYPE conn_type,
                                           uint16_t psm) {
  tBTM_SEC_SERV_REC* p_serv_rec = &btm_cb.sec_serv_rec[0];
  int i;
  bool is_originator = conn_type;

  if (is_originator && btm_cb.p_out_serv && btm_cb.p_out_serv->psm == psm) {
    /* If this is outgoing connection and the PSM matches p_out_serv,
     * use it as the current service */
    return btm_cb.p_out_serv;
  }

  /* otherwise, just find the first record with the specified PSM */
  for (i = 0; i < BTM_SEC_MAX_SERVICE_RECORDS; i++, p_serv_rec++) {
    if ((p_serv_rec->security_flags & BTM_SEC_IN_USE) &&
        (p_serv_rec->psm == psm))
      return (p_serv_rec);
  }
  return (NULL);
}

/*******************************************************************************
 *
 * Function         btm_sec_find_next_serv
 *
 * Description      Look for the next record in the service database
 *                  with specified PSM
 *
 * Returns          Pointer to the record or NULL
 *
 ******************************************************************************/
static tBTM_SEC_SERV_REC* btm_sec_find_next_serv(tBTM_SEC_SERV_REC* p_cur) {
  tBTM_SEC_SERV_REC* p_serv_rec = &btm_cb.sec_serv_rec[0];
  int i;

  for (i = 0; i < BTM_SEC_MAX_SERVICE_RECORDS; i++, p_serv_rec++) {
    if ((p_serv_rec->security_flags & BTM_SEC_IN_USE) &&
        (p_serv_rec->psm == p_cur->psm)) {
      if (p_cur != p_serv_rec) {
        return (p_serv_rec);
      }
    }
  }
  return (NULL);
}

/*******************************************************************************
 *
 * Function         btm_sec_find_mx_serv
 *
 * Description      Look for the record in the service database with specified
 *                  PSM and multiplexor channel information
 *
 * Returns          Pointer to the record or NULL
 *
 ******************************************************************************/
static tBTM_SEC_SERV_REC* btm_sec_find_mx_serv(uint8_t is_originator,
                                               uint16_t psm,
                                               uint32_t mx_proto_id,
                                               uint32_t mx_chan_id) {
  tBTM_SEC_SERV_REC* p_out_serv = btm_cb.p_out_serv;
  tBTM_SEC_SERV_REC* p_serv_rec = &btm_cb.sec_serv_rec[0];
  int i;

  BTM_TRACE_DEBUG("%s()", __func__);
  if (is_originator && p_out_serv && p_out_serv->psm == psm &&
      p_out_serv->mx_proto_id == mx_proto_id &&
      p_out_serv->orig_mx_chan_id == mx_chan_id) {
    /* If this is outgoing connection and the parameters match p_out_serv,
     * use it as the current service */
    return btm_cb.p_out_serv;
  }

  /* otherwise, the old way */
  for (i = 0; i < BTM_SEC_MAX_SERVICE_RECORDS; i++, p_serv_rec++) {
    if ((p_serv_rec->security_flags & BTM_SEC_IN_USE) &&
        (p_serv_rec->psm == psm) && (p_serv_rec->mx_proto_id == mx_proto_id) &&
        ((is_originator && (p_serv_rec->orig_mx_chan_id == mx_chan_id)) ||
         (!is_originator && (p_serv_rec->term_mx_chan_id == mx_chan_id)))) {
      return (p_serv_rec);
    }
  }
  return (NULL);
}

/*******************************************************************************
 *
 * Function         btm_sec_collision_timeout
 *
 * Description      Encryption could not start because of the collision
 *                  try to do it again
 *
 * Returns          Pointer to the TLE struct
 *
 ******************************************************************************/
static void btm_sec_collision_timeout(UNUSED_ATTR void* data) {
  BTM_TRACE_EVENT("%s()", __func__);

  tBTM_STATUS status = btm_sec_execute_procedure(btm_cb.p_collided_dev_rec);

  /* If result is pending reply from the user or from the device is pending */
  if (status != BTM_CMD_STARTED) {
    /* There is no next procedure or start of procedure failed, notify the
     * waiting layer */
    btm_sec_dev_rec_cback_event(btm_cb.p_collided_dev_rec, status, false);
  }
}

/*******************************************************************************
 *
 * Function         btm_send_link_key_notif
 *
 * Description      Call the link key callback.
 *
 * Returns          void
 *
 ******************************************************************************/
static void btm_send_link_key_notif(tBTM_SEC_DEV_REC* p_dev_rec) {
  if (btm_cb.api.p_link_key_callback)
    (*btm_cb.api.p_link_key_callback)(
        p_dev_rec->bd_addr, p_dev_rec->dev_class, p_dev_rec->sec_bd_name,
        p_dev_rec->link_key, p_dev_rec->link_key_type);
}

/*******************************************************************************
 *
 * Function         BTM_ReadTrustedMask
 *
 * Description      Get trusted mask for the peer device
 *
 * Parameters:      bd_addr   - Address of the device
 *
 * Returns          NULL, if the device record is not found.
 *                  otherwise, the trusted mask
 *
 ******************************************************************************/
uint32_t* BTM_ReadTrustedMask(const RawAddress& bd_addr) {
  tBTM_SEC_DEV_REC* p_dev_rec = btm_find_dev(bd_addr);
  if (p_dev_rec != NULL) return (p_dev_rec->trusted_mask);
  return NULL;
}

/*******************************************************************************
 *
 * Function         btm_restore_mode
 *
 * Description      This function returns the security mode to previous setting
 *                  if it was changed during bonding.
 *
 *
 * Parameters:      void
 *
 ******************************************************************************/
static void btm_restore_mode(void) {
  if (btm_cb.security_mode_changed) {
    btm_cb.security_mode_changed = false;
    BTM_TRACE_DEBUG("%s() Auth enable -> %d", __func__,
                    (btm_cb.security_mode == BTM_SEC_MODE_LINK));
    btsnd_hcic_write_auth_enable(
        (uint8_t)(btm_cb.security_mode == BTM_SEC_MODE_LINK));
  }

  if (btm_cb.pin_type_changed) {
    btm_cb.pin_type_changed = false;
    btsnd_hcic_write_pin_type(btm_cb.cfg.pin_type);
  }
}

bool is_sec_state_equal(void* data, void* context) {
  tBTM_SEC_DEV_REC* p_dev_rec = static_cast<tBTM_SEC_DEV_REC*>(data);
  uint8_t* state = static_cast<uint8_t*>(context);

  if (p_dev_rec->sec_state == *state) return false;

  return true;
}

/*******************************************************************************
 *
 * Function         btm_sec_find_dev_by_sec_state
 *
 * Description      Look for the record in the device database for the device
 *                  which is being authenticated or encrypted
 *
 * Returns          Pointer to the record or NULL
 *
 ******************************************************************************/
tBTM_SEC_DEV_REC* btm_sec_find_dev_by_sec_state(uint8_t state) {
  list_node_t* n = list_foreach(btm_cb.sec_dev_rec, is_sec_state_equal, &state);
  if (n) return static_cast<tBTM_SEC_DEV_REC*>(list_node(n));

  return NULL;
}

/*******************************************************************************
 *
 * Function         btm_sec_change_pairing_state
 *
 * Description      This function is called to change pairing state
 *
 ******************************************************************************/
static void btm_sec_change_pairing_state(tBTM_PAIRING_STATE new_state) {
  tBTM_PAIRING_STATE old_state = btm_cb.pairing_state;

  BTM_TRACE_EVENT("%s()  Old: %s", __func__,
                  btm_pair_state_descr(btm_cb.pairing_state));
  BTM_TRACE_EVENT("%s()  New: %s pairing_flags:0x%x", __func__,
                  btm_pair_state_descr(new_state), btm_cb.pairing_flags);

  btm_cb.pairing_state = new_state;

  if (new_state == BTM_PAIR_STATE_IDLE) {
    alarm_cancel(btm_cb.pairing_timer);

    btm_cb.pairing_flags = 0;
    btm_cb.pin_code_len = 0;

    /* Make sure the the lcb shows we are not bonding */
    l2cu_update_lcb_4_bonding(btm_cb.pairing_bda, false);

    btm_restore_mode();
    btm_sec_check_pending_reqs();
    btm_inq_clear_ssp();

    btm_cb.pairing_bda = RawAddress::kAny;
  } else {
    /* If transitioning out of idle, mark the lcb as bonding */
    if (old_state == BTM_PAIR_STATE_IDLE)
      l2cu_update_lcb_4_bonding(btm_cb.pairing_bda, true);

    alarm_set_on_mloop(btm_cb.pairing_timer, BTM_SEC_TIMEOUT_VALUE * 1000,
                       btm_sec_pairing_timeout, NULL);
  }
}

/*******************************************************************************
 *
 * Function         btm_pair_state_descr
 *
 * Description      Return state description for tracing
 *
 ******************************************************************************/
static const char* btm_pair_state_descr(tBTM_PAIRING_STATE state) {
  switch (state) {
    case BTM_PAIR_STATE_IDLE:
      return ("IDLE");
    case BTM_PAIR_STATE_GET_REM_NAME:
      return ("GET_REM_NAME");
    case BTM_PAIR_STATE_WAIT_PIN_REQ:
      return ("WAIT_PIN_REQ");
    case BTM_PAIR_STATE_WAIT_LOCAL_PIN:
      return ("WAIT_LOCAL_PIN");
    case BTM_PAIR_STATE_WAIT_NUMERIC_CONFIRM:
      return ("WAIT_NUM_CONFIRM");
    case BTM_PAIR_STATE_KEY_ENTRY:
      return ("KEY_ENTRY");
    case BTM_PAIR_STATE_WAIT_LOCAL_OOB_RSP:
      return ("WAIT_LOCAL_OOB_RSP");
    case BTM_PAIR_STATE_WAIT_LOCAL_IOCAPS:
      return ("WAIT_LOCAL_IOCAPS");
    case BTM_PAIR_STATE_INCOMING_SSP:
      return ("INCOMING_SSP");
    case BTM_PAIR_STATE_WAIT_AUTH_COMPLETE:
      return ("WAIT_AUTH_COMPLETE");
    case BTM_PAIR_STATE_WAIT_DISCONNECT:
      return ("WAIT_DISCONNECT");
  }

  return ("???");
}

/*******************************************************************************
 *
 * Function         btm_sec_dev_rec_cback_event
 *
 * Description      This function calls the callback function with the given
 *                  result and clear the callback function.
 *
 * Parameters:      void
 *
 ******************************************************************************/
void btm_sec_dev_rec_cback_event(tBTM_SEC_DEV_REC* p_dev_rec, uint8_t res,
                                 bool is_le_transport) {
  tBTM_SEC_CALLBACK* p_callback = p_dev_rec->p_callback;

  BTM_TRACE_DEBUG("%s: p_callback=%p, is_le_transport=%d, res=%d, p_dev_rec=%p",
                  __func__, p_dev_rec->p_callback, is_le_transport, res,
                  p_dev_rec);

  if (p_dev_rec->p_callback) {
    p_dev_rec->p_callback = NULL;

    if (is_le_transport)
      (*p_callback)(&p_dev_rec->ble.pseudo_addr, BT_TRANSPORT_LE,
                    p_dev_rec->p_ref_data, res);
    else
      (*p_callback)(&p_dev_rec->bd_addr, BT_TRANSPORT_BR_EDR,
                    p_dev_rec->p_ref_data, res);
  }

  btm_sec_check_pending_reqs();
}

/*******************************************************************************
 *
 * Function         btm_sec_queue_mx_request
 *
 * Description      Return state description for tracing
 *
 ******************************************************************************/
static bool btm_sec_queue_mx_request(const RawAddress& bd_addr, uint16_t psm,
                                     bool is_orig, uint32_t mx_proto_id,
                                     uint32_t mx_chan_id,
                                     tBTM_SEC_CALLBACK* p_callback,
                                     void* p_ref_data) {
  tBTM_SEC_QUEUE_ENTRY* p_e =
      (tBTM_SEC_QUEUE_ENTRY*)osi_malloc(sizeof(tBTM_SEC_QUEUE_ENTRY));

  p_e->psm = psm;
  p_e->is_orig = is_orig;
  p_e->p_callback = p_callback;
  p_e->p_ref_data = p_ref_data;
  p_e->mx_proto_id = mx_proto_id;
  p_e->mx_chan_id = mx_chan_id;
  p_e->transport = BT_TRANSPORT_BR_EDR;
  p_e->sec_act = 0;
  p_e->bd_addr = bd_addr;

  BTM_TRACE_EVENT(
      "%s() PSM: 0x%04x  Is_Orig: %u  mx_proto_id: %u  mx_chan_id: %u",
      __func__, psm, is_orig, mx_proto_id, mx_chan_id);

  fixed_queue_enqueue(btm_cb.sec_pending_q, p_e);

  return true;
}

static bool btm_sec_check_prefetch_pin(tBTM_SEC_DEV_REC* p_dev_rec) {
  uint8_t major = (uint8_t)(p_dev_rec->dev_class[1] & BTM_COD_MAJOR_CLASS_MASK);
  uint8_t minor = (uint8_t)(p_dev_rec->dev_class[2] & BTM_COD_MINOR_CLASS_MASK);
  bool rv = false;

  if ((major == BTM_COD_MAJOR_AUDIO) &&
      ((minor == BTM_COD_MINOR_CONFM_HANDSFREE) ||
       (minor == BTM_COD_MINOR_CAR_AUDIO))) {
    BTM_TRACE_EVENT(
        "%s() Skipping pre-fetch PIN for carkit COD Major: 0x%02x Minor: "
        "0x%02x",
        __func__, major, minor);

    if (!btm_cb.security_mode_changed) {
      btm_cb.security_mode_changed = true;
#ifdef APPL_AUTH_WRITE_EXCEPTION
      if (!(APPL_AUTH_WRITE_EXCEPTION)(p_dev_rec->bd_addr))
#endif
        btsnd_hcic_write_auth_enable(true);
    }
  } else {
    btm_sec_change_pairing_state(BTM_PAIR_STATE_WAIT_LOCAL_PIN);

    /* If we got a PIN, use that, else try to get one */
    if (btm_cb.pin_code_len) {
      BTM_PINCodeReply(p_dev_rec->bd_addr, BTM_SUCCESS, btm_cb.pin_code_len,
                       btm_cb.pin_code, p_dev_rec->trusted_mask);
    } else {
      /* pin was not supplied - pre-fetch pin code now */
      if (btm_cb.api.p_pin_callback &&
          ((btm_cb.pairing_flags & BTM_PAIR_FLAGS_PIN_REQD) == 0)) {
        BTM_TRACE_DEBUG("%s() PIN code callback called", __func__);
        if (btm_bda_to_acl(p_dev_rec->bd_addr, BT_TRANSPORT_BR_EDR) == NULL)
          btm_cb.pairing_flags |= BTM_PAIR_FLAGS_PIN_REQD;
        (btm_cb.api.p_pin_callback)(
            p_dev_rec->bd_addr, p_dev_rec->dev_class, p_dev_rec->sec_bd_name,
            (p_dev_rec->p_cur_service == NULL)
                ? false
                : (p_dev_rec->p_cur_service->security_flags &
                   BTM_SEC_IN_MIN_16_DIGIT_PIN));
      }
    }

    rv = true;
  }

  return rv;
}

/*******************************************************************************
 *
 * Function         btm_sec_auth_payload_tout
 *
 * Description      Processes the HCI Autheniticated Payload Timeout Event
 *                  indicating that a packet containing a valid MIC on the
 *                  connection handle was not received within the programmed
 *                  timeout value. (Spec Default is 30 secs, but can be
 *                  changed via the BTM_SecSetAuthPayloadTimeout() function.
 *
 ******************************************************************************/
void btm_sec_auth_payload_tout(uint8_t* p, uint16_t hci_evt_len) {
  uint16_t handle;

  STREAM_TO_UINT16(handle, p);
  handle = HCID_GET_HANDLE(handle);

  /* Will be exposed to upper layers in the future if/when determined necessary
   */
  BTM_TRACE_ERROR("%s on handle 0x%02x", __func__, handle);
}

/*******************************************************************************
 *
 * Function         btm_sec_queue_encrypt_request
 *
 * Description      encqueue encryption request when device has active security
 *                  process pending.
 *
 ******************************************************************************/
static bool btm_sec_queue_encrypt_request(const RawAddress& bd_addr,
                                          tBT_TRANSPORT transport,
                                          tBTM_SEC_CALLBACK* p_callback,
                                          void* p_ref_data,
                                          tBTM_BLE_SEC_ACT sec_act) {
  tBTM_SEC_QUEUE_ENTRY* p_e =
      (tBTM_SEC_QUEUE_ENTRY*)osi_malloc(sizeof(tBTM_SEC_QUEUE_ENTRY) + 1);

  p_e->psm = 0; /* if PSM 0, encryption request */
  p_e->p_callback = p_callback;
  p_e->p_ref_data = p_ref_data;
  p_e->transport = transport;
  p_e->sec_act = sec_act;
  p_e->bd_addr = bd_addr;
  fixed_queue_enqueue(btm_cb.sec_pending_q, p_e);

  return true;
}

/*******************************************************************************
 *
 * Function         btm_sec_set_peer_sec_caps
 *
 * Description      This function is called to set sm4 and rmt_sec_caps fields
 *                  based on the available peer device features.
 *
 * Returns          void
 *
 ******************************************************************************/
void btm_sec_set_peer_sec_caps(tACL_CONN* p_acl_cb,
                               tBTM_SEC_DEV_REC* p_dev_rec) {
  if ((btm_cb.security_mode == BTM_SEC_MODE_SP ||
       btm_cb.security_mode == BTM_SEC_MODE_SP_DEBUG ||
       btm_cb.security_mode == BTM_SEC_MODE_SC) &&
      HCI_SSP_HOST_SUPPORTED(p_acl_cb->peer_lmp_feature_pages[1])) {
    p_dev_rec->sm4 = BTM_SM4_TRUE;
    p_dev_rec->remote_supports_secure_connections =
        (HCI_SC_HOST_SUPPORTED(p_acl_cb->peer_lmp_feature_pages[1]));
  } else {
    p_dev_rec->sm4 = BTM_SM4_KNOWN;
    p_dev_rec->remote_supports_secure_connections = false;
  }

  BTM_TRACE_API("%s: sm4: 0x%02x, rmt_support_for_secure_connections %d",
                __func__, p_dev_rec->sm4,
                p_dev_rec->remote_supports_secure_connections);

  if (p_dev_rec->remote_features_needed) {
    BTM_TRACE_EVENT(
        "%s: Now device in SC Only mode, waiting for peer remote features!",
        __func__);
    btm_io_capabilities_req(p_dev_rec->bd_addr);
    p_dev_rec->remote_features_needed = false;
  }
}

/*******************************************************************************
 *
 * Function         btm_sec_is_serv_level0
 *
 * Description      This function is called to check if the service
 *                  corresponding to PSM is security mode 4 level 0 service.
 *
 * Returns          true if the service is security mode 4 level 0 service
 *
 ******************************************************************************/
static bool btm_sec_is_serv_level0(uint16_t psm) {
  if (psm == BT_PSM_SDP) {
    BTM_TRACE_DEBUG("%s: PSM: 0x%04x -> mode 4 level 0 service", __func__, psm);
    return true;
  }
  return false;
}

/*******************************************************************************
 *
 * Function         btm_sec_check_pending_enc_req
 *
 * Description      This function is called to send pending encryption callback
 *                  if waiting
 *
 * Returns          void
 *
 ******************************************************************************/
static void btm_sec_check_pending_enc_req(tBTM_SEC_DEV_REC* p_dev_rec,
                                          tBT_TRANSPORT transport,
                                          uint8_t encr_enable) {
  if (fixed_queue_is_empty(btm_cb.sec_pending_q)) return;

  uint8_t res = encr_enable ? BTM_SUCCESS : BTM_ERR_PROCESSING;
  list_t* list = fixed_queue_get_list(btm_cb.sec_pending_q);
  for (const list_node_t* node = list_begin(list); node != list_end(list);) {
    tBTM_SEC_QUEUE_ENTRY* p_e = (tBTM_SEC_QUEUE_ENTRY*)list_node(node);
    node = list_next(node);

    if (p_e->bd_addr == p_dev_rec->bd_addr && p_e->psm == 0 &&
        p_e->transport == transport) {
      if (encr_enable == 0 || transport == BT_TRANSPORT_BR_EDR ||
          p_e->sec_act == BTM_BLE_SEC_ENCRYPT ||
          p_e->sec_act == BTM_BLE_SEC_ENCRYPT_NO_MITM ||
          (p_e->sec_act == BTM_BLE_SEC_ENCRYPT_MITM &&
           p_dev_rec->sec_flags & BTM_SEC_LE_AUTHENTICATED)) {
        if (p_e->p_callback)
          (*p_e->p_callback)(&p_dev_rec->bd_addr, transport, p_e->p_ref_data,
                             res);
        fixed_queue_try_remove_from_queue(btm_cb.sec_pending_q, (void*)p_e);
      }
    }
  }
}

/*******************************************************************************
 *
 * Function         btm_sec_set_serv_level4_flags
 *
 * Description      This function is called to set security mode 4 level 4
 *                  flags.
 *
 * Returns          service security requirements updated to include secure
 *                  connections only mode.
 *
 ******************************************************************************/
static uint16_t btm_sec_set_serv_level4_flags(uint16_t cur_security,
                                              bool is_originator) {
  uint16_t sec_level4_flags =
      is_originator ? BTM_SEC_OUT_LEVEL4_FLAGS : BTM_SEC_IN_LEVEL4_FLAGS;

  return cur_security | sec_level4_flags;
}

/*******************************************************************************
 *
 * Function         btm_sec_clear_ble_keys
 *
 * Description      This function is called to clear out the BLE keys.
 *                  Typically when devices are removed in BTM_SecDeleteDevice,
 *                  or when a new BT Link key is generated.
 *
 * Returns          void
 *
 ******************************************************************************/
void btm_sec_clear_ble_keys(tBTM_SEC_DEV_REC* p_dev_rec) {
  BTM_TRACE_DEBUG("%s() Clearing BLE Keys", __func__);
  p_dev_rec->ble.key_type = BTM_LE_KEY_NONE;
  memset(&p_dev_rec->ble.keys, 0, sizeof(tBTM_SEC_BLE_KEYS));

#if (BLE_PRIVACY_SPT == TRUE)
  btm_ble_resolving_list_remove_dev(p_dev_rec);
#endif
}

/*******************************************************************************
 *
 * Function         btm_sec_is_a_bonded_dev
 *
 * Description       Is the specified device is a bonded device
 *
 * Returns          true - dev is bonded
 *
 ******************************************************************************/
bool btm_sec_is_a_bonded_dev(const RawAddress& bda) {
  tBTM_SEC_DEV_REC* p_dev_rec = btm_find_dev(bda);
  bool is_bonded = false;

  if (p_dev_rec && ((p_dev_rec->ble.key_type &&
                     (p_dev_rec->sec_flags & BTM_SEC_LE_LINK_KEY_KNOWN)) ||
                    (p_dev_rec->sec_flags & BTM_SEC_LINK_KEY_KNOWN))) {
    is_bonded = true;
  }
  BTM_TRACE_DEBUG("%s() is_bonded=%d", __func__, is_bonded);
  return (is_bonded);
}

/*******************************************************************************
 *
 * Function         btm_sec_is_le_capable_dev
 *
 * Description       Is the specified device is dual mode or LE only device
 *
 * Returns          true - dev is a dual mode
 *
 ******************************************************************************/
bool btm_sec_is_le_capable_dev(const RawAddress& bda) {
  tBTM_SEC_DEV_REC* p_dev_rec = btm_find_dev(bda);
  bool le_capable = false;

  if (p_dev_rec &&
      (p_dev_rec->device_type & BT_DEVICE_TYPE_BLE) == BT_DEVICE_TYPE_BLE)
    le_capable = true;
  return le_capable;
}

/*******************************************************************************
 *
 * Function         btm_sec_use_smp_br_chnl
 *
 * Description      The function checks if SMP BR connection can be used with
 *                  the peer.
 *                  Is called when authentication for dedicated bonding is
 *                  successfully completed.
 *
 * Returns          true - if SMP BR connection can be used (the link key is
 *                         generated from P-256 and the peer supports Security
 *                         Manager over BR).
 *
 ******************************************************************************/
static bool btm_sec_use_smp_br_chnl(tBTM_SEC_DEV_REC* p_dev_rec) {
  uint32_t ext_feat;
  uint8_t chnl_mask[L2CAP_FIXED_CHNL_ARRAY_SIZE];

  BTM_TRACE_DEBUG("%s() link_key_type = 0x%x", __func__,
                  p_dev_rec->link_key_type);

  if ((p_dev_rec->link_key_type != BTM_LKEY_TYPE_UNAUTH_COMB_P_256) &&
      (p_dev_rec->link_key_type != BTM_LKEY_TYPE_AUTH_COMB_P_256))
    return false;

  if (!L2CA_GetPeerFeatures(p_dev_rec->bd_addr, &ext_feat, chnl_mask))
    return false;

  if (!(chnl_mask[0] & L2CAP_FIXED_CHNL_SMP_BR_BIT)) return false;

  return true;
}

/*******************************************************************************
 *
 * Function         btm_sec_is_master
 *
 * Description      The function checks if the device is BR/EDR master after
 *                  pairing is completed.
 *
 * Returns          true - if the device is master.
 *
 ******************************************************************************/
static bool btm_sec_is_master(tBTM_SEC_DEV_REC* p_dev_rec) {
  tACL_CONN* p = btm_bda_to_acl(p_dev_rec->bd_addr, BT_TRANSPORT_BR_EDR);
  return (p && (p->link_role == BTM_ROLE_MASTER));
}<|MERGE_RESOLUTION|>--- conflicted
+++ resolved
@@ -24,12 +24,9 @@
 
 #define LOG_TAG "bt_btm_sec"
 
-<<<<<<< HEAD
 #include <frameworks/base/core/proto/android/bluetooth/enums.pb.h>
 #include <frameworks/base/core/proto/android/bluetooth/hci/enums.pb.h>
-=======
 #include <log/log.h>
->>>>>>> e8434e8b
 #include <stdarg.h>
 #include <stdio.h>
 #include <string.h>
@@ -56,12 +53,9 @@
 bool(APPL_AUTH_WRITE_EXCEPTION)(const RawAddress& bd_addr);
 #endif
 
-<<<<<<< HEAD
 extern void btm_ble_advertiser_notify_terminated_legacy(
     uint8_t status, uint16_t connection_handle);
-=======
 extern void bta_dm_remove_device(const RawAddress& bd_addr);
->>>>>>> e8434e8b
 
 /*******************************************************************************
  *             L O C A L    F U N C T I O N     P R O T O T Y P E S            *
