/******************************************************************************
 *
 *  Copyright 1999-2014 Broadcom Corporation
 *
 *  Licensed under the Apache License, Version 2.0 (the "License");
 *  you may not use this file except in compliance with the License.
 *  You may obtain a copy of the License at:
 *
 *  http://www.apache.org/licenses/LICENSE-2.0
 *
 *  Unless required by applicable law or agreed to in writing, software
 *  distributed under the License is distributed on an "AS IS" BASIS,
 *  WITHOUT WARRANTIES OR CONDITIONS OF ANY KIND, either express or implied.
 *  See the License for the specific language governing permissions and
 *  limitations under the License.
 *
 ******************************************************************************/

/******************************************************************************
 *
 *  This file contains functions that handle inquiries. These include
 *  setting discoverable mode, controlling the mode of the Baseband, and
 *  maintaining a small database of inquiry responses, with API for people
 *  to browse it.
 *
 ******************************************************************************/

#define LOG_TAG "bluetooth"

#include <base/logging.h>
#include <stddef.h>
#include <stdio.h>
#include <stdlib.h>
#include <string.h>

#include <mutex>

#include "advertise_data_parser.h"
#include "btif/include/btif_acl.h"
#include "btif/include/btif_config.h"
#include "common/time_util.h"
#include "device/include/controller.h"
#include "hci/controller_interface.h"
#include "hci/hci_layer.h"
#include "include/check.h"
#include "internal_include/bt_target.h"
#include "main/shim/entry.h"
#include "main/shim/helpers.h"
#include "main/shim/shim.h"
#include "neighbor_inquiry.h"
#include "os/log.h"
#include "osi/include/allocator.h"
#include "osi/include/osi.h"
#include "osi/include/properties.h"
#include "osi/include/stack_power_telemetry.h"
#include "packet/bit_inserter.h"
#include "stack/btm/btm_int_types.h"
#include "stack/btm/btm_sec.h"
#include "stack/include/acl_api_types.h"
#include "stack/include/bt_hdr.h"
#include "stack/include/bt_lap.h"
#include "stack/include/bt_types.h"
#include "stack/include/bt_uuid16.h"
#include "stack/include/btm_api.h"
#include "stack/include/btm_ble_api.h"
#include "stack/include/btm_log_history.h"
#include "stack/include/hci_error_code.h"
#include "stack/include/hcidefs.h"
#include "stack/include/hcimsgs.h"
#include "stack/include/inq_hci_link_interface.h"
#include "stack/include/main_thread.h"
#include "types/bluetooth/uuid.h"
#include "types/raw_address.h"

/* MACRO to set the service bit mask in a bit stream */
#define BTM_EIR_SET_SERVICE(p, service)                              \
  (((uint32_t*)(p))[(((uint32_t)(service)) / BTM_EIR_ARRAY_BITS)] |= \
   ((uint32_t)1 << (((uint32_t)(service)) % BTM_EIR_ARRAY_BITS)))

/* MACRO to clear the service bit mask in a bit stream */
#define BTM_EIR_CLR_SERVICE(p, service)                              \
  (((uint32_t*)(p))[(((uint32_t)(service)) / BTM_EIR_ARRAY_BITS)] &= \
   ~((uint32_t)1 << (((uint32_t)(service)) % BTM_EIR_ARRAY_BITS)))

/* MACRO to check the service bit mask in a bit stream */
#define BTM_EIR_HAS_SERVICE(p, service)                               \
  ((((uint32_t*)(p))[(((uint32_t)(service)) / BTM_EIR_ARRAY_BITS)] &  \
    ((uint32_t)1 << (((uint32_t)(service)) % BTM_EIR_ARRAY_BITS))) >> \
   (((uint32_t)(service)) % BTM_EIR_ARRAY_BITS))

namespace {
constexpr char kBtmLogTag[] = "SCAN";

struct {
  bool inq_by_rssi{false};
} internal_;

void btm_log_history_scan_mode(uint8_t scan_mode) {
  static uint8_t scan_mode_cached_ = 0xff;
  if (scan_mode_cached_ == scan_mode) return;

  BTM_LogHistory(
      kBtmLogTag, RawAddress::kEmpty, "Classic updated",
      base::StringPrintf("inquiry_scan_enable:%c page_scan_enable:%c",
                         (scan_mode & HCI_INQUIRY_SCAN_ENABLED) ? 'T' : 'F',
                         (scan_mode & HCI_PAGE_SCAN_ENABLED) ? 'T' : 'F'));
  scan_mode_cached_ = scan_mode;
}

// Inquiry database lock
std::mutex inq_db_lock_;
// Inquiry database
tINQ_DB_ENT inq_db_[BTM_INQ_DB_SIZE];

// Inquiry bluetooth device database lock
std::mutex bd_db_lock_;
tINQ_BDADDR* p_bd_db_;    /* Pointer to memory that holds bdaddrs */
uint16_t num_bd_entries_; /* Number of entries in database */
uint16_t max_bd_entries_; /* Maximum number of entries that can be stored */

}  // namespace

extern tBTM_CB btm_cb;
void btm_inq_db_set_inq_by_rssi(void);
void btm_inq_remote_name_timer_timeout(void* data);
tBTM_STATUS btm_ble_read_remote_name(const RawAddress& remote_bda,
                                     tBTM_NAME_CMPL_CB* p_cb);
bool btm_ble_cancel_remote_name(const RawAddress& remote_bda);
tBTM_STATUS btm_ble_set_discoverability(uint16_t combined_mode);
tBTM_STATUS btm_ble_set_connectability(uint16_t combined_mode);

tBTM_STATUS btm_ble_start_inquiry(uint8_t duration);
void btm_ble_stop_inquiry(void);

using bluetooth::Uuid;

/* 3 second timeout waiting for responses */
#define BTM_INQ_REPLY_TIMEOUT_MS (3 * 1000)

/* TRUE to enable DEBUG traces for btm_inq */
#ifndef BTM_INQ_DEBUG
#define BTM_INQ_DEBUG FALSE
#endif

#ifndef PROPERTY_PAGE_SCAN_TYPE
#define PROPERTY_PAGE_SCAN_TYPE "bluetooth.core.classic.page_scan_type"
#endif

#ifndef PROPERTY_PAGE_SCAN_INTERVAL
#define PROPERTY_PAGE_SCAN_INTERVAL "bluetooth.core.classic.page_scan_interval"
#endif

#ifndef PROPERTY_PAGE_SCAN_WINDOW
#define PROPERTY_PAGE_SCAN_WINDOW "bluetooth.core.classic.page_scan_window"
#endif

#ifndef PROPERTY_INQ_SCAN_TYPE
#define PROPERTY_INQ_SCAN_TYPE "bluetooth.core.classic.inq_scan_type"
#endif

#ifndef PROPERTY_INQ_SCAN_INTERVAL
#define PROPERTY_INQ_SCAN_INTERVAL "bluetooth.core.classic.inq_scan_interval"
#endif

#ifndef PROPERTY_INQ_SCAN_WINDOW
#define PROPERTY_INQ_SCAN_WINDOW "bluetooth.core.classic.inq_scan_window"
#endif

#ifndef PROPERTY_INQ_BY_RSSI
#define PROPERTY_INQ_BY_RSSI "persist.bluetooth.inq_by_rssi"
#endif

#define BTIF_DM_DEFAULT_INQ_MAX_DURATION 10

#ifndef PROPERTY_INQ_LENGTH
#define PROPERTY_INQ_LENGTH "bluetooth.core.classic.inq_length"
#endif

/******************************************************************************/
/*               L O C A L    D A T A    D E F I N I T I O N S                */
/******************************************************************************/
static const LAP general_inq_lap = {0x9e, 0x8b, 0x33};
static const LAP limited_inq_lap = {0x9e, 0x8b, 0x00};

const uint16_t BTM_EIR_UUID_LKUP_TBL[BTM_EIR_MAX_SERVICES] = {
    UUID_SERVCLASS_SERVICE_DISCOVERY_SERVER,
    /*    UUID_SERVCLASS_BROWSE_GROUP_DESCRIPTOR,   */
    /*    UUID_SERVCLASS_PUBLIC_BROWSE_GROUP,       */
    UUID_SERVCLASS_SERIAL_PORT, UUID_SERVCLASS_LAN_ACCESS_USING_PPP,
    UUID_SERVCLASS_DIALUP_NETWORKING, UUID_SERVCLASS_IRMC_SYNC,
    UUID_SERVCLASS_OBEX_OBJECT_PUSH, UUID_SERVCLASS_OBEX_FILE_TRANSFER,
    UUID_SERVCLASS_IRMC_SYNC_COMMAND, UUID_SERVCLASS_HEADSET,
    UUID_SERVCLASS_CORDLESS_TELEPHONY, UUID_SERVCLASS_AUDIO_SOURCE,
    UUID_SERVCLASS_AUDIO_SINK, UUID_SERVCLASS_AV_REM_CTRL_TARGET,
    /*    UUID_SERVCLASS_ADV_AUDIO_DISTRIBUTION,    */
    UUID_SERVCLASS_AV_REMOTE_CONTROL,
    /*    UUID_SERVCLASS_VIDEO_CONFERENCING,        */
    UUID_SERVCLASS_INTERCOM, UUID_SERVCLASS_FAX,
    UUID_SERVCLASS_HEADSET_AUDIO_GATEWAY,
    /*    UUID_SERVCLASS_WAP,                       */
    /*    UUID_SERVCLASS_WAP_CLIENT,                */
    UUID_SERVCLASS_PANU, UUID_SERVCLASS_NAP, UUID_SERVCLASS_GN,
    UUID_SERVCLASS_DIRECT_PRINTING,
    /*    UUID_SERVCLASS_REFERENCE_PRINTING,        */
    UUID_SERVCLASS_IMAGING, UUID_SERVCLASS_IMAGING_RESPONDER,
    UUID_SERVCLASS_IMAGING_AUTO_ARCHIVE, UUID_SERVCLASS_IMAGING_REF_OBJECTS,
    UUID_SERVCLASS_HF_HANDSFREE, UUID_SERVCLASS_AG_HANDSFREE,
    UUID_SERVCLASS_DIR_PRT_REF_OBJ_SERVICE,
    /*    UUID_SERVCLASS_REFLECTED_UI,              */
    UUID_SERVCLASS_BASIC_PRINTING, UUID_SERVCLASS_PRINTING_STATUS,
    UUID_SERVCLASS_HUMAN_INTERFACE, UUID_SERVCLASS_CABLE_REPLACEMENT,
    UUID_SERVCLASS_HCRP_PRINT, UUID_SERVCLASS_HCRP_SCAN,
    /*    UUID_SERVCLASS_COMMON_ISDN_ACCESS,        */
    /*    UUID_SERVCLASS_VIDEO_CONFERENCING_GW,     */
    /*    UUID_SERVCLASS_UDI_MT,                    */
    /*    UUID_SERVCLASS_UDI_TA,                    */
    /*    UUID_SERVCLASS_VCP,                       */
    UUID_SERVCLASS_SAP, UUID_SERVCLASS_PBAP_PCE, UUID_SERVCLASS_PBAP_PSE,
    UUID_SERVCLASS_PHONE_ACCESS, UUID_SERVCLASS_HEADSET_HS,
    UUID_SERVCLASS_PNP_INFORMATION,
    /*    UUID_SERVCLASS_GENERIC_NETWORKING,        */
    /*    UUID_SERVCLASS_GENERIC_FILETRANSFER,      */
    /*    UUID_SERVCLASS_GENERIC_AUDIO,             */
    /*    UUID_SERVCLASS_GENERIC_TELEPHONY,         */
    /*    UUID_SERVCLASS_UPNP_SERVICE,              */
    /*    UUID_SERVCLASS_UPNP_IP_SERVICE,           */
    /*    UUID_SERVCLASS_ESDP_UPNP_IP_PAN,          */
    /*    UUID_SERVCLASS_ESDP_UPNP_IP_LAP,          */
    /*    UUID_SERVCLASS_ESDP_UPNP_IP_L2CAP,        */
    UUID_SERVCLASS_VIDEO_SOURCE, UUID_SERVCLASS_VIDEO_SINK,
    /*    UUID_SERVCLASS_VIDEO_DISTRIBUTION         */
    UUID_SERVCLASS_MESSAGE_ACCESS, UUID_SERVCLASS_MESSAGE_NOTIFICATION,
    UUID_SERVCLASS_HDP_SOURCE, UUID_SERVCLASS_HDP_SINK};

/******************************************************************************/
/*            L O C A L    F U N C T I O N     P R O T O T Y P E S            */
/******************************************************************************/
static void btm_clr_inq_db(const RawAddress* p_bda);
static void btm_init_inq_result_flt(void);
void btm_clr_inq_result_flt(void);
static void btm_inq_rmt_name_failed_cancelled(void);
static tBTM_STATUS btm_initiate_rem_name(const RawAddress& remote_bda,
                                         uint8_t origin, uint64_t timeout_ms,
                                         tBTM_NAME_CMPL_CB* p_cb);

static uint8_t btm_convert_uuid_to_eir_service(uint16_t uuid16);
void btm_set_eir_uuid(const uint8_t* p_eir, tBTM_INQ_RESULTS* p_results);
static const uint8_t* btm_eir_get_uuid_list(const uint8_t* p_eir,
                                            size_t eir_len, uint8_t uuid_size,
                                            uint8_t* p_num_uuid,
                                            uint8_t* p_uuid_list_type);

void SendRemoteNameRequest(const RawAddress& raw_address) {
  btsnd_hcic_rmt_name_req(raw_address, HCI_PAGE_SCAN_REP_MODE_R1,
                          HCI_MANDATARY_PAGE_SCAN_MODE, 0);
}
/*******************************************************************************
 *
 * Function         BTM_SetDiscoverability
 *
 * Description      This function is called to set the device into or out of
 *                  discoverable mode. Discoverable mode means inquiry
 *                  scans are enabled.  If a value of '0' is entered for window
 *                  or interval, the default values are used.
 *
 * Returns          BTM_SUCCESS if successful
 *                  BTM_BUSY if a setting of the filter is already in progress
 *                  BTM_NO_RESOURCES if couldn't get a memory pool buffer
 *                  BTM_ILLEGAL_VALUE if a bad parameter was detected
 *                  BTM_WRONG_MODE if the device is not up.
 *
 ******************************************************************************/
tBTM_STATUS BTM_SetDiscoverability(uint16_t inq_mode) {
  uint8_t scan_mode = 0;
  uint16_t service_class;
  uint8_t major, minor;
  DEV_CLASS cod;
  LAP temp_lap[2];
  bool is_limited;
  bool cod_limited;

  LOG_VERBOSE("");
  if (controller_get_interface()->SupportsBle()) {
    if (btm_ble_set_discoverability((uint16_t)(inq_mode)) == BTM_SUCCESS) {
      btm_cb.btm_inq_vars.discoverable_mode &= (~BTM_BLE_DISCOVERABLE_MASK);
      btm_cb.btm_inq_vars.discoverable_mode |=
          (inq_mode & BTM_BLE_DISCOVERABLE_MASK);
    }
  }
  inq_mode &= ~BTM_BLE_DISCOVERABLE_MASK;

  /*** Check mode parameter ***/
  if (inq_mode > BTM_MAX_DISCOVERABLE) return (BTM_ILLEGAL_VALUE);

  /* Make sure the controller is active */
  if (!controller_get_interface()->get_is_ready()) return (BTM_DEV_RESET);

  /* If the window and/or interval is '0', set to default values */
  LOG_VERBOSE("mode %d [NonDisc-0, Lim-1, Gen-2]", inq_mode);
  (inq_mode != BTM_NON_DISCOVERABLE)
      ? power_telemetry::GetInstance().LogInqScanStarted()
      : power_telemetry::GetInstance().LogInqScanStopped();

  /* Set the IAC if needed */
  if (inq_mode != BTM_NON_DISCOVERABLE) {
    if (inq_mode & BTM_LIMITED_DISCOVERABLE) {
      /* Use the GIAC and LIAC codes for limited discoverable mode */
      memcpy(temp_lap[0], limited_inq_lap, LAP_LEN);
      memcpy(temp_lap[1], general_inq_lap, LAP_LEN);

      btsnd_hcic_write_cur_iac_lap(2, (LAP * const)temp_lap);
    } else {
      btsnd_hcic_write_cur_iac_lap(1, (LAP * const) & general_inq_lap);
    }

    scan_mode |= HCI_INQUIRY_SCAN_ENABLED;
  }

  const uint16_t window =
      osi_property_get_int32(PROPERTY_INQ_SCAN_WINDOW, BTM_DEFAULT_DISC_WINDOW);
  const uint16_t interval = osi_property_get_int32(PROPERTY_INQ_SCAN_INTERVAL,
                                                   BTM_DEFAULT_DISC_INTERVAL);

  /* Send down the inquiry scan window and period if changed */
  if ((window != btm_cb.btm_inq_vars.inq_scan_window) ||
      (interval != btm_cb.btm_inq_vars.inq_scan_period)) {
    btsnd_hcic_write_inqscan_cfg(interval, window);
    btm_cb.btm_inq_vars.inq_scan_window = window;
    btm_cb.btm_inq_vars.inq_scan_period = interval;
  }

  if (btm_cb.btm_inq_vars.connectable_mode & BTM_CONNECTABLE_MASK)
    scan_mode |= HCI_PAGE_SCAN_ENABLED;

  btm_log_history_scan_mode(scan_mode);
  btsnd_hcic_write_scan_enable(scan_mode);
  btm_cb.btm_inq_vars.discoverable_mode &= (~BTM_DISCOVERABLE_MASK);
  btm_cb.btm_inq_vars.discoverable_mode |= inq_mode;

  /* Change the service class bit if mode has changed */
  DEV_CLASS old_cod = BTM_ReadDeviceClass();
  BTM_COD_SERVICE_CLASS(service_class, old_cod);
  is_limited = (inq_mode & BTM_LIMITED_DISCOVERABLE) ? true : false;
  cod_limited = (service_class & BTM_COD_SERVICE_LMTD_DISCOVER) ? true : false;
  if (is_limited ^ cod_limited) {
    BTM_COD_MINOR_CLASS(minor, old_cod);
    BTM_COD_MAJOR_CLASS(major, old_cod);
    if (is_limited)
      service_class |= BTM_COD_SERVICE_LMTD_DISCOVER;
    else
      service_class &= ~BTM_COD_SERVICE_LMTD_DISCOVER;

    FIELDS_TO_COD(cod, minor, major, service_class);
    (void)BTM_SetDeviceClass(cod);
  }

  return (BTM_SUCCESS);
}

void BTM_EnableInterlacedInquiryScan() {
  LOG_VERBOSE("");

  uint16_t inq_scan_type =
      osi_property_get_int32(PROPERTY_INQ_SCAN_TYPE, BTM_SCAN_TYPE_INTERLACED);

  if (!bluetooth::shim::GetController()->SupportsInterlacedInquiryScan() ||
      inq_scan_type != BTM_SCAN_TYPE_INTERLACED ||
      btm_cb.btm_inq_vars.inq_scan_type == BTM_SCAN_TYPE_INTERLACED) {
    return;
  }

  btsnd_hcic_write_inqscan_type(BTM_SCAN_TYPE_INTERLACED);
  btm_cb.btm_inq_vars.inq_scan_type = BTM_SCAN_TYPE_INTERLACED;
}

void BTM_EnableInterlacedPageScan() {
  LOG_VERBOSE("");

  uint16_t page_scan_type =
      osi_property_get_int32(PROPERTY_PAGE_SCAN_TYPE, BTM_SCAN_TYPE_INTERLACED);

  if (!bluetooth::shim::GetController()->SupportsInterlacedInquiryScan() ||
      page_scan_type != BTM_SCAN_TYPE_INTERLACED ||
      btm_cb.btm_inq_vars.page_scan_type == BTM_SCAN_TYPE_INTERLACED) {
    return;
  }

  btsnd_hcic_write_pagescan_type(BTM_SCAN_TYPE_INTERLACED);
  btm_cb.btm_inq_vars.page_scan_type = BTM_SCAN_TYPE_INTERLACED;
}

/*******************************************************************************
 *
 * Function         BTM_SetInquiryMode
 *
 * Description      This function is called to set standard or with RSSI
 *                  mode of the inquiry for local device.
 *
 * Output Params:   mode - standard, with RSSI, extended
 *
 * Returns          BTM_SUCCESS if successful
 *                  BTM_NO_RESOURCES if couldn't get a memory pool buffer
 *                  BTM_ILLEGAL_VALUE if a bad parameter was detected
 *                  BTM_WRONG_MODE if the device is not up.
 *
 ******************************************************************************/
tBTM_STATUS BTM_SetInquiryMode(uint8_t mode) {
  LOG_VERBOSE("");
  if (mode == BTM_INQ_RESULT_STANDARD) {
    /* mandatory mode */
  } else if (mode == BTM_INQ_RESULT_WITH_RSSI) {
    if (!bluetooth::shim::GetController()->SupportsRssiWithInquiryResults())
      return (BTM_MODE_UNSUPPORTED);
  } else if (mode == BTM_INQ_RESULT_EXTENDED) {
    if (!bluetooth::shim::GetController()->SupportsExtendedInquiryResponse())
      return (BTM_MODE_UNSUPPORTED);
  } else
    return (BTM_ILLEGAL_VALUE);

  if (!BTM_IsDeviceUp()) return (BTM_WRONG_MODE);

  btsnd_hcic_write_inquiry_mode(mode);

  return (BTM_SUCCESS);
}

/*******************************************************************************
 *
 * Function         BTM_SetConnectability
 *
 * Description      This function is called to set the device into or out of
 *                  connectable mode. Discoverable mode means page scans are
 *                  enabled.
 *
 * Returns          BTM_SUCCESS if successful
 *                  BTM_ILLEGAL_VALUE if a bad parameter is detected
 *                  BTM_NO_RESOURCES if could not allocate a message buffer
 *                  BTM_WRONG_MODE if the device is not up.
 *
 ******************************************************************************/
tBTM_STATUS BTM_SetConnectability(uint16_t page_mode) {
  uint8_t scan_mode = 0;

  if (controller_get_interface()->SupportsBle()) {
    if (btm_ble_set_connectability(page_mode) != BTM_SUCCESS) {
      return BTM_NO_RESOURCES;
    }
    btm_cb.btm_inq_vars.connectable_mode &= (~BTM_BLE_CONNECTABLE_MASK);
    btm_cb.btm_inq_vars.connectable_mode |=
        (page_mode & BTM_BLE_CONNECTABLE_MASK);
  }
  page_mode &= ~BTM_BLE_CONNECTABLE_MASK;

  /*** Check mode parameter ***/
  if (page_mode != BTM_NON_CONNECTABLE && page_mode != BTM_CONNECTABLE)
    return (BTM_ILLEGAL_VALUE);

  /* Make sure the controller is active */
  if (!controller_get_interface()->get_is_ready()) return (BTM_DEV_RESET);

  /*** Only check window and duration if mode is connectable ***/
  if (page_mode == BTM_CONNECTABLE) {
    scan_mode |= HCI_PAGE_SCAN_ENABLED;
  }

  const uint16_t window = osi_property_get_int32(PROPERTY_PAGE_SCAN_WINDOW,
                                                 BTM_DEFAULT_CONN_WINDOW);
  const uint16_t interval = osi_property_get_int32(PROPERTY_PAGE_SCAN_INTERVAL,
                                                   BTM_DEFAULT_CONN_INTERVAL);

  LOG_VERBOSE("mode=%d [NonConn-0, Conn-1], page scan interval=(%d * 0.625)ms",
              page_mode, interval);

  if ((window != btm_cb.btm_inq_vars.page_scan_window) ||
      (interval != btm_cb.btm_inq_vars.page_scan_period)) {
    btm_cb.btm_inq_vars.page_scan_window = window;
    btm_cb.btm_inq_vars.page_scan_period = interval;
    btsnd_hcic_write_pagescan_cfg(interval, window);
  }

  /* Keep the inquiry scan as previouosly set */
  if (btm_cb.btm_inq_vars.discoverable_mode & BTM_DISCOVERABLE_MASK)
    scan_mode |= HCI_INQUIRY_SCAN_ENABLED;

  btm_log_history_scan_mode(scan_mode);
  btsnd_hcic_write_scan_enable(scan_mode);
  btm_cb.btm_inq_vars.connectable_mode &= (~BTM_CONNECTABLE_MASK);
  btm_cb.btm_inq_vars.connectable_mode |= page_mode;
  return (BTM_SUCCESS);
}

/*******************************************************************************
 *
 * Function         BTM_IsInquiryActive
 *
 * Description      This function returns a bit mask of the current inquiry
 *                  state
 *
 * Returns          BTM_INQUIRY_INACTIVE if inactive (0)
 *                  BTM_GENERAL_INQUIRY_ACTIVE if a general inquiry is active
 *
 ******************************************************************************/
uint16_t BTM_IsInquiryActive(void) {
  LOG_VERBOSE("");

  return (btm_cb.btm_inq_vars.inq_active);
}

/*******************************************************************************
 *
 * Function         BTM_CancelLeScan
 *
 * Description      This function cancels an le scan if active
 *
 ******************************************************************************/
static void BTM_CancelLeScan() {
  if (!bluetooth::shim::is_classic_discovery_only_enabled()) {
    CHECK(BTM_IsDeviceUp());
    if ((btm_cb.btm_inq_vars.inqparms.mode & BTM_BLE_INQUIRY_MASK) != 0)
      btm_ble_stop_inquiry();
  } else {
    log::info(
        "Unable to cancel le scan as `is_classic_discovery_only_enabled` is "
        "true");
  }
}

/*******************************************************************************
 *
 * Function         BTM_CancelInquiry
 *
 * Description      This function cancels an inquiry if active
 *
 ******************************************************************************/
void BTM_CancelInquiry(void) {
  LOG_VERBOSE("");

  CHECK(BTM_IsDeviceUp());

  btm_cb.neighbor.inquiry_history_->Push({
      .status = tBTM_INQUIRY_CMPL::CANCELED,
      .num_resp = btm_cb.btm_inq_vars.inq_cmpl_info.num_resp,
      .resp_type =
          {
              btm_cb.btm_inq_vars.inq_cmpl_info
                  .resp_type[BTM_INQ_RESULT_STANDARD],
              btm_cb.btm_inq_vars.inq_cmpl_info
                  .resp_type[BTM_INQ_RESULT_WITH_RSSI],
              btm_cb.btm_inq_vars.inq_cmpl_info
                  .resp_type[BTM_INQ_RESULT_EXTENDED],
          },
      .start_time_ms = btm_cb.neighbor.classic_inquiry.start_time_ms,
  });

  const auto duration_ms = timestamper_in_milliseconds.GetTimestamp() -
                           btm_cb.neighbor.classic_inquiry.start_time_ms;
  BTM_LogHistory(
      kBtmLogTag, RawAddress::kEmpty, "Classic inquiry canceled",
      base::StringPrintf(
          "duration_s:%6.3f results:%lu std:%u rssi:%u ext:%u",
          duration_ms / 1000.0, btm_cb.neighbor.classic_inquiry.results,
          btm_cb.btm_inq_vars.inq_cmpl_info.resp_type[BTM_INQ_RESULT_STANDARD],
          btm_cb.btm_inq_vars.inq_cmpl_info.resp_type[BTM_INQ_RESULT_WITH_RSSI],
          btm_cb.btm_inq_vars.inq_cmpl_info
              .resp_type[BTM_INQ_RESULT_EXTENDED]));
  btm_cb.neighbor.classic_inquiry = {};

  /* Only cancel if not in periodic mode, otherwise the caller should call
   * BTM_CancelPeriodicMode */
  if ((btm_cb.btm_inq_vars.inq_active & BTM_INQUIRY_ACTIVE_MASK) != 0) {
    btm_cb.btm_inq_vars.inq_active = BTM_INQUIRY_INACTIVE;
    btm_cb.btm_inq_vars.state = BTM_INQ_INACTIVE_STATE;
    btm_cb.btm_inq_vars.p_inq_results_cb =
        NULL;                                 /* Do not notify caller anymore */
    btm_cb.btm_inq_vars.p_inq_cmpl_cb = NULL; /* Do not notify caller anymore */

    if ((btm_cb.btm_inq_vars.inqparms.mode & BTM_BR_INQUIRY_MASK) != 0) {
      bluetooth::legacy::hci::GetInterface().InquiryCancel();
    }
    BTM_CancelLeScan();

    btm_cb.btm_inq_vars.inq_counter++;
    btm_clr_inq_result_flt();
  }
}

static void btm_classic_inquiry_timeout(UNUSED_ATTR void* data) {
  // When the Inquiry Complete event is received, the classic inquiry
  // will be marked as completed. Therefore, we only need to mark
  // the BLE inquiry as completed here to stop processing BLE results
  // as inquiry results.
  btm_process_inq_complete(HCI_SUCCESS, BTM_BLE_INQUIRY_MASK);
}

/*******************************************************************************
 *
 * Function         BTM_StartLeScan
 *
 * Description      This function is called to start an LE scan.  Currently
 *                  this is only callable from BTM_StartInquiry.
 *
 * Returns          tBTM_STATUS
 *                  BTM_CMD_STARTED if le scan successfully initiated
 *                  BTM_WRONG_MODE if controller does not support ble or the
 *                                 is_classic_discovery_only_enabled flag is set
 *
 ******************************************************************************/
static tBTM_STATUS BTM_StartLeScan() {
  if (!bluetooth::shim::is_classic_discovery_only_enabled()) {
    if (controller_get_interface()->SupportsBle()) {
      btm_ble_start_inquiry(btm_cb.btm_inq_vars.inqparms.duration);
      return BTM_CMD_STARTED;
    } else {
      log::warn("Trying to do LE scan on a non-LE adapter");
      btm_cb.btm_inq_vars.inqparms.mode &= ~BTM_BLE_INQUIRY_MASK;
    }
  } else {
    log::info(
        "init_flag: Skip le scan as classic inquiry only flag is set enabled");
  }
  return BTM_WRONG_MODE;
}

/*******************************************************************************
 *
 * Function         BTM_StartInquiry
 *
 * Description      This function is called to start an inquiry on the
 *                  classic BR/EDR link and start an le scan.  This is an
 *                  Android only API.
 *
 * Parameters:      p_inqparms - pointer to the inquiry information
 *                      mode - GENERAL or LIMITED inquiry, BR/LE bit mask
 *                             seperately
 *                      duration - length in 1.28 sec intervals (If '0', the
 *                                 inquiry is CANCELLED)
 *                      filter_cond_type - BTM_CLR_INQUIRY_FILTER,
 *                                         BTM_FILTER_COND_DEVICE_CLASS, or
 *                                         BTM_FILTER_COND_BD_ADDR
 *                      filter_cond - value for the filter (based on
 *                                                          filter_cond_type)
 *
 *                  p_results_cb   - Pointer to the callback routine which gets
 *                                called upon receipt of an inquiry result. If
 *                                this field is NULL, the application is not
 *                                notified.
 *
 *                  p_cmpl_cb   - Pointer to the callback routine which gets
 *                                called upon completion.  If this field is
 *                                NULL, the application is not notified when
 *                                completed.
 * Returns          tBTM_STATUS
 *                  BTM_CMD_STARTED if successfully initiated
 *                  BTM_BUSY if already in progress
 *                  BTM_ILLEGAL_VALUE if parameter(s) are out of range
 *                  BTM_NO_RESOURCES if could not allocate resources to start
 *                                   the command
 *                  BTM_WRONG_MODE if the device is not up.
 *
 ******************************************************************************/
tBTM_STATUS BTM_StartInquiry(tBTM_INQ_RESULTS_CB* p_results_cb,
                             tBTM_CMPL_CB* p_cmpl_cb) {
  /* Only one active inquiry is allowed in this implementation.
     Also do not allow an inquiry if the inquiry filter is being updated */
  if (btm_cb.btm_inq_vars.inq_active) {
    LOG_WARN(
        "Active device discovery already in progress inq_active:0x%02x"
        " state:%hhu counter:%u",
        btm_cb.btm_inq_vars.inq_active, btm_cb.btm_inq_vars.state,
        btm_cb.btm_inq_vars.inq_counter);
    btm_cb.neighbor.inquiry_history_->Push({
        .status = tBTM_INQUIRY_CMPL::NOT_STARTED,
    });
    return BTM_BUSY;
  }

<<<<<<< HEAD
=======
  if (btm_cb.btm_inq_vars.registered_for_hci_events == false) {
    bluetooth::shim::GetHciLayer()->RegisterEventHandler(
        bluetooth::hci::EventCode::INQUIRY_COMPLETE,
        get_main_thread()->Bind([](bluetooth::hci::EventView event) {
          on_incoming_hci_event(event);
        }));
    bluetooth::shim::GetHciLayer()->RegisterEventHandler(
        bluetooth::hci::EventCode::INQUIRY_RESULT,
        get_main_thread()->Bind([](bluetooth::hci::EventView event) {
          on_incoming_hci_event(event);
        }));
    bluetooth::shim::GetHciLayer()->RegisterEventHandler(
        bluetooth::hci::EventCode::INQUIRY_RESULT_WITH_RSSI,
        get_main_thread()->Bind([](bluetooth::hci::EventView event) {
          on_incoming_hci_event(event);
        }));
    bluetooth::shim::GetHciLayer()->RegisterEventHandler(
        bluetooth::hci::EventCode::EXTENDED_INQUIRY_RESULT,
        get_main_thread()->Bind([](bluetooth::hci::EventView event) {
          on_incoming_hci_event(event);
        }));

    btm_cb.btm_inq_vars.registered_for_hci_events = true;
  }

>>>>>>> 55df697a
  /*** Make sure the device is ready ***/
  if (!BTM_IsDeviceUp()) {
    LOG_ERROR("adapter is not up");
    btm_cb.neighbor.inquiry_history_->Push({
        .status = tBTM_INQUIRY_CMPL::NOT_STARTED,
    });
    return BTM_WRONG_MODE;
  }

  BTM_LogHistory(kBtmLogTag, RawAddress::kEmpty, "Classic inquiry started",
                 base::StringPrintf(
                     "%s", (btm_cb.neighbor.classic_inquiry.start_time_ms == 0)
                               ? ""
                               : "ERROR Already in progress"));

  const uint8_t inq_length = osi_property_get_int32(
      PROPERTY_INQ_LENGTH, BTIF_DM_DEFAULT_INQ_MAX_DURATION);

  /* Save the inquiry parameters to be used upon the completion of
   * setting/clearing the inquiry filter */
  btm_cb.btm_inq_vars.inqparms = {
      // tBTM_INQ_PARMS
      .mode = BTM_GENERAL_INQUIRY | BTM_BLE_GENERAL_INQUIRY,
      .duration = inq_length,
  };

  /* Initialize the inquiry variables */
  btm_cb.btm_inq_vars.state = BTM_INQ_ACTIVE_STATE;
  btm_cb.btm_inq_vars.p_inq_cmpl_cb = p_cmpl_cb;
  btm_cb.btm_inq_vars.p_inq_results_cb = p_results_cb;
  btm_cb.btm_inq_vars.inq_cmpl_info = {}; /* Clear the results counter */
  btm_cb.btm_inq_vars.inq_active = btm_cb.btm_inq_vars.inqparms.mode;
  btm_cb.neighbor.classic_inquiry = {
      .start_time_ms = timestamper_in_milliseconds.GetTimestamp(),
      .results = 0,
  };

  LOG_DEBUG("Starting device discovery inq_active:0x%02x",
            btm_cb.btm_inq_vars.inq_active);

  // Also do BLE scanning here if we aren't limiting discovery to classic only.
  // This path does not play nicely with GD BLE scanning and may cause issues
  // with other scanners.
<<<<<<< HEAD
  if (!bluetooth::shim::is_classic_discovery_only_enabled()) {
    if (controller_get_interface()->SupportsBle()) {
      btm_ble_start_inquiry(btm_cb.btm_inq_vars.inqparms.duration);
    } else {
      LOG_WARN("Trying to do LE scan on a non-LE adapter");
      btm_cb.btm_inq_vars.inqparms.mode &= ~BTM_BLE_INQUIRY_MASK;
    }
  }
=======
  BTM_StartLeScan();
>>>>>>> 55df697a

  if (btm_cb.btm_inq_vars.inq_active & BTM_SSP_INQUIRY_ACTIVE) {
    LOG_INFO("Not starting inquiry as SSP is in progress");
    // Report the status here because inq_complete will cancel it below
    BTIF_dm_report_inquiry_status_change(
        tBTM_INQUIRY_STATE::BTM_INQUIRY_STARTED);

    btm_process_inq_complete(HCI_ERR_MAX_NUM_OF_CONNECTIONS,
                             BTM_GENERAL_INQUIRY);
    return BTM_CMD_STARTED;
  }

  btm_clr_inq_result_flt();

  btm_init_inq_result_flt();

  bluetooth::hci::Lap lap;
  lap.lap_ = general_inq_lap[2];

  // TODO: Register for the inquiry interface and use that
  bluetooth::shim::GetHciLayer()->EnqueueCommand(
      bluetooth::hci::InquiryBuilder::Create(
          lap, btm_cb.btm_inq_vars.inqparms.duration, 0),
      get_main_thread()->BindOnce(
          [](bluetooth::hci::CommandStatusView status_view) {
            ASSERT(status_view.IsValid());
            auto status = status_view.GetStatus();
            if (status == bluetooth::hci::ErrorCode::SUCCESS) {
              BTIF_dm_report_inquiry_status_change(
                  tBTM_INQUIRY_STATE::BTM_INQUIRY_STARTED);
            } else {
              LOG_INFO("Inquiry failed to start status: %s",
                       bluetooth::hci::ErrorCodeText(status).c_str());
            }
          }));

  // If we are only doing classic discovery, we should also set a timeout for
  // the inquiry if a duration is set.
  if (bluetooth::shim::is_classic_discovery_only_enabled() &&
      btm_cb.btm_inq_vars.inqparms.duration != 0) {
    /* start inquiry timer */
    uint64_t duration_ms = btm_cb.btm_inq_vars.inqparms.duration * 1280;
    alarm_set_on_mloop(btm_cb.btm_inq_vars.classic_inquiry_timer, duration_ms,
                       btm_classic_inquiry_timeout, NULL);
  }

  return BTM_CMD_STARTED;
}

/*******************************************************************************
 *
 * Function         BTM_ReadRemoteDeviceName
 *
 * Description      This function initiates a remote device HCI command to the
 *                  controller and calls the callback when the process has
 *                  completed.
 *
 * Input Params:    remote_bda      - device address of name to retrieve
 *                  p_cb            - callback function called when
 *                                    BTM_CMD_STARTED is returned.
 *                                    A pointer to tBTM_REMOTE_DEV_NAME is
 *                                    passed to the callback.
 *
 * Returns
 *                  BTM_CMD_STARTED is returned if the request was successfully
 *                                  sent to HCI.
 *                  BTM_BUSY if already in progress
 *                  BTM_UNKNOWN_ADDR if device address is bad
 *                  BTM_NO_RESOURCES if could not allocate resources to start
 *                                   the command
 *                  BTM_WRONG_MODE if the device is not up.
 *
 ******************************************************************************/
#define BTM_EXT_RMT_NAME_TIMEOUT_MS (40 * 1000) /* 40 seconds */
tBTM_STATUS BTM_ReadRemoteDeviceName(const RawAddress& remote_bda,
                                     tBTM_NAME_CMPL_CB* p_cb,
                                     tBT_TRANSPORT transport) {
  VLOG(1) << __func__ << ": bd addr " << remote_bda;
  /* Use LE transport when LE is the only available option */
  if (transport == BT_TRANSPORT_LE) {
    return btm_ble_read_remote_name(remote_bda, p_cb);
  }
  /* Use classic transport for BR/EDR and Dual Mode devices */
  return btm_initiate_rem_name(remote_bda, BTM_RMT_NAME_EXT,
                               BTM_EXT_RMT_NAME_TIMEOUT_MS, p_cb);
}

/*******************************************************************************
 *
 * Function         BTM_CancelRemoteDeviceName
 *
 * Description      This function initiates the cancel request for the specified
 *                  remote device.
 *
 * Input Params:    None
 *
 * Returns
 *                  BTM_CMD_STARTED is returned if the request was successfully
 *                                  sent to HCI.
 *                  BTM_NO_RESOURCES if could not allocate resources to start
 *                                   the command
 *                  BTM_WRONG_MODE if there is not an active remote name
 *                                 request.
 *
 ******************************************************************************/
tBTM_STATUS BTM_CancelRemoteDeviceName(void) {
  LOG_VERBOSE("");

  /* Make sure there is not already one in progress */
  if (btm_cb.btm_inq_vars.remname_active) {
    if (BTM_UseLeLink(btm_cb.btm_inq_vars.remname_bda)) {
      /* Cancel remote name request for LE device, and process remote name
       * callback. */
      btm_inq_rmt_name_failed_cancelled();
    } else
      btsnd_hcic_rmt_name_req_cancel(btm_cb.btm_inq_vars.remname_bda);
    return (BTM_CMD_STARTED);
  } else
    return (BTM_WRONG_MODE);
}

/*******************************************************************************
 *
 * Function         BTM_InqDbRead
 *
 * Description      This function looks through the inquiry database for a match
 *                  based on Bluetooth Device Address. This is the application's
 *                  interface to get the inquiry details of a specific BD
 *                  address.
 *
 * Returns          pointer to entry, or NULL if not found
 *
 ******************************************************************************/
tBTM_INQ_INFO* BTM_InqDbRead(const RawAddress& p_bda) {
  tINQ_DB_ENT* p_ent = btm_inq_db_find(p_bda);
  return (p_ent == nullptr) ? nullptr : &p_ent->inq_info;
}

/*******************************************************************************
 *
 * Function         BTM_InqDbFirst
 *
 * Description      This function looks through the inquiry database for the
 *                  first used entry, and returns that. This is used in
 *                  conjunction with
 *                  BTM_InqDbNext by applications as a way to walk through the
 *                  inquiry database.
 *
 * Returns          pointer to first in-use entry, or NULL if DB is empty
 *
 ******************************************************************************/
tBTM_INQ_INFO* BTM_InqDbFirst(void) {
  uint16_t xx;

  std::lock_guard<std::mutex> lock(inq_db_lock_);
  tINQ_DB_ENT* p_ent = inq_db_;
  for (xx = 0; xx < BTM_INQ_DB_SIZE; xx++, p_ent++) {
    if (p_ent->in_use) return (&p_ent->inq_info);
  }

  /* If here, no used entry found */
  return ((tBTM_INQ_INFO*)NULL);
}

/*******************************************************************************
 *
 * Function         BTM_InqDbNext
 *
 * Description      This function looks through the inquiry database for the
 *                  next used entry, and returns that.  If the input parameter
 *                  is NULL, the first entry is returned.
 *
 * Returns          pointer to next in-use entry, or NULL if no more found.
 *
 ******************************************************************************/
tBTM_INQ_INFO* BTM_InqDbNext(tBTM_INQ_INFO* p_cur) {
  uint16_t inx;

  std::lock_guard<std::mutex> lock(inq_db_lock_);

  if (p_cur) {
    tINQ_DB_ENT* p_ent =
        (tINQ_DB_ENT*)((uint8_t*)p_cur - offsetof(tINQ_DB_ENT, inq_info));
    inx = (uint16_t)((p_ent - inq_db_) + 1);

    for (p_ent = &inq_db_[inx]; inx < BTM_INQ_DB_SIZE; inx++, p_ent++) {
      if (p_ent->in_use) return (&p_ent->inq_info);
    }

    /* If here, more entries found */
    return ((tBTM_INQ_INFO*)NULL);
  } else
    return (BTM_InqDbFirst());
}

/*******************************************************************************
 *
 * Function         BTM_ClearInqDb
 *
 * Description      This function is called to clear out a device or all devices
 *                  from the inquiry database.
 *
 * Parameter        p_bda - (input) BD_ADDR ->  Address of device to clear
 *                                              (NULL clears all entries)
 *
 * Returns          BTM_BUSY if an inquiry, get remote name, or event filter
 *                          is active, otherwise BTM_SUCCESS
 *
 ******************************************************************************/
tBTM_STATUS BTM_ClearInqDb(const RawAddress* p_bda) {
  /* If an inquiry or remote name is in progress return busy */
  if (btm_cb.btm_inq_vars.inq_active != BTM_INQUIRY_INACTIVE) return (BTM_BUSY);

  btm_clr_inq_db(p_bda);

  return (BTM_SUCCESS);
}

/*******************************************************************************
 *
 * Function         btm_clear_all_pending_le_entry
 *
 * Description      This function is called to clear all LE pending entry in
 *                  inquiry database.
 *
 * Returns          void
 *
 ******************************************************************************/
void btm_clear_all_pending_le_entry(void) {
  uint16_t xx;
  std::lock_guard<std::mutex> lock(inq_db_lock_);
  tINQ_DB_ENT* p_ent = inq_db_;

  for (xx = 0; xx < BTM_INQ_DB_SIZE; xx++, p_ent++) {
    /* mark all pending LE entry as unused if an LE only device has scan
     * response outstanding */
    if ((p_ent->in_use) &&
        (p_ent->inq_info.results.device_type == BT_DEVICE_TYPE_BLE) &&
        !p_ent->scan_rsp)
      p_ent->in_use = false;
  }
}

/*******************************************************************************
 *******************************************************************************
 *                                                                            **
 *                    BTM Internal Inquiry Functions                          **
 *                                                                            **
 *******************************************************************************
 ******************************************************************************/
/*******************************************************************************
 *
 * Function         btm_inq_db_reset
 *
 * Description      This function is called at at reset to clear the inquiry
 *                  database & pending callback.
 *
 * Returns          void
 *
 ******************************************************************************/
void btm_inq_db_reset(void) {
  tBTM_REMOTE_DEV_NAME rem_name = {};
  uint8_t num_responses;
  uint8_t temp_inq_active;

  LOG_DEBUG("Resetting inquiry database");

  /* If an inquiry or periodic inquiry is active, reset the mode to inactive */
  if (btm_cb.btm_inq_vars.inq_active != BTM_INQUIRY_INACTIVE) {
    temp_inq_active =
        btm_cb.btm_inq_vars.inq_active; /* Save so state can change BEFORE
                                  callback is called */
    btm_cb.btm_inq_vars.inq_active = BTM_INQUIRY_INACTIVE;

    /* If not a periodic inquiry, the complete callback must be called to notify
     * caller */
    if (temp_inq_active == BTM_GENERAL_INQUIRY_ACTIVE) {
      if (btm_cb.btm_inq_vars.p_inq_cmpl_cb) {
        num_responses = 0;
        (*btm_cb.btm_inq_vars.p_inq_cmpl_cb)(&num_responses);
      }
    }
  }

  /* Cancel a remote name request if active, and notify the caller (if waiting)
   */
  if (btm_cb.btm_inq_vars.remname_active) {
    alarm_cancel(btm_cb.btm_inq_vars.remote_name_timer);
    btm_cb.btm_inq_vars.remname_active = false;
    btm_cb.btm_inq_vars.remname_bda = RawAddress::kEmpty;

    if (btm_cb.btm_inq_vars.p_remname_cmpl_cb) {
      rem_name.status = BTM_DEV_RESET;
      rem_name.hci_status = HCI_SUCCESS;

      (*btm_cb.btm_inq_vars.p_remname_cmpl_cb)(&rem_name);
      btm_cb.btm_inq_vars.p_remname_cmpl_cb = NULL;
    }
  }

  btm_cb.btm_inq_vars.state = BTM_INQ_INACTIVE_STATE;
  btm_cb.btm_inq_vars.p_inq_results_cb = NULL;
  btm_clr_inq_db(NULL); /* Clear out all the entries in the database */
  btm_clr_inq_result_flt();

  btm_cb.btm_inq_vars.discoverable_mode = BTM_NON_DISCOVERABLE;
  btm_cb.btm_inq_vars.connectable_mode = BTM_NON_CONNECTABLE;
  btm_cb.btm_inq_vars.page_scan_type = BTM_SCAN_TYPE_STANDARD;
  btm_cb.btm_inq_vars.inq_scan_type = BTM_SCAN_TYPE_STANDARD;

  btm_cb.btm_inq_vars.discoverable_mode |= BTM_BLE_NON_DISCOVERABLE;
  btm_cb.btm_inq_vars.connectable_mode |= BTM_BLE_NON_CONNECTABLE;
  return;
}

/*******************************************************************************
 *
 * Function         btm_inq_db_init
 *
 * Description      This function is called at startup to initialize the inquiry
 *                  database.
 *
 * Returns          void
 *
 ******************************************************************************/
void btm_inq_db_init(void) {
  alarm_free(btm_cb.btm_inq_vars.remote_name_timer);
  btm_cb.btm_inq_vars.remote_name_timer =
      alarm_new("btm_inq.remote_name_timer");
  btm_cb.btm_inq_vars.no_inc_ssp = BTM_NO_SSP_ON_INQUIRY;
  btm_inq_db_set_inq_by_rssi();
}

void btm_inq_db_free(void) {
  alarm_free(btm_cb.btm_inq_vars.remote_name_timer);
}

void btm_inq_db_set_inq_by_rssi(void) {
  internal_.inq_by_rssi = osi_property_get_bool(PROPERTY_INQ_BY_RSSI, false);
}

/*******************************************************************************
 *
 * Function         btm_inq_stop_on_ssp
 *
 * Description      This function is called on incoming SSP
 *
 * Returns          void
 *
 ******************************************************************************/
void btm_inq_stop_on_ssp(void) {
  uint8_t normal_active = (BTM_GENERAL_INQUIRY_ACTIVE);

#if (BTM_INQ_DEBUG == TRUE)
  LOG_VERBOSE("btm_inq_stop_on_ssp: no_inc_ssp=%d inq_active:0x%x state:%d ",
              btm_cb.btm_inq_vars.no_inc_ssp, btm_cb.btm_inq_vars.inq_active,
              btm_cb.btm_inq_vars.state);
#endif
  if (btm_cb.btm_inq_vars.no_inc_ssp) {
    if (btm_cb.btm_inq_vars.state == BTM_INQ_ACTIVE_STATE) {
      if (btm_cb.btm_inq_vars.inq_active & normal_active) {
        /* can not call BTM_CancelInquiry() here. We need to report inquiry
         * complete evt */
        bluetooth::legacy::hci::GetInterface().InquiryCancel();
      }
    }
    /* do not allow inquiry to start */
    btm_cb.btm_inq_vars.inq_active |= BTM_SSP_INQUIRY_ACTIVE;
  }
}

/*******************************************************************************
 *
 * Function         btm_inq_clear_ssp
 *
 * Description      This function is called when pairing_state becomes idle
 *
 * Returns          void
 *
 ******************************************************************************/
void btm_inq_clear_ssp(void) {
  btm_cb.btm_inq_vars.inq_active &= ~BTM_SSP_INQUIRY_ACTIVE;
}

/*******************************************************************************
 *
 * Function         btm_clr_inq_db
 *
 * Description      This function is called to clear out a device or all devices
 *                  from the inquiry database.
 *
 * Parameter        p_bda - (input) BD_ADDR ->  Address of device to clear
 *                                              (NULL clears all entries)
 *
 * Returns          void
 *
 ******************************************************************************/
void btm_clr_inq_db(const RawAddress* p_bda) {
  uint16_t xx;

#if (BTM_INQ_DEBUG == TRUE)
  LOG_VERBOSE("btm_clr_inq_db: inq_active:0x%x state:%d",
              btm_cb.btm_inq_vars.inq_active, btm_cb.btm_inq_vars.state);
#endif
  std::lock_guard<std::mutex> lock(inq_db_lock_);
  tINQ_DB_ENT* p_ent = inq_db_;
  for (xx = 0; xx < BTM_INQ_DB_SIZE; xx++, p_ent++) {
    if (p_ent->in_use) {
      /* If this is the specified BD_ADDR or clearing all devices */
      if (p_bda == NULL || (p_ent->inq_info.results.remote_bd_addr == *p_bda)) {
        p_ent->in_use = false;
      }
    }
  }
#if (BTM_INQ_DEBUG == TRUE)
  LOG_VERBOSE("inq_active:0x%x state:%d", btm_cb.btm_inq_vars.inq_active,
              btm_cb.btm_inq_vars.state);
#endif
}

/*******************************************************************************
 *
 * Function         btm_[init|clr]_inq_result_flt
 *
 * Description      These functions initialize and clear the bdaddr
 *                  database for a match based on Bluetooth Device Address
 *
 * Returns          None
 *
 ******************************************************************************/
static void btm_init_inq_result_flt(void) {
  std::lock_guard<std::mutex> lock(bd_db_lock_);

  if (p_bd_db_ != nullptr) {
    LOG_ERROR("Memory leak with bluetooth device database");
  }

  /* Allocate memory to hold bd_addrs responding */
  p_bd_db_ = (tINQ_BDADDR*)osi_calloc(BT_DEFAULT_BUFFER_SIZE);
  max_bd_entries_ = (uint16_t)(BT_DEFAULT_BUFFER_SIZE / sizeof(tINQ_BDADDR));
}

void btm_clr_inq_result_flt(void) {
  std::lock_guard<std::mutex> lock(bd_db_lock_);
  if (p_bd_db_ == nullptr) {
    LOG_WARN("Memory being reset multiple times");
  }

  osi_free_and_reset((void**)&p_bd_db_);
  num_bd_entries_ = 0;
  max_bd_entries_ = 0;
}

/*******************************************************************************
 *
 * Function         btm_inq_find_bdaddr
 *
 * Description      This function looks through the bdaddr database for a match
 *                  based on Bluetooth Device Address
 *
 * Returns          true if found, else false (new entry)
 *
 ******************************************************************************/
bool btm_inq_find_bdaddr(const RawAddress& p_bda) {
  std::lock_guard<std::mutex> lock(bd_db_lock_);
  tINQ_BDADDR* p_db = p_bd_db_;
  uint16_t xx;

  /* Don't bother searching, database doesn't exist or periodic mode */
  if (!p_db) return (false);

  for (xx = 0; xx < num_bd_entries_; xx++, p_db++) {
    if (p_db->bd_addr == p_bda &&
        p_db->inq_count == btm_cb.btm_inq_vars.inq_counter)
      return (true);
  }

  if (xx < max_bd_entries_) {
    p_db->inq_count = btm_cb.btm_inq_vars.inq_counter;
    p_db->bd_addr = p_bda;
    num_bd_entries_++;
  }

  /* If here, New Entry */
  return (false);
}

/*******************************************************************************
 *
 * Function         btm_inq_db_find
 *
 * Description      This function looks through the inquiry database for a match
 *                  based on Bluetooth Device Address
 *
 * Returns          pointer to entry, or NULL if not found
 *
 ******************************************************************************/
tINQ_DB_ENT* btm_inq_db_find(const RawAddress& p_bda) {
  uint16_t xx;
  std::lock_guard<std::mutex> lock(inq_db_lock_);
  tINQ_DB_ENT* p_ent = inq_db_;

  for (xx = 0; xx < BTM_INQ_DB_SIZE; xx++, p_ent++) {
    if (p_ent->in_use && p_ent->inq_info.results.remote_bd_addr == p_bda)
      return (p_ent);
  }

  /* If here, not found */
  return (NULL);
}

/*******************************************************************************
 *
 * Function         btm_inq_db_new
 *
 * Description      This function looks through the inquiry database for an
 *                  unused entry. If no entry is free, it allocates the oldest
 *                  entry.
 *
 * Returns          pointer to entry
 *
 ******************************************************************************/
tINQ_DB_ENT* btm_inq_db_new(const RawAddress& p_bda, bool is_ble) {
  uint16_t xx = 0, yy = 0;
  uint32_t ot = 0xFFFFFFFF;
  int8_t i_rssi = 0;

  if (is_ble) yy = BTM_INQ_DB_SIZE / 2;
  else yy = 0;

  std::lock_guard<std::mutex> lock(inq_db_lock_);
  tINQ_DB_ENT* p_ent = &inq_db_[yy];
  tINQ_DB_ENT* p_old = &inq_db_[yy];

  for (xx = 0; xx < BTM_INQ_DB_SIZE / 2; xx++, p_ent++) {
    if (!p_ent->in_use) {
      memset(p_ent, 0, sizeof(tINQ_DB_ENT));
      p_ent->inq_info.results.remote_bd_addr = p_bda;
      p_ent->in_use = true;

      return (p_ent);
    }

    if (internal_.inq_by_rssi) {
      if (p_ent->inq_info.results.rssi < i_rssi) {
        p_old = p_ent;
        i_rssi = p_ent->inq_info.results.rssi;
      }
    } else {
      if (p_ent->time_of_resp < ot) {
        p_old = p_ent;
        ot = p_ent->time_of_resp;
      }
    }
  }

  /* If here, no free entry found. Return the oldest. */

  memset(p_old, 0, sizeof(tINQ_DB_ENT));
  p_old->inq_info.results.remote_bd_addr = p_bda;
  p_old->in_use = true;

  return (p_old);
}

/*******************************************************************************
 *
<<<<<<< HEAD
 * Function         btm_process_inq_results
=======
 * Function         btm_process_inq_results_standard
 *
 * Description      This function is called when inquiry results are received
 *                  from the device. It updates the inquiry database. If the
 *                  inquiry database is full, the oldest entry is discarded.
 *
 * Returns          void
 *
 ******************************************************************************/
static void btm_process_inq_results_standard(bluetooth::hci::EventView event) {
  RawAddress bda;
  tINQ_DB_ENT* p_i;
  tBTM_INQ_RESULTS* p_cur = NULL;
  bool is_new = true;
  tBTM_INQ_RESULTS_CB* p_inq_results_cb = btm_cb.btm_inq_vars.p_inq_results_cb;
  uint8_t page_scan_rep_mode = 0;
  uint8_t page_scan_per_mode = 0;
  uint8_t page_scan_mode = 0;
  DEV_CLASS dc;
  uint16_t clock_offset;
  const uint8_t* p_eir_data = NULL;

  log::debug("Received inquiry result inq_active:0x{:x} state:{}",
             btm_cb.btm_inq_vars.inq_active, btm_cb.btm_inq_vars.state);

  /* Only process the results if the BR inquiry is still active */
  if (!(btm_cb.btm_inq_vars.inq_active & BTM_BR_INQ_ACTIVE_MASK)) {
    log::info("Inquiry is inactive so dropping inquiry result");
    return;
  }

  auto standard_view = bluetooth::hci::InquiryResultView::Create(event);
  ASSERT(standard_view.IsValid());
  auto responses = standard_view.GetResponses();

  btm_cb.neighbor.classic_inquiry.results += responses.size();
  for (const auto& response : responses) {
    /* Extract inquiry results */
    bda = bluetooth::ToRawAddress(response.bd_addr_);
    page_scan_rep_mode =
        static_cast<uint8_t>(response.page_scan_repetition_mode_);
    page_scan_per_mode = 0;  // reserved
    page_scan_mode = 0;      // reserved

    dc[0] = response.class_of_device_.cod[2];
    dc[1] = response.class_of_device_.cod[1];
    dc[2] = response.class_of_device_.cod[0];

    clock_offset = response.clock_offset_;

    p_i = btm_inq_db_find(bda);

    /* If existing entry, use that, else get a new one (possibly reusing the
     * oldest) */
    if (p_i == NULL) {
      p_i = btm_inq_db_new(bda, false);
      is_new = true;
    }

    /* If an entry for the device already exists, overwrite it ONLY if it is
       from a previous inquiry. (Ignore it if it is a duplicate response from
       the same inquiry.
    */
    else if (p_i->inq_count == btm_cb.btm_inq_vars.inq_counter &&
             (p_i->inq_info.results.device_type == BT_DEVICE_TYPE_BREDR))
      is_new = false;

    p_i->inq_info.results.rssi = BTM_INQ_RES_IGNORE_RSSI;

    if (is_new) {
      /* Save the info */
      p_cur = &p_i->inq_info.results;
      p_cur->page_scan_rep_mode = page_scan_rep_mode;
      p_cur->page_scan_per_mode = page_scan_per_mode;
      p_cur->page_scan_mode = page_scan_mode;
      p_cur->dev_class[0] = dc[0];
      p_cur->dev_class[1] = dc[1];
      p_cur->dev_class[2] = dc[2];
      p_cur->clock_offset = clock_offset | BTM_CLOCK_OFFSET_VALID;

      p_i->time_of_resp = bluetooth::common::time_get_os_boottime_ms();

      if (p_i->inq_count != btm_cb.btm_inq_vars.inq_counter) {
        /* A new response was found */
        btm_cb.btm_inq_vars.inq_cmpl_info.num_resp++;
        btm_cb.btm_inq_vars.inq_cmpl_info.resp_type[BTM_INQ_RESULT_STANDARD]++;
      }

      p_cur->inq_result_type |= BT_DEVICE_TYPE_BREDR;
      if (p_i->inq_count != btm_cb.btm_inq_vars.inq_counter) {
        p_cur->device_type = BT_DEVICE_TYPE_BREDR;
        p_i->scan_rsp = false;
      } else
        p_cur->device_type |= BT_DEVICE_TYPE_BREDR;
      p_i->inq_count =
          btm_cb.btm_inq_vars.inq_counter; /* Mark entry for current inquiry */

      /* Initialize flag to false. This flag is set/used by application */
      p_i->inq_info.appl_knows_rem_name = false;
    }

    if (is_new) {
      p_eir_data = NULL;

      /* If a callback is registered, call it with the results */
      if (p_inq_results_cb) {
        (p_inq_results_cb)((tBTM_INQ_RESULTS*)p_cur, p_eir_data,
                           HCI_EXT_INQ_RESPONSE_LEN);
      } else {
        log::warn("No callback is registered for inquiry result");
      }
    }
  }
}

/*******************************************************************************
 *
 * Function         btm_process_inq_results_rssi
>>>>>>> 55df697a
 *
 * Description      This function is called when inquiry results are received
 *                  from the device. It updates the inquiry database. If the
 *                  inquiry database is full, the oldest entry is discarded.
 *
<<<<<<< HEAD
 * Parameters       inq_res_mode - BTM_INQ_RESULT_STANDARD
 *                                 BTM_INQ_RESULT_WITH_RSSI
 *                                 BTM_INQ_RESULT_EXTENDED
 *
 * Returns          void
 *
 ******************************************************************************/
void btm_process_inq_results(const uint8_t* p, uint8_t hci_evt_len,
                             uint8_t inq_res_mode) {
  uint8_t num_resp, xx;
=======
 * Returns          void
 *
 ******************************************************************************/
static void btm_process_inq_results_rssi(bluetooth::hci::EventView event) {
>>>>>>> 55df697a
  RawAddress bda;
  tINQ_DB_ENT* p_i;
  tBTM_INQ_RESULTS* p_cur = NULL;
  bool is_new = true;
  bool update = false;
  int8_t i_rssi;
  tBTM_INQ_RESULTS_CB* p_inq_results_cb = btm_cb.btm_inq_vars.p_inq_results_cb;
  uint8_t page_scan_rep_mode = 0;
  uint8_t page_scan_per_mode = 0;
  uint8_t page_scan_mode = 0;
  uint8_t rssi = 0;
  DEV_CLASS dc;
  uint16_t clock_offset;
  const uint8_t* p_eir_data = NULL;

  LOG_DEBUG("Received inquiry result inq_active:0x%x state:%d",
            btm_cb.btm_inq_vars.inq_active, btm_cb.btm_inq_vars.state);

  /* Only process the results if the BR inquiry is still active */
  if (!(btm_cb.btm_inq_vars.inq_active & BTM_BR_INQ_ACTIVE_MASK)) {
    LOG_INFO("Inquiry is inactive so dropping inquiry result");
    return;
  }

<<<<<<< HEAD
  STREAM_TO_UINT8(num_resp, p);

  if (inq_res_mode == BTM_INQ_RESULT_EXTENDED) {
    if (num_resp > 1) {
      LOG_ERROR("extended results (%d) > 1", num_resp);
      return;
    }

    constexpr uint16_t extended_inquiry_result_size = 254;
    if (hci_evt_len - 1 != extended_inquiry_result_size) {
      LOG_ERROR("can't fit %d results in %d bytes", num_resp, hci_evt_len);
      return;
    }
  } else if (inq_res_mode == BTM_INQ_RESULT_STANDARD ||
             inq_res_mode == BTM_INQ_RESULT_WITH_RSSI) {
    constexpr uint16_t inquiry_result_size = 14;
    if (hci_evt_len < num_resp * inquiry_result_size) {
      LOG_ERROR("can't fit %d results in %d bytes", num_resp, hci_evt_len);
      return;
    }
  }
=======
  auto rssi_view = bluetooth::hci::InquiryResultWithRssiView::Create(event);
  ASSERT(rssi_view.IsValid());
  auto responses = rssi_view.GetResponses();
>>>>>>> 55df697a

  btm_cb.neighbor.classic_inquiry.results += responses.size();
  for (const auto& response : responses) {
    update = false;
    /* Extract inquiry results */
    bda = bluetooth::ToRawAddress(response.address_);
    page_scan_rep_mode =
        static_cast<uint8_t>(response.page_scan_repetition_mode_);
    page_scan_per_mode = 0;  // reserved
    page_scan_mode = 0;      // reserved

    dc[0] = response.class_of_device_.cod[2];
    dc[1] = response.class_of_device_.cod[1];
    dc[2] = response.class_of_device_.cod[0];

    clock_offset = response.clock_offset_;
    rssi = response.rssi_;

    p_i = btm_inq_db_find(bda);

    /* Check if this address has already been processed for this inquiry */
    if (btm_inq_find_bdaddr(bda)) {
<<<<<<< HEAD
      /* LOG_VERBOSE("BDA seen before %s", ADDRESS_TO_LOGGABLE_CSTR(bda));
       */

=======
      /* By default suppose no update needed */
      i_rssi = (int8_t)rssi;

      /* If this new RSSI is higher than the last one */
      if ((rssi != 0) && p_i &&
          (i_rssi > p_i->inq_info.results.rssi ||
           p_i->inq_info.results.rssi == 0
           /* BR/EDR inquiry information update */
           ||
           (p_i->inq_info.results.device_type & BT_DEVICE_TYPE_BREDR) != 0)) {
        p_cur = &p_i->inq_info.results;
        log::verbose("update RSSI new:{}, old:{}", i_rssi, p_cur->rssi);
        p_cur->rssi = i_rssi;
        update = true;
      }
      /* If no update needed continue with next response (if any) */
      else
        continue;
    }

    /* If existing entry, use that, else get a new one (possibly reusing the
     * oldest) */
    if (p_i == NULL) {
      p_i = btm_inq_db_new(bda, false);
      is_new = true;
    }

    /* If an entry for the device already exists, overwrite it ONLY if it is
       from a previous inquiry. (Ignore it if it is a duplicate response from
       the same inquiry.
    */
    else if (p_i->inq_count == btm_cb.btm_inq_vars.inq_counter &&
             (p_i->inq_info.results.device_type == BT_DEVICE_TYPE_BREDR))
      is_new = false;

    /* keep updating RSSI to have latest value */
    p_i->inq_info.results.rssi = (int8_t)rssi;

    if (is_new) {
      /* Save the info */
      p_cur = &p_i->inq_info.results;
      p_cur->page_scan_rep_mode = page_scan_rep_mode;
      p_cur->page_scan_per_mode = page_scan_per_mode;
      p_cur->page_scan_mode = page_scan_mode;
      p_cur->dev_class[0] = dc[0];
      p_cur->dev_class[1] = dc[1];
      p_cur->dev_class[2] = dc[2];
      p_cur->clock_offset = clock_offset | BTM_CLOCK_OFFSET_VALID;

      p_i->time_of_resp = bluetooth::common::time_get_os_boottime_ms();

      if (p_i->inq_count != btm_cb.btm_inq_vars.inq_counter) {
        /* A new response was found */
        btm_cb.btm_inq_vars.inq_cmpl_info.num_resp++;
        btm_cb.btm_inq_vars.inq_cmpl_info.resp_type[BTM_INQ_RESULT_WITH_RSSI]++;
      }

      p_cur->inq_result_type |= BT_DEVICE_TYPE_BREDR;
      if (p_i->inq_count != btm_cb.btm_inq_vars.inq_counter) {
        p_cur->device_type = BT_DEVICE_TYPE_BREDR;
        p_i->scan_rsp = false;
      } else
        p_cur->device_type |= BT_DEVICE_TYPE_BREDR;
      p_i->inq_count =
          btm_cb.btm_inq_vars.inq_counter; /* Mark entry for current inquiry */

      /* Initialize flag to false. This flag is set/used by application */
      p_i->inq_info.appl_knows_rem_name = false;
    }

    if (is_new || update) {
      p_eir_data = NULL;

      /* If a callback is registered, call it with the results */
      if (p_inq_results_cb) {
        (p_inq_results_cb)((tBTM_INQ_RESULTS*)p_cur, p_eir_data,
                           HCI_EXT_INQ_RESPONSE_LEN);
      } else {
        log::warn("No callback is registered for inquiry result");
      }
    }
  }
}

/*******************************************************************************
 *
 * Function         btm_process_inq_results_extended
 *
 * Description      This function is called when inquiry results are received
 *                  from the device. It updates the inquiry database. If the
 *                  inquiry database is full, the oldest entry is discarded.
 *
 * Returns          void
 *
 ******************************************************************************/
static void btm_process_inq_results_extended(bluetooth::hci::EventView event) {
  RawAddress bda;
  tINQ_DB_ENT* p_i;
  tBTM_INQ_RESULTS* p_cur = NULL;
  bool is_new = true;
  bool update = false;
  int8_t i_rssi;
  tBTM_INQ_RESULTS_CB* p_inq_results_cb = btm_cb.btm_inq_vars.p_inq_results_cb;
  uint8_t page_scan_rep_mode = 0;
  uint8_t page_scan_per_mode = 0;
  uint8_t page_scan_mode = 0;
  uint8_t rssi = 0;
  DEV_CLASS dc;
  uint16_t clock_offset;

  log::debug("Received inquiry result inq_active:0x{:x} state:{}",
             btm_cb.btm_inq_vars.inq_active, btm_cb.btm_inq_vars.state);

  /* Only process the results if the BR inquiry is still active */
  if (!(btm_cb.btm_inq_vars.inq_active & BTM_BR_INQ_ACTIVE_MASK)) {
    log::info("Inquiry is inactive so dropping inquiry result");
    return;
  }

  auto extended_view = bluetooth::hci::ExtendedInquiryResultView::Create(event);
  ASSERT(extended_view.IsValid());

  btm_cb.neighbor.classic_inquiry.results++;
  {
    update = false;
    /* Extract inquiry results */
    bda = bluetooth::ToRawAddress(extended_view.GetAddress());
    page_scan_rep_mode =
        static_cast<uint8_t>(extended_view.GetPageScanRepetitionMode());
    page_scan_per_mode = 0;  // reserved

    dc[0] = extended_view.GetClassOfDevice().cod[2];
    dc[1] = extended_view.GetClassOfDevice().cod[1];
    dc[2] = extended_view.GetClassOfDevice().cod[0];
    clock_offset = extended_view.GetClockOffset();
    rssi = extended_view.GetRssi();

    p_i = btm_inq_db_find(bda);

    /* Check if this address has already been processed for this inquiry */
    if (btm_inq_find_bdaddr(bda)) {
>>>>>>> 55df697a
      /* By default suppose no update needed */
      i_rssi = (int8_t)rssi;

      /* If this new RSSI is higher than the last one */
      if ((rssi != 0) && p_i &&
          (i_rssi > p_i->inq_info.results.rssi ||
           p_i->inq_info.results.rssi == 0
           /* BR/EDR inquiry information update */
           ||
           (p_i->inq_info.results.device_type & BT_DEVICE_TYPE_BREDR) != 0)) {
        p_cur = &p_i->inq_info.results;
        LOG_VERBOSE("update RSSI new:%d, old:%d", i_rssi, p_cur->rssi);
        p_cur->rssi = i_rssi;
        update = true;
      }
      /* If we received a second Extended Inq Event for an already */
      /* discovered device, this is because for the first one EIR was not
         received */
      else if (p_i) {
        p_cur = &p_i->inq_info.results;
        update = true;
      }
      /* If no update needed continue with next response (if any) */
      else
        return;
    }

    /* If existing entry, use that, else get a new one (possibly reusing the
     * oldest) */
    if (p_i == NULL) {
      p_i = btm_inq_db_new(bda, false);
      is_new = true;
    }

    /* If an entry for the device already exists, overwrite it ONLY if it is
       from
       a previous inquiry. (Ignore it if it is a duplicate response from the
       same
       inquiry.
    */
    else if (p_i->inq_count == btm_cb.btm_inq_vars.inq_counter &&
             (p_i->inq_info.results.device_type == BT_DEVICE_TYPE_BREDR))
      is_new = false;

    /* keep updating RSSI to have latest value */
    p_i->inq_info.results.rssi = (int8_t)rssi;

    if (is_new) {
      /* Save the info */
      p_cur = &p_i->inq_info.results;
      p_cur->page_scan_rep_mode = page_scan_rep_mode;
      p_cur->page_scan_per_mode = page_scan_per_mode;
      p_cur->page_scan_mode = page_scan_mode;
      p_cur->dev_class[0] = dc[0];
      p_cur->dev_class[1] = dc[1];
      p_cur->dev_class[2] = dc[2];
      p_cur->clock_offset = clock_offset | BTM_CLOCK_OFFSET_VALID;

      p_i->time_of_resp = bluetooth::common::time_get_os_boottime_ms();

      if (p_i->inq_count != btm_cb.btm_inq_vars.inq_counter) {
        /* A new response was found */
        btm_cb.btm_inq_vars.inq_cmpl_info.num_resp++;
        btm_cb.btm_inq_vars.inq_cmpl_info.resp_type[BTM_INQ_RESULT_EXTENDED]++;
      }

      p_cur->inq_result_type |= BT_DEVICE_TYPE_BREDR;
      if (p_i->inq_count != btm_cb.btm_inq_vars.inq_counter) {
        p_cur->device_type = BT_DEVICE_TYPE_BREDR;
        p_i->scan_rsp = false;
      } else
        p_cur->device_type |= BT_DEVICE_TYPE_BREDR;
      p_i->inq_count =
          btm_cb.btm_inq_vars.inq_counter; /* Mark entry for current inquiry */

      /* Initialize flag to false. This flag is set/used by application */
      p_i->inq_info.appl_knows_rem_name = false;
    }

    if (is_new || update) {
      // Create a vector of EIR data and pad it with 0
      auto data = std::vector<uint8_t>();
      data.reserve(HCI_EXT_INQ_RESPONSE_LEN);
      bluetooth::packet::BitInserter bi(data);
      for (const auto& eir : extended_view.GetExtendedInquiryResponse()) {
        if (eir.data_type_ != static_cast<bluetooth::hci::GapDataType>(0)) {
          eir.Serialize(bi);
        }
      }
      while (data.size() < HCI_EXT_INQ_RESPONSE_LEN) {
        data.push_back(0);
      }

      const uint8_t* p_eir_data = data.data();

      {
        memset(p_cur->eir_uuid, 0,
               BTM_EIR_SERVICE_ARRAY_SIZE * (BTM_EIR_ARRAY_BITS / 8));
        /* set bit map of UUID list from received EIR */
        btm_set_eir_uuid(p_eir_data, p_cur);
      }

      /* If a callback is registered, call it with the results */
      if (p_inq_results_cb) {
        (p_inq_results_cb)((tBTM_INQ_RESULTS*)p_cur, p_eir_data,
                           HCI_EXT_INQ_RESPONSE_LEN);
      } else {
        LOG_WARN("No callback is registered for inquiry result");
      }
    }
  }
}

/*******************************************************************************
 *
 * Function         btm_sort_inq_result
 *
 * Description      This function is called when inquiry complete is received
 *                  from the device to sort inquiry results based on rssi.
 *
 * Returns          void
 *
 ******************************************************************************/
void btm_sort_inq_result(void) {
  uint8_t xx, yy, num_resp;
  std::lock_guard<std::mutex> lock(inq_db_lock_);
  tINQ_DB_ENT* p_ent = inq_db_;
  tINQ_DB_ENT* p_next = inq_db_ + 1;
  int size;
  tINQ_DB_ENT* p_tmp = (tINQ_DB_ENT*)osi_malloc(sizeof(tINQ_DB_ENT));

  num_resp = (btm_cb.btm_inq_vars.inq_cmpl_info.num_resp < BTM_INQ_DB_SIZE)
                 ? btm_cb.btm_inq_vars.inq_cmpl_info.num_resp
                 : BTM_INQ_DB_SIZE;

  size = sizeof(tINQ_DB_ENT);
  for (xx = 0; xx < num_resp - 1; xx++, p_ent++) {
    for (yy = xx + 1, p_next = p_ent + 1; yy < num_resp; yy++, p_next++) {
      if (p_ent->inq_info.results.rssi < p_next->inq_info.results.rssi) {
        memcpy(p_tmp, p_next, size);
        memcpy(p_next, p_ent, size);
        memcpy(p_ent, p_tmp, size);
      }
    }
  }

  osi_free(p_tmp);
}

/*******************************************************************************
 *
 * Function         btm_process_inq_complete
 *
 * Description      This function is called when inquiry complete is received
 *                  from the device.  Call the callback if not in periodic
 *                  inquiry mode AND it is not NULL
 *                  (The caller wants the event).
 *
 *                  The callback pass back the status and the number of
 *                  responses
 *
 * Returns          void
 *
 ******************************************************************************/
void btm_process_inq_complete(tHCI_STATUS status, uint8_t mode) {
  btm_cb.btm_inq_vars.inqparms.mode &= ~(mode);
  const auto inq_active = btm_cb.btm_inq_vars.inq_active;

  BTIF_dm_report_inquiry_status_change(
      tBTM_INQUIRY_STATE::BTM_INQUIRY_COMPLETE);

  if (status != HCI_SUCCESS) {
    LOG_WARN("Received unexpected hci status:%s",
             hci_error_code_text(status).c_str());
  }

  /* Ignore any stray or late complete messages if the inquiry is not active */
  if (btm_cb.btm_inq_vars.inq_active) {
    btm_cb.btm_inq_vars.inq_cmpl_info.hci_status = status;

    /* Notify caller that the inquiry has completed; (periodic inquiries do not
     * send completion events */
    if (btm_cb.btm_inq_vars.inqparms.mode == 0) {
      btm_clear_all_pending_le_entry();
      btm_cb.btm_inq_vars.state = BTM_INQ_INACTIVE_STATE;

      /* Increment so the start of a next inquiry has a new count */
      btm_cb.btm_inq_vars.inq_counter++;

      btm_clr_inq_result_flt();

      if ((status == HCI_SUCCESS) &&
          bluetooth::shim::GetController()->SupportsRssiWithInquiryResults()) {
        btm_sort_inq_result();
      }

      if (btm_cb.btm_inq_vars.p_inq_cmpl_cb) {
        (btm_cb.btm_inq_vars.p_inq_cmpl_cb)(
            (tBTM_INQUIRY_CMPL*)&btm_cb.btm_inq_vars.inq_cmpl_info);
      } else {
        LOG_WARN("No callback to return inquiry result");
      }

      btm_cb.neighbor.inquiry_history_->Push({
          .status = tBTM_INQUIRY_CMPL::TIMER_POPPED,
          .num_resp = btm_cb.btm_inq_vars.inq_cmpl_info.num_resp,
          .resp_type =
              {
                  btm_cb.btm_inq_vars.inq_cmpl_info
                      .resp_type[BTM_INQ_RESULT_STANDARD],
                  btm_cb.btm_inq_vars.inq_cmpl_info
                      .resp_type[BTM_INQ_RESULT_WITH_RSSI],
                  btm_cb.btm_inq_vars.inq_cmpl_info
                      .resp_type[BTM_INQ_RESULT_EXTENDED],
              },
          .start_time_ms = btm_cb.neighbor.classic_inquiry.start_time_ms,
      });
      const auto end_time_ms = timestamper_in_milliseconds.GetTimestamp();
      BTM_LogHistory(
          kBtmLogTag, RawAddress::kEmpty, "Classic inquiry complete",
          base::StringPrintf(
              "duration_s:%6.3f results:%lu inq_active:0x%02x std:%u rssi:%u "
              "ext:%u status:%s",
              (end_time_ms - btm_cb.neighbor.classic_inquiry.start_time_ms) /
                  1000.0,
              btm_cb.neighbor.classic_inquiry.results, inq_active,
              btm_cb.btm_inq_vars.inq_cmpl_info
                  .resp_type[BTM_INQ_RESULT_STANDARD],
              btm_cb.btm_inq_vars.inq_cmpl_info
                  .resp_type[BTM_INQ_RESULT_WITH_RSSI],
              btm_cb.btm_inq_vars.inq_cmpl_info
                  .resp_type[BTM_INQ_RESULT_EXTENDED],
              hci_error_code_text(status).c_str()));

      btm_cb.neighbor.classic_inquiry.start_time_ms = 0;
      /* Clear the results callback if set */
      btm_cb.btm_inq_vars.p_inq_results_cb = NULL;
      btm_cb.btm_inq_vars.inq_active = BTM_INQUIRY_INACTIVE;
      btm_cb.btm_inq_vars.p_inq_cmpl_cb = NULL;

    } else {
      LOG_INFO(
          "Inquiry params is not clear so not sending callback inq_parms:%u",
          btm_cb.btm_inq_vars.inqparms.mode);
    }
  } else {
    LOG_ERROR("Received inquiry complete when no inquiry was active");
  }
}

/*******************************************************************************
 *
 * Function         btm_process_cancel_complete
 *
 * Description      This function is called when inquiry cancel complete is
 *                  received from the device. This function will also call the
 *                  btm_process_inq_complete. This function is needed to
 *                  differentiate a cancel_cmpl_evt from the inq_cmpl_evt.
 *
 * Returns          void
 *
 ******************************************************************************/
void btm_process_cancel_complete(tHCI_STATUS status, uint8_t mode) {
  BTIF_dm_report_inquiry_status_change(
      tBTM_INQUIRY_STATE::BTM_INQUIRY_CANCELLED);
  btm_process_inq_complete(status, mode);
}
/*******************************************************************************
 *
 * Function         btm_initiate_rem_name
 *
 * Description      This function looks initiates a remote name request.  It is
 *                  called either by GAP or by the API call
 *                  BTM_ReadRemoteDeviceName.
 *
 * Input Params:    p_cb            - callback function called when
 *                                    BTM_CMD_STARTED is returned.
 *                                    A pointer to tBTM_REMOTE_DEV_NAME is
 *                                    passed to the callback.
 *
 * Returns
 *                  BTM_CMD_STARTED is returned if the request was sent to HCI.
 *                  BTM_BUSY if already in progress
 *                  BTM_NO_RESOURCES if could not allocate resources to start
 *                                   the command
 *                  BTM_WRONG_MODE if the device is not up.
 *
 ******************************************************************************/
tBTM_STATUS btm_initiate_rem_name(const RawAddress& remote_bda, uint8_t origin,
                                  uint64_t timeout_ms,
                                  tBTM_NAME_CMPL_CB* p_cb) {
  /*** Make sure the device is ready ***/
  if (!BTM_IsDeviceUp()) return (BTM_WRONG_MODE);
  if (origin == BTM_RMT_NAME_EXT) {
    if (btm_cb.btm_inq_vars.remname_active) {
      return (BTM_BUSY);
    } else {
      /* If there is no remote name request running,call the callback function
       * and start timer */
      btm_cb.btm_inq_vars.p_remname_cmpl_cb = p_cb;
      btm_cb.btm_inq_vars.remname_bda = remote_bda;

      alarm_set_on_mloop(btm_cb.btm_inq_vars.remote_name_timer, timeout_ms,
                         btm_inq_remote_name_timer_timeout, NULL);

      /* If the database entry exists for the device, use its clock offset */
      tINQ_DB_ENT* p_i = btm_inq_db_find(remote_bda);
      if (p_i &&
          (p_i->inq_info.results.inq_result_type & BT_DEVICE_TYPE_BREDR)) {
        tBTM_INQ_INFO* p_cur = &p_i->inq_info;
        uint16_t clock_offset = p_cur->results.clock_offset | BTM_CLOCK_OFFSET_VALID;
        int clock_offset_in_cfg = 0;
        if (0 == (p_cur->results.clock_offset & BTM_CLOCK_OFFSET_VALID)) {
          if (btif_get_device_clockoffset(remote_bda, &clock_offset_in_cfg)) {
            clock_offset = clock_offset_in_cfg;
          }
        }

        btsnd_hcic_rmt_name_req(
            remote_bda, p_cur->results.page_scan_rep_mode,
            p_cur->results.page_scan_mode, clock_offset);
      } else {
        uint16_t clock_offset = 0;
        int clock_offset_in_cfg = 0;
        if (btif_get_device_clockoffset(remote_bda, &clock_offset_in_cfg)) {
          clock_offset = clock_offset_in_cfg;
        }
        /* Otherwise use defaults and mark the clock offset as invalid */
        btsnd_hcic_rmt_name_req(remote_bda, HCI_PAGE_SCAN_REP_MODE_R1,
                                HCI_MANDATARY_PAGE_SCAN_MODE, clock_offset);
      }

      btm_cb.btm_inq_vars.remname_active = true;
      return BTM_CMD_STARTED;
    }
  } else {
    return BTM_ILLEGAL_VALUE;
  }
}

/*******************************************************************************
 *
 * Function         btm_process_remote_name
 *
 * Description      This function is called when a remote name is received from
 *                  the device. If remote names are cached, it updates the
 *                  inquiry database.
 *
 * Returns          void
 *
 ******************************************************************************/
void btm_process_remote_name(const RawAddress* bda, const BD_NAME bdn,
                             uint16_t evt_len, tHCI_STATUS hci_status) {
  tBTM_REMOTE_DEV_NAME rem_name;
  tBTM_NAME_CMPL_CB* p_cb = btm_cb.btm_inq_vars.p_remname_cmpl_cb;
  uint8_t* p_n1;

  uint16_t temp_evt_len;

  if (bda) {
    rem_name.bd_addr = *bda;
  } else {
    rem_name.bd_addr = RawAddress::kEmpty;
  }

  LOG_INFO("btm_process_remote_name for %s",
           ADDRESS_TO_LOGGABLE_CSTR(rem_name.bd_addr));

  VLOG(2) << "Inquire BDA " << btm_cb.btm_inq_vars.remname_bda;

  /* If the inquire BDA and remote DBA are the same, then stop the timer and set
   * the active to false */
  if ((btm_cb.btm_inq_vars.remname_active) &&
      (!bda || (*bda == btm_cb.btm_inq_vars.remname_bda))) {
    if (BTM_UseLeLink(btm_cb.btm_inq_vars.remname_bda)) {
      if (hci_status == HCI_ERR_UNSPECIFIED)
        btm_ble_cancel_remote_name(btm_cb.btm_inq_vars.remname_bda);
    }
    alarm_cancel(btm_cb.btm_inq_vars.remote_name_timer);
    btm_cb.btm_inq_vars.remname_active = false;
    /* Clean up and return the status if the command was not successful */
    /* Note: If part of the inquiry, the name is not stored, and the    */
    /*       inquiry complete callback is called.                       */

    if (hci_status == HCI_SUCCESS) {
      /* Copy the name from the data stream into the return structure */
      /* Note that even if it is not being returned, it is used as a  */
      /*      temporary buffer.                                       */
      p_n1 = (uint8_t*)rem_name.remote_bd_name;
      rem_name.length = (evt_len < BD_NAME_LEN) ? evt_len : BD_NAME_LEN;
      rem_name.remote_bd_name[rem_name.length] = 0;
      rem_name.status = BTM_SUCCESS;
      rem_name.hci_status = hci_status;
      temp_evt_len = rem_name.length;

      while (temp_evt_len > 0) {
        *p_n1++ = *bdn++;
        temp_evt_len--;
      }
      rem_name.remote_bd_name[rem_name.length] = 0;
    } else {
      /* If processing a stand alone remote name then report the error in the
         callback */
      rem_name.status = BTM_BAD_VALUE_RET;
      rem_name.hci_status = hci_status;
      rem_name.length = 0;
      rem_name.remote_bd_name[0] = 0;
    }
    /* Reset the remote BAD to zero and call callback if possible */
    btm_cb.btm_inq_vars.remname_bda = RawAddress::kEmpty;

    btm_cb.btm_inq_vars.p_remname_cmpl_cb = NULL;
    if (p_cb) (p_cb)(&rem_name);
  }
}

void btm_inq_remote_name_timer_timeout(UNUSED_ATTR void* data) {
  btm_inq_rmt_name_failed_cancelled();
}

/*******************************************************************************
 *
 * Function         btm_inq_rmt_name_failed_cancelled
 *
 * Description      This function is if timeout expires or request is cancelled
 *                  while getting remote name.  This is done for devices that
 *                  incorrectly do not report operation failure
 *
 * Returns          void
 *
 ******************************************************************************/
void btm_inq_rmt_name_failed_cancelled(void) {
  LOG_ERROR("remname_active=%d", btm_cb.btm_inq_vars.remname_active);

  if (btm_cb.btm_inq_vars.remname_active) {
    btm_process_remote_name(&btm_cb.btm_inq_vars.remname_bda, NULL, 0,
                            HCI_ERR_UNSPECIFIED);
  }

  btm_sec_rmt_name_request_complete(NULL, NULL, HCI_ERR_UNSPECIFIED);
}

/*******************************************************************************
 *
 * Function         BTM_WriteEIR
 *
 * Description      This function is called to write EIR data to controller.
 *
 * Parameters       p_buff - allocated HCI command buffer including extended
 *                           inquriry response
 *
 * Returns          BTM_SUCCESS  - if successful
 *                  BTM_MODE_UNSUPPORTED - if local device cannot support it
 *
 ******************************************************************************/
tBTM_STATUS BTM_WriteEIR(BT_HDR* p_buff) {
  if (bluetooth::shim::GetController()->SupportsExtendedInquiryResponse()) {
    LOG_VERBOSE("Write Extended Inquiry Response to controller");
    btsnd_hcic_write_ext_inquiry_response(p_buff, BTM_EIR_DEFAULT_FEC_REQUIRED);
    return BTM_SUCCESS;
  } else {
    osi_free(p_buff);
    return BTM_MODE_UNSUPPORTED;
  }
}

/*******************************************************************************
 *
 * Function         btm_convert_uuid_to_eir_service
 *
 * Description      This function is called to get the bit position of UUID.
 *
 * Parameters       uuid16 - UUID 16-bit
 *
 * Returns          BTM EIR service ID if found
 *                  BTM_EIR_MAX_SERVICES - if not found
 *
 ******************************************************************************/
static uint8_t btm_convert_uuid_to_eir_service(uint16_t uuid16) {
  uint8_t xx;

  for (xx = 0; xx < BTM_EIR_MAX_SERVICES; xx++) {
    if (uuid16 == BTM_EIR_UUID_LKUP_TBL[xx]) {
      return xx;
    }
  }
  return BTM_EIR_MAX_SERVICES;
}

/*******************************************************************************
 *
 * Function         BTM_HasEirService
 *
 * Description      This function is called to know if UUID in bit map of UUID.
 *
 * Parameters       p_eir_uuid - bit map of UUID list
 *                  uuid16 - UUID 16-bit
 *
 * Returns          true - if found
 *                  false - if not found
 *
 ******************************************************************************/
bool BTM_HasEirService(const uint32_t* p_eir_uuid, uint16_t uuid16) {
  uint8_t service_id;

  service_id = btm_convert_uuid_to_eir_service(uuid16);
  if (service_id < BTM_EIR_MAX_SERVICES)
    return (BTM_EIR_HAS_SERVICE(p_eir_uuid, service_id));
  else
    return (false);
}

/*******************************************************************************
 *
 * Function         BTM_AddEirService
 *
 * Description      This function is called to add a service in bit map of UUID
 *                  list.
 *
 * Parameters       p_eir_uuid - bit mask of UUID list for EIR
 *                  uuid16 - UUID 16-bit
 *
 * Returns          None
 *
 ******************************************************************************/
void BTM_AddEirService(uint32_t* p_eir_uuid, uint16_t uuid16) {
  uint8_t service_id;

  service_id = btm_convert_uuid_to_eir_service(uuid16);
  if (service_id < BTM_EIR_MAX_SERVICES)
    BTM_EIR_SET_SERVICE(p_eir_uuid, service_id);
}

/*******************************************************************************
 *
 * Function         BTM_RemoveEirService
 *
 * Description      This function is called to remove a service in bit map of
 *                  UUID list.
 *
 * Parameters       p_eir_uuid - bit mask of UUID list for EIR
 *                  uuid16 - UUID 16-bit
 *
 * Returns          None
 *
 ******************************************************************************/
void BTM_RemoveEirService(uint32_t* p_eir_uuid, uint16_t uuid16) {
  uint8_t service_id;

  service_id = btm_convert_uuid_to_eir_service(uuid16);
  if (service_id < BTM_EIR_MAX_SERVICES)
    BTM_EIR_CLR_SERVICE(p_eir_uuid, service_id);
}

/*******************************************************************************
 *
 * Function         BTM_GetEirSupportedServices
 *
 * Description      This function is called to get UUID list from bit map of
 *                  UUID list.
 *
 * Parameters       p_eir_uuid - bit mask of UUID list for EIR
 *                  p - reference of current pointer of EIR
 *                  max_num_uuid16 - max number of UUID can be written in EIR
 *                  num_uuid16 - number of UUID have been written in EIR
 *
 * Returns          HCI_EIR_MORE_16BITS_UUID_TYPE, if it has more than max
 *                  HCI_EIR_COMPLETE_16BITS_UUID_TYPE, otherwise
 *
 ******************************************************************************/
uint8_t BTM_GetEirSupportedServices(uint32_t* p_eir_uuid, uint8_t** p,
                                    uint8_t max_num_uuid16,
                                    uint8_t* p_num_uuid16) {
  uint8_t service_index;

  *p_num_uuid16 = 0;

  for (service_index = 0; service_index < BTM_EIR_MAX_SERVICES;
       service_index++) {
    if (BTM_EIR_HAS_SERVICE(p_eir_uuid, service_index)) {
      if (*p_num_uuid16 < max_num_uuid16) {
        UINT16_TO_STREAM(*p, BTM_EIR_UUID_LKUP_TBL[service_index]);
        (*p_num_uuid16)++;
      }
      /* if max number of UUIDs are stored and found one more */
      else {
        return HCI_EIR_MORE_16BITS_UUID_TYPE;
      }
    }
  }
  return HCI_EIR_COMPLETE_16BITS_UUID_TYPE;
}

/*******************************************************************************
 *
 * Function         BTM_GetEirUuidList
 *
 * Description      This function parses EIR and returns UUID list.
 *
 * Parameters       p_eir - EIR
 *                  eir_len - EIR len
 *                  uuid_size - Uuid::kNumBytes16, Uuid::kNumBytes32,
 *                              Uuid::kNumBytes128
 *                  p_num_uuid - return number of UUID in found list
 *                  p_uuid_list - return UUID list
 *                  max_num_uuid - maximum number of UUID to be returned
 *
 * Returns          0 - if not found
 *                  HCI_EIR_COMPLETE_16BITS_UUID_TYPE
 *                  HCI_EIR_MORE_16BITS_UUID_TYPE
 *                  HCI_EIR_COMPLETE_32BITS_UUID_TYPE
 *                  HCI_EIR_MORE_32BITS_UUID_TYPE
 *                  HCI_EIR_COMPLETE_128BITS_UUID_TYPE
 *                  HCI_EIR_MORE_128BITS_UUID_TYPE
 *
 ******************************************************************************/
uint8_t BTM_GetEirUuidList(const uint8_t* p_eir, size_t eir_len,
                           uint8_t uuid_size, uint8_t* p_num_uuid,
                           uint8_t* p_uuid_list, uint8_t max_num_uuid) {
  const uint8_t* p_uuid_data;
  uint8_t type;
  uint8_t yy, xx;
  uint16_t* p_uuid16 = (uint16_t*)p_uuid_list;
  uint32_t* p_uuid32 = (uint32_t*)p_uuid_list;
  char buff[Uuid::kNumBytes128 * 2 + 1];

  p_uuid_data =
      btm_eir_get_uuid_list(p_eir, eir_len, uuid_size, p_num_uuid, &type);
  if (p_uuid_data == NULL) {
    return 0x00;
  }

  if (*p_num_uuid > max_num_uuid) {
    LOG_WARN("number of uuid in EIR = %d, size of uuid list = %d", *p_num_uuid,
             max_num_uuid);
    *p_num_uuid = max_num_uuid;
  }

  LOG_VERBOSE("type = %02X, number of uuid = %d", type, *p_num_uuid);

  if (uuid_size == Uuid::kNumBytes16) {
    for (yy = 0; yy < *p_num_uuid; yy++) {
      STREAM_TO_UINT16(*(p_uuid16 + yy), p_uuid_data);
      LOG_VERBOSE("                     0x%04X", *(p_uuid16 + yy));
    }
  } else if (uuid_size == Uuid::kNumBytes32) {
    for (yy = 0; yy < *p_num_uuid; yy++) {
      STREAM_TO_UINT32(*(p_uuid32 + yy), p_uuid_data);
      LOG_VERBOSE("                     0x%08X", *(p_uuid32 + yy));
    }
  } else if (uuid_size == Uuid::kNumBytes128) {
    for (yy = 0; yy < *p_num_uuid; yy++) {
      STREAM_TO_ARRAY16(p_uuid_list + yy * Uuid::kNumBytes128, p_uuid_data);
      for (xx = 0; xx < Uuid::kNumBytes128; xx++)
        snprintf(buff + xx * 2, sizeof(buff) - xx * 2, "%02X",
                 *(p_uuid_list + yy * Uuid::kNumBytes128 + xx));
      LOG_VERBOSE("                     0x%s", buff);
    }
  }

  return type;
}

/*******************************************************************************
 *
 * Function         btm_eir_get_uuid_list
 *
 * Description      This function searches UUID list in EIR.
 *
 * Parameters       p_eir - address of EIR
 *                  eir_len - EIR length
 *                  uuid_size - size of UUID to find
 *                  p_num_uuid - number of UUIDs found
 *                  p_uuid_list_type - EIR data type
 *
 * Returns          NULL - if UUID list with uuid_size is not found
 *                  beginning of UUID list in EIR - otherwise
 *
 ******************************************************************************/
static const uint8_t* btm_eir_get_uuid_list(const uint8_t* p_eir,
                                            size_t eir_len, uint8_t uuid_size,
                                            uint8_t* p_num_uuid,
                                            uint8_t* p_uuid_list_type) {
  const uint8_t* p_uuid_data;
  uint8_t complete_type, more_type;
  uint8_t uuid_len;

  switch (uuid_size) {
    case Uuid::kNumBytes16:
      complete_type = HCI_EIR_COMPLETE_16BITS_UUID_TYPE;
      more_type = HCI_EIR_MORE_16BITS_UUID_TYPE;
      break;
    case Uuid::kNumBytes32:
      complete_type = HCI_EIR_COMPLETE_32BITS_UUID_TYPE;
      more_type = HCI_EIR_MORE_32BITS_UUID_TYPE;
      break;
    case Uuid::kNumBytes128:
      complete_type = HCI_EIR_COMPLETE_128BITS_UUID_TYPE;
      more_type = HCI_EIR_MORE_128BITS_UUID_TYPE;
      break;
    default:
      *p_num_uuid = 0;
      return NULL;
      break;
  }

  p_uuid_data = AdvertiseDataParser::GetFieldByType(p_eir, eir_len,
                                                    complete_type, &uuid_len);
  if (p_uuid_data == NULL) {
    p_uuid_data = AdvertiseDataParser::GetFieldByType(p_eir, eir_len, more_type,
                                                      &uuid_len);
    *p_uuid_list_type = more_type;
  } else {
    *p_uuid_list_type = complete_type;
  }

  *p_num_uuid = uuid_len / uuid_size;
  return p_uuid_data;
}

/*******************************************************************************
 *
 * Function         btm_convert_uuid_to_uuid16
 *
 * Description      This function converts UUID to UUID 16-bit.
 *
 * Parameters       p_uuid - address of UUID
 *                  uuid_size - size of UUID
 *
 * Returns          0 - if UUID cannot be converted to UUID 16-bit
 *                  UUID 16-bit - otherwise
 *
 ******************************************************************************/
static uint16_t btm_convert_uuid_to_uuid16(const uint8_t* p_uuid,
                                           uint8_t uuid_size) {
  static const uint8_t base_uuid[Uuid::kNumBytes128] = {
      0xFB, 0x34, 0x9B, 0x5F, 0x80, 0x00, 0x00, 0x80,
      0x00, 0x10, 0x00, 0x00, 0x00, 0x00, 0x00, 0x00};
  uint16_t uuid16 = 0;
  uint32_t uuid32;
  bool is_base_uuid;
  uint8_t xx;

  switch (uuid_size) {
    case Uuid::kNumBytes16:
      STREAM_TO_UINT16(uuid16, p_uuid);
      break;
    case Uuid::kNumBytes32:
      STREAM_TO_UINT32(uuid32, p_uuid);
      if (uuid32 < 0x10000) uuid16 = (uint16_t)uuid32;
      break;
    case Uuid::kNumBytes128:
      /* See if we can compress the UUID down to 16 or 32bit UUIDs */
      is_base_uuid = true;
      for (xx = 0; xx < Uuid::kNumBytes128 - 4; xx++) {
        if (p_uuid[xx] != base_uuid[xx]) {
          is_base_uuid = false;
          break;
        }
      }
      if (is_base_uuid) {
        if ((p_uuid[Uuid::kNumBytes128 - 1] == 0) &&
            (p_uuid[Uuid::kNumBytes128 - 2] == 0)) {
          p_uuid += (Uuid::kNumBytes128 - 4);
          STREAM_TO_UINT16(uuid16, p_uuid);
        }
      }
      break;
    default:
      LOG_WARN("btm_convert_uuid_to_uuid16 invalid uuid size");
      break;
  }

  return (uuid16);
}

/*******************************************************************************
 *
 * Function         btm_set_eir_uuid
 *
 * Description      This function is called to store received UUID into inquiry
 *                  result.
 *
 * Parameters       p_eir - pointer of EIR significant part
 *                  p_results - pointer of inquiry result
 *
 * Returns          None
 *
 ******************************************************************************/
void btm_set_eir_uuid(const uint8_t* p_eir, tBTM_INQ_RESULTS* p_results) {
  const uint8_t* p_uuid_data;
  uint8_t num_uuid;
  uint16_t uuid16;
  uint8_t yy;
  uint8_t type = HCI_EIR_MORE_16BITS_UUID_TYPE;

  p_uuid_data = btm_eir_get_uuid_list(p_eir, HCI_EXT_INQ_RESPONSE_LEN,
                                      Uuid::kNumBytes16, &num_uuid, &type);

  if (type == HCI_EIR_COMPLETE_16BITS_UUID_TYPE) {
    p_results->eir_complete_list = true;
  } else {
    p_results->eir_complete_list = false;
  }

  LOG_VERBOSE("eir_complete_list=0x%02X", p_results->eir_complete_list);

  if (p_uuid_data) {
    for (yy = 0; yy < num_uuid; yy++) {
      STREAM_TO_UINT16(uuid16, p_uuid_data);
      BTM_AddEirService(p_results->eir_uuid, uuid16);
    }
  }

  p_uuid_data = btm_eir_get_uuid_list(p_eir, HCI_EXT_INQ_RESPONSE_LEN,
                                      Uuid::kNumBytes32, &num_uuid, &type);
  if (p_uuid_data) {
    for (yy = 0; yy < num_uuid; yy++) {
      uuid16 = btm_convert_uuid_to_uuid16(p_uuid_data, Uuid::kNumBytes32);
      p_uuid_data += Uuid::kNumBytes32;
      if (uuid16) BTM_AddEirService(p_results->eir_uuid, uuid16);
    }
  }

  p_uuid_data = btm_eir_get_uuid_list(p_eir, HCI_EXT_INQ_RESPONSE_LEN,
                                      Uuid::kNumBytes128, &num_uuid, &type);
  if (p_uuid_data) {
    for (yy = 0; yy < num_uuid; yy++) {
      uuid16 = btm_convert_uuid_to_uuid16(p_uuid_data, Uuid::kNumBytes128);
      p_uuid_data += Uuid::kNumBytes128;
      if (uuid16) BTM_AddEirService(p_results->eir_uuid, uuid16);
    }
  }
}

<<<<<<< HEAD
=======
static void on_inquiry_complete(bluetooth::hci::EventView event) {
  auto complete = bluetooth::hci::InquiryCompleteView::Create(event);
  ASSERT(complete.IsValid());
  auto status = to_hci_status_code(static_cast<uint8_t>(complete.GetStatus()));

  btm_process_inq_complete(status, BTM_BR_INQUIRY_MASK);
}
/*******************************************************************************
 *
 * Function         on_incoming_hci_event
 *
 * Description      This function is called to process events from the HCI layer
 *
 * Parameters       event - an EventView with the specific event
 *
 * Returns          None
 *
 ******************************************************************************/
static void on_incoming_hci_event(bluetooth::hci::EventView event) {
  ASSERT(event.IsValid());
  auto event_code = event.GetEventCode();
  switch (event_code) {
    case bluetooth::hci::EventCode::INQUIRY_COMPLETE:
      on_inquiry_complete(event);
      break;
    case bluetooth::hci::EventCode::INQUIRY_RESULT:
      btm_process_inq_results_standard(event);
      break;
    case bluetooth::hci::EventCode::INQUIRY_RESULT_WITH_RSSI:
      btm_process_inq_results_rssi(event);
      break;
    case bluetooth::hci::EventCode::EXTENDED_INQUIRY_RESULT:
      btm_process_inq_results_extended(event);
      break;
    default:
      log::warn("Dropping unhandled event: {}",
                bluetooth::hci::EventCodeText(event_code));
  }
}

>>>>>>> 55df697a
namespace bluetooth {
namespace legacy {
namespace testing {
void btm_clr_inq_db(const RawAddress* p_bda) { ::btm_clr_inq_db(p_bda); }
uint16_t btm_get_num_bd_entries() { return num_bd_entries_; }
}  // namespace testing
}  // namespace legacy
}  // namespace bluetooth<|MERGE_RESOLUTION|>--- conflicted
+++ resolved
@@ -28,6 +28,7 @@
 #define LOG_TAG "bluetooth"
 
 #include <base/logging.h>
+#include <bluetooth/log.h>
 #include <stddef.h>
 #include <stdio.h>
 #include <stdlib.h>
@@ -41,6 +42,7 @@
 #include "common/time_util.h"
 #include "device/include/controller.h"
 #include "hci/controller_interface.h"
+#include "hci/event_checkers.h"
 #include "hci/hci_layer.h"
 #include "include/check.h"
 #include "internal_include/bt_target.h"
@@ -132,6 +134,7 @@
 tBTM_STATUS btm_ble_start_inquiry(uint8_t duration);
 void btm_ble_stop_inquiry(void);
 
+using namespace bluetooth;
 using bluetooth::Uuid;
 
 /* 3 second timeout waiting for responses */
@@ -254,6 +257,8 @@
   btsnd_hcic_rmt_name_req(raw_address, HCI_PAGE_SCAN_REP_MODE_R1,
                           HCI_MANDATARY_PAGE_SCAN_MODE, 0);
 }
+static void btm_process_cancel_complete(tHCI_STATUS status, uint8_t mode);
+static void on_incoming_hci_event(bluetooth::hci::EventView event);
 /*******************************************************************************
  *
  * Function         BTM_SetDiscoverability
@@ -279,7 +284,7 @@
   bool is_limited;
   bool cod_limited;
 
-  LOG_VERBOSE("");
+  log::verbose("");
   if (controller_get_interface()->SupportsBle()) {
     if (btm_ble_set_discoverability((uint16_t)(inq_mode)) == BTM_SUCCESS) {
       btm_cb.btm_inq_vars.discoverable_mode &= (~BTM_BLE_DISCOVERABLE_MASK);
@@ -296,7 +301,7 @@
   if (!controller_get_interface()->get_is_ready()) return (BTM_DEV_RESET);
 
   /* If the window and/or interval is '0', set to default values */
-  LOG_VERBOSE("mode %d [NonDisc-0, Lim-1, Gen-2]", inq_mode);
+  log::verbose("mode {} [NonDisc-0, Lim-1, Gen-2]", inq_mode);
   (inq_mode != BTM_NON_DISCOVERABLE)
       ? power_telemetry::GetInstance().LogInqScanStarted()
       : power_telemetry::GetInstance().LogInqScanStopped();
@@ -358,7 +363,7 @@
 }
 
 void BTM_EnableInterlacedInquiryScan() {
-  LOG_VERBOSE("");
+  log::verbose("");
 
   uint16_t inq_scan_type =
       osi_property_get_int32(PROPERTY_INQ_SCAN_TYPE, BTM_SCAN_TYPE_INTERLACED);
@@ -374,7 +379,7 @@
 }
 
 void BTM_EnableInterlacedPageScan() {
-  LOG_VERBOSE("");
+  log::verbose("");
 
   uint16_t page_scan_type =
       osi_property_get_int32(PROPERTY_PAGE_SCAN_TYPE, BTM_SCAN_TYPE_INTERLACED);
@@ -405,7 +410,7 @@
  *
  ******************************************************************************/
 tBTM_STATUS BTM_SetInquiryMode(uint8_t mode) {
-  LOG_VERBOSE("");
+  log::verbose("");
   if (mode == BTM_INQ_RESULT_STANDARD) {
     /* mandatory mode */
   } else if (mode == BTM_INQ_RESULT_WITH_RSSI) {
@@ -468,8 +473,8 @@
   const uint16_t interval = osi_property_get_int32(PROPERTY_PAGE_SCAN_INTERVAL,
                                                    BTM_DEFAULT_CONN_INTERVAL);
 
-  LOG_VERBOSE("mode=%d [NonConn-0, Conn-1], page scan interval=(%d * 0.625)ms",
-              page_mode, interval);
+  log::verbose("mode={} [NonConn-0, Conn-1], page scan interval=({} * 0.625)ms",
+               page_mode, interval);
 
   if ((window != btm_cb.btm_inq_vars.page_scan_window) ||
       (interval != btm_cb.btm_inq_vars.page_scan_period)) {
@@ -501,7 +506,7 @@
  *
  ******************************************************************************/
 uint16_t BTM_IsInquiryActive(void) {
-  LOG_VERBOSE("");
+  log::verbose("");
 
   return (btm_cb.btm_inq_vars.inq_active);
 }
@@ -533,7 +538,7 @@
  *
  ******************************************************************************/
 void BTM_CancelInquiry(void) {
-  LOG_VERBOSE("");
+  log::verbose("");
 
   CHECK(BTM_IsDeviceUp());
 
@@ -575,7 +580,14 @@
     btm_cb.btm_inq_vars.p_inq_cmpl_cb = NULL; /* Do not notify caller anymore */
 
     if ((btm_cb.btm_inq_vars.inqparms.mode & BTM_BR_INQUIRY_MASK) != 0) {
-      bluetooth::legacy::hci::GetInterface().InquiryCancel();
+      bluetooth::shim::GetHciLayer()->EnqueueCommand(
+          bluetooth::hci::InquiryCancelBuilder::Create(),
+          get_main_thread()->BindOnce(
+              [](bluetooth::hci::CommandCompleteView complete_view) {
+                bluetooth::hci::check_complete<
+                    bluetooth::hci::InquiryCancelCompleteView>(complete_view);
+                btm_process_cancel_complete(HCI_SUCCESS, BTM_BR_INQUIRY_MASK);
+              }));
     }
     BTM_CancelLeScan();
 
@@ -663,9 +675,9 @@
   /* Only one active inquiry is allowed in this implementation.
      Also do not allow an inquiry if the inquiry filter is being updated */
   if (btm_cb.btm_inq_vars.inq_active) {
-    LOG_WARN(
-        "Active device discovery already in progress inq_active:0x%02x"
-        " state:%hhu counter:%u",
+    log::warn(
+        "Active device discovery already in progress inq_active:0x{:02x} "
+        "state:{} counter:{}",
         btm_cb.btm_inq_vars.inq_active, btm_cb.btm_inq_vars.state,
         btm_cb.btm_inq_vars.inq_counter);
     btm_cb.neighbor.inquiry_history_->Push({
@@ -674,8 +686,6 @@
     return BTM_BUSY;
   }
 
-<<<<<<< HEAD
-=======
   if (btm_cb.btm_inq_vars.registered_for_hci_events == false) {
     bluetooth::shim::GetHciLayer()->RegisterEventHandler(
         bluetooth::hci::EventCode::INQUIRY_COMPLETE,
@@ -701,10 +711,9 @@
     btm_cb.btm_inq_vars.registered_for_hci_events = true;
   }
 
->>>>>>> 55df697a
   /*** Make sure the device is ready ***/
   if (!BTM_IsDeviceUp()) {
-    LOG_ERROR("adapter is not up");
+    log::error("adapter is not up");
     btm_cb.neighbor.inquiry_history_->Push({
         .status = tBTM_INQUIRY_CMPL::NOT_STARTED,
     });
@@ -739,27 +748,16 @@
       .results = 0,
   };
 
-  LOG_DEBUG("Starting device discovery inq_active:0x%02x",
-            btm_cb.btm_inq_vars.inq_active);
+  log::debug("Starting device discovery inq_active:0x{:02x}",
+             btm_cb.btm_inq_vars.inq_active);
 
   // Also do BLE scanning here if we aren't limiting discovery to classic only.
   // This path does not play nicely with GD BLE scanning and may cause issues
   // with other scanners.
-<<<<<<< HEAD
-  if (!bluetooth::shim::is_classic_discovery_only_enabled()) {
-    if (controller_get_interface()->SupportsBle()) {
-      btm_ble_start_inquiry(btm_cb.btm_inq_vars.inqparms.duration);
-    } else {
-      LOG_WARN("Trying to do LE scan on a non-LE adapter");
-      btm_cb.btm_inq_vars.inqparms.mode &= ~BTM_BLE_INQUIRY_MASK;
-    }
-  }
-=======
   BTM_StartLeScan();
->>>>>>> 55df697a
 
   if (btm_cb.btm_inq_vars.inq_active & BTM_SSP_INQUIRY_ACTIVE) {
-    LOG_INFO("Not starting inquiry as SSP is in progress");
+    log::info("Not starting inquiry as SSP is in progress");
     // Report the status here because inq_complete will cancel it below
     BTIF_dm_report_inquiry_status_change(
         tBTM_INQUIRY_STATE::BTM_INQUIRY_STARTED);
@@ -788,8 +786,8 @@
               BTIF_dm_report_inquiry_status_change(
                   tBTM_INQUIRY_STATE::BTM_INQUIRY_STARTED);
             } else {
-              LOG_INFO("Inquiry failed to start status: %s",
-                       bluetooth::hci::ErrorCodeText(status).c_str());
+              log::info("Inquiry failed to start status: {}",
+                        bluetooth::hci::ErrorCodeText(status).c_str());
             }
           }));
 
@@ -834,7 +832,7 @@
 tBTM_STATUS BTM_ReadRemoteDeviceName(const RawAddress& remote_bda,
                                      tBTM_NAME_CMPL_CB* p_cb,
                                      tBT_TRANSPORT transport) {
-  VLOG(1) << __func__ << ": bd addr " << remote_bda;
+  log::verbose("bd addr {}", ADDRESS_TO_LOGGABLE_STR(remote_bda));
   /* Use LE transport when LE is the only available option */
   if (transport == BT_TRANSPORT_LE) {
     return btm_ble_read_remote_name(remote_bda, p_cb);
@@ -863,7 +861,7 @@
  *
  ******************************************************************************/
 tBTM_STATUS BTM_CancelRemoteDeviceName(void) {
-  LOG_VERBOSE("");
+  log::verbose("");
 
   /* Make sure there is not already one in progress */
   if (btm_cb.btm_inq_vars.remname_active) {
@@ -1022,7 +1020,7 @@
   uint8_t num_responses;
   uint8_t temp_inq_active;
 
-  LOG_DEBUG("Resetting inquiry database");
+  log::debug("Resetting inquiry database");
 
   /* If an inquiry or periodic inquiry is active, reset the mode to inactive */
   if (btm_cb.btm_inq_vars.inq_active != BTM_INQUIRY_INACTIVE) {
@@ -1111,16 +1109,23 @@
   uint8_t normal_active = (BTM_GENERAL_INQUIRY_ACTIVE);
 
 #if (BTM_INQ_DEBUG == TRUE)
-  LOG_VERBOSE("btm_inq_stop_on_ssp: no_inc_ssp=%d inq_active:0x%x state:%d ",
-              btm_cb.btm_inq_vars.no_inc_ssp, btm_cb.btm_inq_vars.inq_active,
-              btm_cb.btm_inq_vars.state);
+  log::verbose("btm_inq_stop_on_ssp: no_inc_ssp={} inq_active:0x{:x} state:{} ",
+               btm_cb.btm_inq_vars.no_inc_ssp, btm_cb.btm_inq_vars.inq_active,
+               btm_cb.btm_inq_vars.state);
 #endif
   if (btm_cb.btm_inq_vars.no_inc_ssp) {
     if (btm_cb.btm_inq_vars.state == BTM_INQ_ACTIVE_STATE) {
       if (btm_cb.btm_inq_vars.inq_active & normal_active) {
         /* can not call BTM_CancelInquiry() here. We need to report inquiry
          * complete evt */
-        bluetooth::legacy::hci::GetInterface().InquiryCancel();
+        bluetooth::shim::GetHciLayer()->EnqueueCommand(
+            bluetooth::hci::InquiryCancelBuilder::Create(),
+            get_main_thread()->BindOnce(
+                [](bluetooth::hci::CommandCompleteView complete_view) {
+                  bluetooth::hci::check_complete<
+                      bluetooth::hci::InquiryCancelCompleteView>(complete_view);
+                  btm_process_cancel_complete(HCI_SUCCESS, BTM_BR_INQUIRY_MASK);
+                }));
       }
     }
     /* do not allow inquiry to start */
@@ -1158,8 +1163,8 @@
   uint16_t xx;
 
 #if (BTM_INQ_DEBUG == TRUE)
-  LOG_VERBOSE("btm_clr_inq_db: inq_active:0x%x state:%d",
-              btm_cb.btm_inq_vars.inq_active, btm_cb.btm_inq_vars.state);
+  log::verbose("btm_clr_inq_db: inq_active:0x{:x} state:{}",
+               btm_cb.btm_inq_vars.inq_active, btm_cb.btm_inq_vars.state);
 #endif
   std::lock_guard<std::mutex> lock(inq_db_lock_);
   tINQ_DB_ENT* p_ent = inq_db_;
@@ -1172,8 +1177,8 @@
     }
   }
 #if (BTM_INQ_DEBUG == TRUE)
-  LOG_VERBOSE("inq_active:0x%x state:%d", btm_cb.btm_inq_vars.inq_active,
-              btm_cb.btm_inq_vars.state);
+  log::verbose("inq_active:0x{:x} state:{}", btm_cb.btm_inq_vars.inq_active,
+               btm_cb.btm_inq_vars.state);
 #endif
 }
 
@@ -1191,7 +1196,7 @@
   std::lock_guard<std::mutex> lock(bd_db_lock_);
 
   if (p_bd_db_ != nullptr) {
-    LOG_ERROR("Memory leak with bluetooth device database");
+    log::error("Memory leak with bluetooth device database");
   }
 
   /* Allocate memory to hold bd_addrs responding */
@@ -1202,7 +1207,7 @@
 void btm_clr_inq_result_flt(void) {
   std::lock_guard<std::mutex> lock(bd_db_lock_);
   if (p_bd_db_ == nullptr) {
-    LOG_WARN("Memory being reset multiple times");
+    log::warn("Memory being reset multiple times");
   }
 
   osi_free_and_reset((void**)&p_bd_db_);
@@ -1324,9 +1329,6 @@
 
 /*******************************************************************************
  *
-<<<<<<< HEAD
- * Function         btm_process_inq_results
-=======
  * Function         btm_process_inq_results_standard
  *
  * Description      This function is called when inquiry results are received
@@ -1445,29 +1447,15 @@
 /*******************************************************************************
  *
  * Function         btm_process_inq_results_rssi
->>>>>>> 55df697a
  *
  * Description      This function is called when inquiry results are received
  *                  from the device. It updates the inquiry database. If the
  *                  inquiry database is full, the oldest entry is discarded.
  *
-<<<<<<< HEAD
- * Parameters       inq_res_mode - BTM_INQ_RESULT_STANDARD
- *                                 BTM_INQ_RESULT_WITH_RSSI
- *                                 BTM_INQ_RESULT_EXTENDED
- *
  * Returns          void
  *
  ******************************************************************************/
-void btm_process_inq_results(const uint8_t* p, uint8_t hci_evt_len,
-                             uint8_t inq_res_mode) {
-  uint8_t num_resp, xx;
-=======
- * Returns          void
- *
- ******************************************************************************/
 static void btm_process_inq_results_rssi(bluetooth::hci::EventView event) {
->>>>>>> 55df697a
   RawAddress bda;
   tINQ_DB_ENT* p_i;
   tBTM_INQ_RESULTS* p_cur = NULL;
@@ -1483,42 +1471,18 @@
   uint16_t clock_offset;
   const uint8_t* p_eir_data = NULL;
 
-  LOG_DEBUG("Received inquiry result inq_active:0x%x state:%d",
-            btm_cb.btm_inq_vars.inq_active, btm_cb.btm_inq_vars.state);
+  log::debug("Received inquiry result inq_active:0x{:x} state:{}",
+             btm_cb.btm_inq_vars.inq_active, btm_cb.btm_inq_vars.state);
 
   /* Only process the results if the BR inquiry is still active */
   if (!(btm_cb.btm_inq_vars.inq_active & BTM_BR_INQ_ACTIVE_MASK)) {
-    LOG_INFO("Inquiry is inactive so dropping inquiry result");
+    log::info("Inquiry is inactive so dropping inquiry result");
     return;
   }
 
-<<<<<<< HEAD
-  STREAM_TO_UINT8(num_resp, p);
-
-  if (inq_res_mode == BTM_INQ_RESULT_EXTENDED) {
-    if (num_resp > 1) {
-      LOG_ERROR("extended results (%d) > 1", num_resp);
-      return;
-    }
-
-    constexpr uint16_t extended_inquiry_result_size = 254;
-    if (hci_evt_len - 1 != extended_inquiry_result_size) {
-      LOG_ERROR("can't fit %d results in %d bytes", num_resp, hci_evt_len);
-      return;
-    }
-  } else if (inq_res_mode == BTM_INQ_RESULT_STANDARD ||
-             inq_res_mode == BTM_INQ_RESULT_WITH_RSSI) {
-    constexpr uint16_t inquiry_result_size = 14;
-    if (hci_evt_len < num_resp * inquiry_result_size) {
-      LOG_ERROR("can't fit %d results in %d bytes", num_resp, hci_evt_len);
-      return;
-    }
-  }
-=======
   auto rssi_view = bluetooth::hci::InquiryResultWithRssiView::Create(event);
   ASSERT(rssi_view.IsValid());
   auto responses = rssi_view.GetResponses();
->>>>>>> 55df697a
 
   btm_cb.neighbor.classic_inquiry.results += responses.size();
   for (const auto& response : responses) {
@@ -1541,11 +1505,6 @@
 
     /* Check if this address has already been processed for this inquiry */
     if (btm_inq_find_bdaddr(bda)) {
-<<<<<<< HEAD
-      /* LOG_VERBOSE("BDA seen before %s", ADDRESS_TO_LOGGABLE_CSTR(bda));
-       */
-
-=======
       /* By default suppose no update needed */
       i_rssi = (int8_t)rssi;
 
@@ -1687,7 +1646,6 @@
 
     /* Check if this address has already been processed for this inquiry */
     if (btm_inq_find_bdaddr(bda)) {
->>>>>>> 55df697a
       /* By default suppose no update needed */
       i_rssi = (int8_t)rssi;
 
@@ -1699,7 +1657,7 @@
            ||
            (p_i->inq_info.results.device_type & BT_DEVICE_TYPE_BREDR) != 0)) {
         p_cur = &p_i->inq_info.results;
-        LOG_VERBOSE("update RSSI new:%d, old:%d", i_rssi, p_cur->rssi);
+        log::verbose("update RSSI new:{}, old:{}", i_rssi, p_cur->rssi);
         p_cur->rssi = i_rssi;
         update = true;
       }
@@ -1795,7 +1753,7 @@
         (p_inq_results_cb)((tBTM_INQ_RESULTS*)p_cur, p_eir_data,
                            HCI_EXT_INQ_RESPONSE_LEN);
       } else {
-        LOG_WARN("No callback is registered for inquiry result");
+        log::warn("No callback is registered for inquiry result");
       }
     }
   }
@@ -1860,8 +1818,8 @@
       tBTM_INQUIRY_STATE::BTM_INQUIRY_COMPLETE);
 
   if (status != HCI_SUCCESS) {
-    LOG_WARN("Received unexpected hci status:%s",
-             hci_error_code_text(status).c_str());
+    log::warn("Received unexpected hci status:{}",
+              hci_error_code_text(status).c_str());
   }
 
   /* Ignore any stray or late complete messages if the inquiry is not active */
@@ -1888,7 +1846,7 @@
         (btm_cb.btm_inq_vars.p_inq_cmpl_cb)(
             (tBTM_INQUIRY_CMPL*)&btm_cb.btm_inq_vars.inq_cmpl_info);
       } else {
-        LOG_WARN("No callback to return inquiry result");
+        log::warn("No callback to return inquiry result");
       }
 
       btm_cb.neighbor.inquiry_history_->Push({
@@ -1929,12 +1887,12 @@
       btm_cb.btm_inq_vars.p_inq_cmpl_cb = NULL;
 
     } else {
-      LOG_INFO(
-          "Inquiry params is not clear so not sending callback inq_parms:%u",
+      log::info(
+          "Inquiry params is not clear so not sending callback inq_parms:{}",
           btm_cb.btm_inq_vars.inqparms.mode);
     }
   } else {
-    LOG_ERROR("Received inquiry complete when no inquiry was active");
+    log::error("Received inquiry complete when no inquiry was active");
   }
 }
 
@@ -1950,7 +1908,7 @@
  * Returns          void
  *
  ******************************************************************************/
-void btm_process_cancel_complete(tHCI_STATUS status, uint8_t mode) {
+static void btm_process_cancel_complete(tHCI_STATUS status, uint8_t mode) {
   BTIF_dm_report_inquiry_status_change(
       tBTM_INQUIRY_STATE::BTM_INQUIRY_CANCELLED);
   btm_process_inq_complete(status, mode);
@@ -2053,10 +2011,11 @@
     rem_name.bd_addr = RawAddress::kEmpty;
   }
 
-  LOG_INFO("btm_process_remote_name for %s",
-           ADDRESS_TO_LOGGABLE_CSTR(rem_name.bd_addr));
-
-  VLOG(2) << "Inquire BDA " << btm_cb.btm_inq_vars.remname_bda;
+  log::info("btm_process_remote_name for {}",
+            ADDRESS_TO_LOGGABLE_CSTR(rem_name.bd_addr));
+
+  log::verbose("Inquire BDA {}",
+               ADDRESS_TO_LOGGABLE_CSTR(btm_cb.btm_inq_vars.remname_bda));
 
   /* If the inquire BDA and remote DBA are the same, then stop the timer and set
    * the active to false */
@@ -2120,7 +2079,7 @@
  *
  ******************************************************************************/
 void btm_inq_rmt_name_failed_cancelled(void) {
-  LOG_ERROR("remname_active=%d", btm_cb.btm_inq_vars.remname_active);
+  log::error("remname_active={}", btm_cb.btm_inq_vars.remname_active);
 
   if (btm_cb.btm_inq_vars.remname_active) {
     btm_process_remote_name(&btm_cb.btm_inq_vars.remname_bda, NULL, 0,
@@ -2145,7 +2104,7 @@
  ******************************************************************************/
 tBTM_STATUS BTM_WriteEIR(BT_HDR* p_buff) {
   if (bluetooth::shim::GetController()->SupportsExtendedInquiryResponse()) {
-    LOG_VERBOSE("Write Extended Inquiry Response to controller");
+    log::verbose("Write Extended Inquiry Response to controller");
     btsnd_hcic_write_ext_inquiry_response(p_buff, BTM_EIR_DEFAULT_FEC_REQUIRED);
     return BTM_SUCCESS;
   } else {
@@ -2321,22 +2280,22 @@
   }
 
   if (*p_num_uuid > max_num_uuid) {
-    LOG_WARN("number of uuid in EIR = %d, size of uuid list = %d", *p_num_uuid,
-             max_num_uuid);
+    log::warn("number of uuid in EIR = {}, size of uuid list = {}", *p_num_uuid,
+              max_num_uuid);
     *p_num_uuid = max_num_uuid;
   }
 
-  LOG_VERBOSE("type = %02X, number of uuid = %d", type, *p_num_uuid);
+  log::verbose("type = {:02X}, number of uuid = {}", type, *p_num_uuid);
 
   if (uuid_size == Uuid::kNumBytes16) {
     for (yy = 0; yy < *p_num_uuid; yy++) {
       STREAM_TO_UINT16(*(p_uuid16 + yy), p_uuid_data);
-      LOG_VERBOSE("                     0x%04X", *(p_uuid16 + yy));
+      log::verbose("                     0x{:04X}", *(p_uuid16 + yy));
     }
   } else if (uuid_size == Uuid::kNumBytes32) {
     for (yy = 0; yy < *p_num_uuid; yy++) {
       STREAM_TO_UINT32(*(p_uuid32 + yy), p_uuid_data);
-      LOG_VERBOSE("                     0x%08X", *(p_uuid32 + yy));
+      log::verbose("                     0x{:08X}", *(p_uuid32 + yy));
     }
   } else if (uuid_size == Uuid::kNumBytes128) {
     for (yy = 0; yy < *p_num_uuid; yy++) {
@@ -2344,7 +2303,7 @@
       for (xx = 0; xx < Uuid::kNumBytes128; xx++)
         snprintf(buff + xx * 2, sizeof(buff) - xx * 2, "%02X",
                  *(p_uuid_list + yy * Uuid::kNumBytes128 + xx));
-      LOG_VERBOSE("                     0x%s", buff);
+      log::verbose("                     0x{}", buff);
     }
   }
 
@@ -2457,7 +2416,7 @@
       }
       break;
     default:
-      LOG_WARN("btm_convert_uuid_to_uuid16 invalid uuid size");
+      log::warn("btm_convert_uuid_to_uuid16 invalid uuid size");
       break;
   }
 
@@ -2493,7 +2452,7 @@
     p_results->eir_complete_list = false;
   }
 
-  LOG_VERBOSE("eir_complete_list=0x%02X", p_results->eir_complete_list);
+  log::verbose("eir_complete_list=0x{:02X}", p_results->eir_complete_list);
 
   if (p_uuid_data) {
     for (yy = 0; yy < num_uuid; yy++) {
@@ -2523,8 +2482,6 @@
   }
 }
 
-<<<<<<< HEAD
-=======
 static void on_inquiry_complete(bluetooth::hci::EventView event) {
   auto complete = bluetooth::hci::InquiryCompleteView::Create(event);
   ASSERT(complete.IsValid());
@@ -2565,7 +2522,6 @@
   }
 }
 
->>>>>>> 55df697a
 namespace bluetooth {
 namespace legacy {
 namespace testing {
