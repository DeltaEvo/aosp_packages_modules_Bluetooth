--- conflicted
+++ resolved
@@ -352,17 +352,10 @@
   smp_send_cmd(SMP_OPCODE_MASTER_ID, p_cb);
 
   /* save the DIV and key size information when acting as slave device */
-<<<<<<< HEAD
-  le_key.ltk = p_cb->ltk;
-  le_key.div = p_cb->div;
-  le_key.key_size = p_cb->loc_enc_size;
-  le_key.sec_level = p_cb->sec_level;
-=======
-  memcpy(le_key.lenc_key.ltk, p_cb->ltk, BT_OCTET16_LEN);
+  le_key.lenc_key.ltk = p_cb->ltk;
   le_key.lenc_key.div = p_cb->div;
   le_key.lenc_key.key_size = p_cb->loc_enc_size;
   le_key.lenc_key.sec_level = p_cb->sec_level;
->>>>>>> 9ceb6038
 
   if ((p_cb->peer_auth_req & SMP_AUTH_BOND) &&
       (p_cb->loc_auth_req & SMP_AUTH_BOND))
@@ -400,20 +393,11 @@
   smp_update_key_mask(p_cb, SMP_SEC_KEY_TYPE_CSRK, false);
 
   if (smp_send_cmd(SMP_OPCODE_SIGN_INFO, p_cb)) {
-<<<<<<< HEAD
-    key.div = p_cb->div;
-    key.sec_level = p_cb->sec_level;
-    key.counter = 0; /* initialize the local counter */
-    key.csrk = p_cb->csrk;
-    btm_sec_save_le_key(p_cb->pairing_bda, BTM_LE_KEY_LCSRK,
-                        (tBTM_LE_KEY_VALUE*)&key, true);
-=======
     key.lcsrk_key.div = p_cb->div;
     key.lcsrk_key.sec_level = p_cb->sec_level;
     key.lcsrk_key.counter = 0; /* initialize the local counter */
-    memcpy(key.lcsrk_key.csrk, p_cb->csrk, BT_OCTET16_LEN);
+    key.lcsrk_key.csrk = p_cb->csrk;
     btm_sec_save_le_key(p_cb->pairing_bda, BTM_LE_KEY_LCSRK, &key, true);
->>>>>>> 9ceb6038
   }
 
   smp_key_distribution_by_transport(p_cb, NULL);
@@ -941,15 +925,9 @@
   STREAM_TO_ARRAY(le_key.penc_key.rand, p, BT_OCTET8_LEN);
 
   /* store the encryption keys from peer device */
-<<<<<<< HEAD
-  le_key.ltk = p_cb->ltk;
-  le_key.sec_level = p_cb->sec_level;
-  le_key.key_size = p_cb->loc_enc_size;
-=======
-  memcpy(le_key.penc_key.ltk, p_cb->ltk, BT_OCTET16_LEN);
+  le_key.lenc_key.ltk = p_cb->ltk;
   le_key.penc_key.sec_level = p_cb->sec_level;
   le_key.penc_key.key_size = p_cb->loc_enc_size;
->>>>>>> 9ceb6038
 
   if ((p_cb->peer_auth_req & SMP_AUTH_BOND) &&
       (p_cb->loc_auth_req & SMP_AUTH_BOND))
@@ -975,25 +953,14 @@
   SMP_TRACE_DEBUG("%s", __func__);
   smp_update_key_mask(p_cb, SMP_SEC_KEY_TYPE_ID, true);
 
-<<<<<<< HEAD
-  STREAM_TO_UINT8(pid_key.identity_addr_type, p);
-  STREAM_TO_BDADDR(pid_key.identity_addr, p);
-  pid_key.irk = p_cb->tk;
+  STREAM_TO_UINT8(pid_key.pid_key.identity_addr_type, p);
+  STREAM_TO_BDADDR(pid_key.pid_key.identity_addr, p);
+  pid_key.pid_key.irk = p_cb->tk;
 
   /* to use as BD_ADDR for lk derived from ltk */
   p_cb->id_addr_rcvd = true;
-  p_cb->id_addr_type = pid_key.identity_addr_type;
-  p_cb->id_addr = pid_key.identity_addr;
-=======
-  STREAM_TO_UINT8(pid_key.pid_key.addr_type, p);
-  STREAM_TO_BDADDR(pid_key.pid_key.static_addr, p);
-  memcpy(pid_key.pid_key.irk, p_cb->tk, BT_OCTET16_LEN);
-
-  /* to use as BD_ADDR for lk derived from ltk */
-  p_cb->id_addr_rcvd = true;
-  p_cb->id_addr_type = pid_key.pid_key.addr_type;
-  p_cb->id_addr = pid_key.pid_key.static_addr;
->>>>>>> 9ceb6038
+  p_cb->id_addr_type = pid_key.pid_key.identity_addr_type;
+  p_cb->id_addr = pid_key.pid_key.identity_addr;
 
   /* store the ID key from peer device */
   if ((p_cb->peer_auth_req & SMP_AUTH_BOND) &&
@@ -1013,11 +980,8 @@
   le_key.pcsrk_key.sec_level = p_cb->sec_level;
 
   /* get peer CSRK */
-<<<<<<< HEAD
-  maybe_non_aligned_memcpy(le_key.csrk.data(), p_data->p_data, OCTET16_LEN);
-=======
-  maybe_non_aligned_memcpy(le_key.pcsrk_key.csrk, p_data->p_data, BT_OCTET16_LEN);
->>>>>>> 9ceb6038
+  maybe_non_aligned_memcpy(le_key.pcsrk_key.csrk.data(), p_data->p_data,
+                           OCTET16_LEN);
 
   /* initialize the peer counter */
   le_key.pcsrk_key.counter = 0;
