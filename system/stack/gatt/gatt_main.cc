--- conflicted
+++ resolved
@@ -24,6 +24,7 @@
 
 #include <android_bluetooth_flags.h>
 #include <base/logging.h>
+#include <bluetooth/log.h>
 
 #include "btif/include/btif_dm.h"
 #include "btif/include/btif_storage.h"
@@ -52,8 +53,8 @@
 #include "stack/include/srvc_api.h"  // tDIS_VALUE
 #include "types/raw_address.h"
 
-using base::StringPrintf;
 using bluetooth::eatt::EattExtension;
+using namespace bluetooth;
 
 /******************************************************************************/
 /*            L O C A L    F U N C T I O N     P R O T O T Y P E S            */
@@ -113,7 +114,7 @@
 void gatt_init(void) {
   tL2CAP_FIXED_CHNL_REG fixed_reg;
 
-  VLOG(1) << __func__;
+  log::verbose("");
 
   gatt_cb = tGATT_CB();
   connection_manager::reset(true);
@@ -139,7 +140,7 @@
   if (gatt_cb.over_br_enabled &&
       !L2CA_Register2(BT_PSM_ATT, dyn_info, false /* enable_snoop */, nullptr,
                       GATT_MAX_MTU_SIZE, 0, BTM_SEC_NONE)) {
-    LOG(ERROR) << "ATT Dynamic Registration failed";
+    log::error("ATT Dynamic Registration failed");
   }
 
   gatt_cb.hdl_cfg.gatt_start_hdl = GATT_GATT_START_HANDLE;
@@ -167,7 +168,7 @@
  ******************************************************************************/
 void gatt_free(void) {
   int i;
-  VLOG(1) << __func__;
+  log::verbose("");
 
   fixed_queue_free(gatt_cb.sign_op_queue, NULL);
   gatt_cb.sign_op_queue = NULL;
@@ -254,18 +255,18 @@
  *
  ******************************************************************************/
 bool gatt_disconnect(tGATT_TCB* p_tcb) {
-  VLOG(1) << __func__;
+  log::verbose("");
 
   if (!p_tcb) {
-    LOG_WARN("Unable to disconnect an unknown device");
+    log::warn("Unable to disconnect an unknown device");
     return false;
   }
 
   tGATT_CH_STATE ch_state = gatt_get_ch_state(p_tcb);
   if (ch_state == GATT_CH_CLOSING) {
-    LOG_DEBUG("Device already in closing state peer:%s",
-              ADDRESS_TO_LOGGABLE_CSTR(p_tcb->peer_bda));
-    VLOG(1) << __func__ << " already in closing state";
+    log::debug("Device already in closing state peer:{}",
+               ADDRESS_TO_LOGGABLE_CSTR(p_tcb->peer_bda));
+    log::verbose("already in closing state");
     return true;
   }
 
@@ -285,10 +286,9 @@
         if (!connection_manager::direct_connect_remove(CONN_MGR_ID_L2CAP,
                                                        p_tcb->peer_bda)) {
           BTM_AcceptlistRemove(p_tcb->peer_bda);
-          LOG_INFO(
+          log::info(
               "GATT connection manager has no record but removed filter "
-              "acceptlist "
-              "gatt_if:%hhu peer:%s",
+              "acceptlist gatt_if:{} peer:{}",
               static_cast<uint8_t>(CONN_MGR_ID_L2CAP),
               ADDRESS_TO_LOGGABLE_CSTR(p_tcb->peer_bda));
         }
@@ -301,7 +301,7 @@
     if ((ch_state == GATT_CH_OPEN) || (ch_state == GATT_CH_CFG)) {
       gatt_l2cif_disconnect(p_tcb->att_lcid);
     } else {
-      VLOG(1) << __func__ << " gatt_disconnect channel not opened";
+      log::verbose("gatt_disconnect channel not opened");
     }
   }
 
@@ -320,27 +320,27 @@
  ******************************************************************************/
 bool gatt_update_app_hold_link_status(tGATT_IF gatt_if, tGATT_TCB* p_tcb,
                                       bool is_add) {
-  LOG_DEBUG("gatt_if=%d, is_add=%d, peer_bda=%s", +gatt_if, is_add,
-            ADDRESS_TO_LOGGABLE_CSTR(p_tcb->peer_bda));
+  log::debug("gatt_if={}, is_add={}, peer_bda={}", gatt_if, is_add,
+             ADDRESS_TO_LOGGABLE_CSTR(p_tcb->peer_bda));
   auto& holders = p_tcb->app_hold_link;
 
   if (is_add) {
     auto ret = holders.insert(gatt_if);
     if (ret.second) {
-      LOG_DEBUG("added gatt_if=%d", +gatt_if);
+      log::debug("added gatt_if={}", gatt_if);
     } else {
-      LOG_DEBUG("attempt to add already existing gatt_if=%d", +gatt_if);
+      log::debug("attempt to add already existing gatt_if={}", gatt_if);
     }
     return true;
   }
 
   //! is_add
   if (!holders.erase(gatt_if)) {
-    LOG_WARN("attempt to remove non-existing gatt_if=%d", +gatt_if);
+    log::warn("attempt to remove non-existing gatt_if={}", gatt_if);
     return false;
   }
 
-  LOG_INFO("removed gatt_if=%d", +gatt_if);
+  log::info("removed gatt_if={}", gatt_if);
   return true;
 }
 
@@ -357,23 +357,23 @@
  ******************************************************************************/
 void gatt_update_app_use_link_flag(tGATT_IF gatt_if, tGATT_TCB* p_tcb,
                                    bool is_add, bool check_acl_link) {
-  LOG_DEBUG("gatt_if=%d, is_add=%d chk_link=%d", +gatt_if, is_add,
-            check_acl_link);
+  log::debug("gatt_if={}, is_add={} chk_link={}", gatt_if, is_add,
+             check_acl_link);
 
   if (!p_tcb) {
-    LOG_WARN("p_tcb is null");
+    log::warn("p_tcb is null");
     return;
   }
 
   // If we make no modification, i.e. kill app that was never connected to a
   // device, skip updating the device state.
   if (!gatt_update_app_hold_link_status(gatt_if, p_tcb, is_add)) {
-    LOG_INFO("App status is not updated for gatt_if=%d", +gatt_if);
+    log::info("App status is not updated for gatt_if={}", gatt_if);
     return;
   }
 
   if (!check_acl_link) {
-    LOG_INFO("check_acl_link is false, no need to check");
+    log::info("check_acl_link is false, no need to check");
     return;
   }
 
@@ -383,14 +383,14 @@
 
   if (is_add) {
     if (p_tcb->att_lcid == L2CAP_ATT_CID && is_valid_handle) {
-      LOG_INFO("disable link idle timer for %s",
-               ADDRESS_TO_LOGGABLE_CSTR(p_tcb->peer_bda));
+      log::info("disable link idle timer for {}",
+                ADDRESS_TO_LOGGABLE_CSTR(p_tcb->peer_bda));
       /* acl link is connected disable the idle timeout */
       GATT_SetIdleTimeout(p_tcb->peer_bda, GATT_LINK_NO_IDLE_TIMEOUT,
                           p_tcb->transport, true /* is_active */);
     } else {
-      LOG_INFO("invalid handle %d or dynamic CID %d", is_valid_handle,
-               p_tcb->att_lcid);
+      log::info("invalid handle {} or dynamic CID {}", is_valid_handle,
+                p_tcb->att_lcid);
     }
   } else {
     if (p_tcb->app_hold_link.empty()) {
@@ -401,19 +401,19 @@
 
         /* for fixed channel, set the timeout value to
            GATT_LINK_IDLE_TIMEOUT_WHEN_NO_APP seconds */
-        LOG_INFO(
+        log::info(
             "GATT fixed channel is no longer useful, start link idle timer for "
-            "%d seconds",
+            "{} seconds",
             GATT_LINK_IDLE_TIMEOUT_WHEN_NO_APP);
         GATT_SetIdleTimeout(p_tcb->peer_bda, GATT_LINK_IDLE_TIMEOUT_WHEN_NO_APP,
                             p_tcb->transport, false /* is_active */);
       } else {
         // disconnect the dynamic channel
-        LOG_INFO("disconnect GATT dynamic channel");
+        log::info("disconnect GATT dynamic channel");
         gatt_disconnect(p_tcb);
       }
     } else {
-      LOG_INFO("is_add=false, but some app is still using the ACL link");
+      log::info("is_add=false, but some app is still using the ACL link");
     }
   }
 }
@@ -432,7 +432,7 @@
                         p_reg->gatt_if))
         return false;
     } else if (st == GATT_CH_CLOSING) {
-      LOG(INFO) << "Must finish disconnection before new connection";
+      log::info("Must finish disconnection before new connection");
       /* need to complete the closing first */
       return false;
     }
@@ -442,13 +442,13 @@
 
   p_tcb = gatt_allocate_tcb_by_bdaddr(bd_addr, transport);
   if (!p_tcb) {
-    LOG(ERROR) << "Max TCB for gatt_if [ " << +p_reg->gatt_if << "] reached.";
+    log::error("Max TCB for gatt_if [ {}] reached.", p_reg->gatt_if);
     return false;
   }
 
   if (!gatt_connect(bd_addr, addr_type, p_tcb, transport, initiating_phys,
                     p_reg->gatt_if)) {
-    LOG(ERROR) << "gatt_connect failed";
+    log::error("gatt_connect failed");
     fixed_queue_free(p_tcb->pending_ind_q, NULL);
     *p_tcb = tGATT_TCB();
     return false;
@@ -484,13 +484,13 @@
   tGATTS_SRV_CHG* p_srv_chg_clt = NULL;
 
   if (transport == BT_TRANSPORT_BR_EDR) {
-    LOG_WARN("Ignoring fixed channel connect/disconnect on br_edr for GATT");
-    return;
-  }
-
-  VLOG(1) << "GATT   ATT protocol channel with BDA: "
-          << ADDRESS_TO_LOGGABLE_STR(bd_addr) << " is "
-          << ((connected) ? "connected" : "disconnected");
+    log::warn("Ignoring fixed channel connect/disconnect on br_edr for GATT");
+    return;
+  }
+
+  log::verbose("GATT   ATT protocol channel with BDA: {} is {}",
+               ADDRESS_TO_LOGGABLE_STR(bd_addr),
+               ((connected) ? "connected" : "disconnected"));
 
   p_srv_chg_clt = gatt_is_bda_in_the_srv_chg_clt_list(bd_addr);
   if (p_srv_chg_clt != NULL) {
@@ -526,9 +526,6 @@
   else {
     p_tcb = gatt_allocate_tcb_by_bdaddr(bd_addr, BT_TRANSPORT_LE);
     if (!p_tcb) {
-<<<<<<< HEAD
-      LOG(ERROR) << "CCB max out, no rsources";
-=======
       log::error("CCB max out, no rsources");
       if (IS_FLAG_ENABLED(gatt_drop_acl_on_out_of_resources_fix)) {
         log::error("Disconnecting address:{} due to out of resources.",
@@ -537,7 +534,6 @@
         // keep the link
         btm_remove_acl(bd_addr, transport);
       }
->>>>>>> 55df697a
       return;
     }
 
@@ -562,18 +558,18 @@
   }
 
   if (is_device_le_audio_capable(bd_addr)) {
-    LOG_INFO("Read model name for le audio capable device");
+    log::info("Read model name for le audio capable device");
     if (!check_cached_model_name(bd_addr)) {
       if (!DIS_ReadDISInfo(bd_addr, read_dis_cback, DIS_ATTR_MODEL_NUM_BIT)) {
-        LOG_WARN("Read DIS failed");
+        log::warn("Read DIS failed");
       }
     }
   } else if (check_cached_model_name(bd_addr)) {
-    LOG_INFO("Get cache model name for device");
+    log::info("Get cache model name for device");
   }
 
   if (stack_config_get_interface()->get_pts_connect_eatt_before_encryption()) {
-    LOG_INFO(" Start EATT before encryption ");
+    log::info("Start EATT before encryption ");
     EattExtension::GetInstance()->Connect(bd_addr);
   }
 }
@@ -587,8 +583,8 @@
   if (btif_storage_get_remote_device_property(&bd_addr, &prop) !=
           BT_STATUS_SUCCESS ||
       prop.len == 0) {
-    LOG_INFO("Device %s no cached model name",
-             ADDRESS_TO_LOGGABLE_CSTR(bd_addr));
+    log::info("Device {} no cached model name",
+              ADDRESS_TO_LOGGABLE_CSTR(bd_addr));
     return false;
   }
 
@@ -599,7 +595,7 @@
 
 static void read_dis_cback(const RawAddress& bd_addr, tDIS_VALUE* p_dis_value) {
   if (p_dis_value == NULL) {
-    LOG_ERROR("received unexpected/error DIS callback");
+    log::error("received unexpected/error DIS callback");
     return;
   }
 
@@ -611,8 +607,8 @@
         prop.val = p_dis_value->data_string[i];
         prop.len = strlen((char*)prop.val);
 
-        LOG_INFO("Device %s, model name: %s", ADDRESS_TO_LOGGABLE_CSTR(bd_addr),
-                 ((char*)prop.val));
+        log::info("Device {}, model name: {}",
+                  ADDRESS_TO_LOGGABLE_CSTR(bd_addr), ((char*)prop.val));
 
         btif_storage_set_remote_device_property(&bd_addr, &prop);
         GetInterfaceToProfiles()->events->invoke_remote_device_properties_cb(
@@ -620,7 +616,7 @@
       }
     }
   } else {
-    LOG_ERROR("unknown bit, mask: %d", (int)p_dis_value->attr_mask);
+    log::error("unknown bit, mask: {}", (int)p_dis_value->attr_mask);
   }
 }
 
@@ -649,7 +645,7 @@
                              uint8_t tx_phy, uint8_t rx_phy) {
   tBTM_SEC_DEV_REC* p_dev_rec = btm_find_dev_by_handle(handle);
   if (!p_dev_rec) {
-    LOG_WARN("No Device Found!");
+    log::warn("No Device Found!");
     return;
   }
 
@@ -693,7 +689,7 @@
                                 uint16_t timeout, uint8_t status) {
   tBTM_SEC_DEV_REC* p_dev_rec = btm_find_dev_by_handle(handle);
   if (!p_dev_rec) {
-    LOG_WARN("No Device Found!");
+    log::warn("No Device Found!");
     return;
   }
 
@@ -750,8 +746,8 @@
     if (decision == bluetooth::shim::arbiter::InterceptAction::DROP) {
       // do nothing, just free it at the end
     } else if (gatt_get_ch_state(p_tcb) < GATT_CH_OPEN) {
-      LOG(WARNING) << "ATT - Ignored L2CAP data while in state: "
-                   << +gatt_get_ch_state(p_tcb);
+      log::warn("ATT - Ignored L2CAP data while in state: {}",
+                gatt_get_ch_state(p_tcb));
     } else
       gatt_data_process(*p_tcb, L2CAP_ATT_CID, p_buf);
   }
@@ -774,7 +770,7 @@
                                          uint16_t lcid,
                                          UNUSED_ATTR uint16_t psm, uint8_t id) {
   uint8_t result = L2CAP_CONN_OK;
-  LOG(INFO) << "Connection indication cid = " << +lcid;
+  log::info("Connection indication cid = {}", lcid);
 
   /* new connection ? */
   tGATT_TCB* p_tcb = gatt_find_tcb_by_addr(bd_addr, BT_TRANSPORT_BR_EDR);
@@ -821,9 +817,8 @@
   p_tcb = gatt_find_tcb_by_cid(lcid);
   if (!p_tcb) return;
 
-  VLOG(1) << __func__
-          << StringPrintf(" result: %d ch_state: %d, lcid:0x%x", result,
-                          gatt_get_ch_state(p_tcb), p_tcb->att_lcid);
+  log::verbose("result: {} ch_state: {}, lcid:0x{:x}", result,
+               gatt_get_ch_state(p_tcb), p_tcb->att_lcid);
 
   if (gatt_get_ch_state(p_tcb) == GATT_CH_CONN && result == L2CAP_CONN_OK) {
     gatt_set_ch_state(p_tcb, GATT_CH_CFG);
@@ -980,8 +975,8 @@
   tGATT_TCB* p_tcb = gatt_find_tcb_by_addr(rpa, BT_TRANSPORT_LE);
   if (p_tcb == NULL) return;
 
-  LOG_INFO("consolidate %s -> %s", ADDRESS_TO_LOGGABLE_CSTR(rpa),
-           ADDRESS_TO_LOGGABLE_CSTR(identity_addr));
+  log::info("consolidate {} -> {}", ADDRESS_TO_LOGGABLE_CSTR(rpa),
+            ADDRESS_TO_LOGGABLE_CSTR(identity_addr));
   p_tcb->peer_bda = identity_addr;
 
   // Address changed, notify GATT clients/servers device is available under new
@@ -1009,7 +1004,7 @@
   uint8_t op_code, pseudo_op_code;
 
   if (p_buf->len <= 0) {
-    LOG(ERROR) << "invalid data length, ignore";
+    log::error("invalid data length, ignore");
     return;
   }
 
@@ -1022,8 +1017,7 @@
   if (pseudo_op_code >= GATT_OP_CODE_MAX) {
     /* Note: PTS: GATT/SR/UNS/BI-01-C mandates error on unsupported ATT request.
      */
-    LOG(ERROR) << __func__
-               << ": ATT - Rcvd L2CAP data, unknown cmd: " << loghex(op_code);
+    log::error("ATT - Rcvd L2CAP data, unknown cmd: {}", loghex(op_code));
     gatt_send_error_rsp(tcb, cid, GATT_REQ_NOT_SUPPORTED, op_code, 0, false);
     return;
   }
@@ -1065,14 +1059,14 @@
   static const uint16_t sGATT_LAST_HANDLE = (uint16_t)osi_property_get_int32(
       "bluetooth.gatt.last_handle_for_srvc_change.value", 0xFFFF);
 
-  VLOG(1) << __func__;
+  log::verbose("");
 
   if (!gatt_cb.handle_of_h_r) return;
 
   uint16_t conn_id = gatt_profile_find_conn_id_by_bd_addr(peer_bda);
   if (conn_id == GATT_INVALID_CONN_ID) {
-    LOG(ERROR) << "Unable to find conn_id for "
-               << ADDRESS_TO_LOGGABLE_STR(peer_bda);
+    log::error("Unable to find conn_id for {}",
+               ADDRESS_TO_LOGGABLE_STR(peer_bda));
     return;
   }
 
@@ -1087,7 +1081,7 @@
 /** Check sending service chnaged Indication is required or not if required then
  * send the Indication */
 void gatt_chk_srv_chg(tGATTS_SRV_CHG* p_srv_chg_clt) {
-  VLOG(1) << __func__ << " srv_changed=" << +p_srv_chg_clt->srv_changed;
+  log::verbose("srv_changed={}", p_srv_chg_clt->srv_changed);
 
   if (p_srv_chg_clt->srv_changed) {
     gatt_send_srv_chg_ind(p_srv_chg_clt->bda);
@@ -1100,9 +1094,9 @@
   tGATTS_SRV_CHG_RSP rsp;
   tGATTS_SRV_CHG srv_chg_clt;
 
-  VLOG(1) << __func__;
+  log::verbose("");
   if (!gatt_cb.cb_info.p_srv_chg_callback) {
-    VLOG(1) << __func__ << " callback not registered yet";
+    log::verbose("callback not registered yet");
     return;
   }
 
@@ -1111,7 +1105,7 @@
 
   if (!(status && rsp.num_clients)) return;
 
-  VLOG(1) << "num_srv_chg_clt_clients=" << +rsp.num_clients;
+  log::verbose("num_srv_chg_clt_clients={}", rsp.num_clients);
   uint8_t num_clients = rsp.num_clients;
   uint8_t i = 1; /* use one based index */
   while ((i <= num_clients) && status) {
@@ -1121,7 +1115,7 @@
     if (status) {
       memcpy(&srv_chg_clt, &rsp.srv_chg, sizeof(tGATTS_SRV_CHG));
       if (gatt_add_srv_chg_clt(&srv_chg_clt) == NULL) {
-        LOG(ERROR) << "Unable to add a service change client";
+        log::error("Unable to add a service change client");
         status = false;
       }
     }
@@ -1135,7 +1129,7 @@
   tBT_TRANSPORT transport;
   uint8_t found_idx;
 
-  VLOG(1) << __func__;
+  log::verbose("");
 
   if (!gatt_cb.cb_info.p_srv_chg_callback || !gatt_cb.handle_of_h_r) return;
 
@@ -1148,7 +1142,7 @@
 
     if (gatt_is_srv_chg_ind_pending(p_tcb)) {
       send_indication = false;
-      VLOG(1) << "discard srv chg - already has one in the queue";
+      log::verbose("discard srv chg - already has one in the queue");
     }
 
     // Some LE GATT clients don't respond to service changed indications.
@@ -1157,7 +1151,7 @@
         btif_storage_get_stored_remote_name(bda, remote_name)) {
       if (interop_match_name(INTEROP_GATTC_NO_SERVICE_CHANGED_IND,
                              remote_name)) {
-        VLOG(1) << "discard srv chg - interop matched " << remote_name;
+        log::verbose("discard srv chg - interop matched {}", remote_name);
         send_indication = false;
       }
     }
@@ -1172,8 +1166,8 @@
 void gatt_set_ch_state(tGATT_TCB* p_tcb, tGATT_CH_STATE ch_state) {
   if (!p_tcb) return;
 
-  VLOG(1) << __func__ << ": old=" << +p_tcb->ch_state
-          << " new=" << loghex(static_cast<uint8_t>(ch_state));
+  log::verbose("old={} new={}", p_tcb->ch_state,
+               loghex(static_cast<uint8_t>(ch_state)));
   p_tcb->ch_state = ch_state;
 }
 
@@ -1181,6 +1175,6 @@
 tGATT_CH_STATE gatt_get_ch_state(tGATT_TCB* p_tcb) {
   if (!p_tcb) return GATT_CH_CLOSE;
 
-  VLOG(1) << "gatt_get_ch_state: ch_state=" << +p_tcb->ch_state;
+  log::verbose("gatt_get_ch_state: ch_state={}", p_tcb->ch_state);
   return p_tcb->ch_state;
 }