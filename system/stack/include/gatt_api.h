/******************************************************************************
 *
 *  Copyright 1999-2012 Broadcom Corporation
 *
 *  Licensed under the Apache License, Version 2.0 (the "License");
 *  you may not use this file except in compliance with the License.
 *  You may obtain a copy of the License at:
 *
 *  http://www.apache.org/licenses/LICENSE-2.0
 *
 *  Unless required by applicable law or agreed to in writing, software
 *  distributed under the License is distributed on an "AS IS" BASIS,
 *  WITHOUT WARRANTIES OR CONDITIONS OF ANY KIND, either express or implied.
 *  See the License for the specific language governing permissions and
 *  limitations under the License.
 *
 ******************************************************************************/
#ifndef GATT_API_H
#define GATT_API_H

#include <base/strings/stringprintf.h>

#include <cstdint>
#include <list>
#include <string>

#include "btm_ble_api.h"
#include "gattdefs.h"
#include "hardware/bt_gatt_types.h"
#include "include/hardware/bt_common_types.h"
#include "internal_include/bt_target.h"
#include "macros.h"
#include "stack/include/btm_ble_api_types.h"
#include "stack/include/hci_error_code.h"
#include "types/bluetooth/uuid.h"
#include "types/bt_transport.h"
#include "types/raw_address.h"

/*****************************************************************************
 *  Constants
 ****************************************************************************/
/* Success code and error codes */
typedef enum GattStatus : uint8_t {
  GATT_SUCCESS = 0x00,
  GATT_INVALID_HANDLE = 0x01,
  GATT_READ_NOT_PERMIT = 0x02,
  GATT_WRITE_NOT_PERMIT = 0x03,
  GATT_INVALID_PDU = 0x04,
  GATT_INSUF_AUTHENTICATION = 0x05,
  GATT_REQ_NOT_SUPPORTED = 0x06,
  GATT_INVALID_OFFSET = 0x07,
  GATT_INSUF_AUTHORIZATION = 0x08,
  GATT_PREPARE_Q_FULL = 0x09,
  GATT_NOT_FOUND = 0x0a,
  GATT_NOT_LONG = 0x0b,
  GATT_INSUF_KEY_SIZE = 0x0c,
  GATT_INVALID_ATTR_LEN = 0x0d,
  GATT_ERR_UNLIKELY = 0x0e,
  GATT_INSUF_ENCRYPTION = 0x0f,
  GATT_UNSUPPORT_GRP_TYPE = 0x10,
  GATT_INSUF_RESOURCE = 0x11,
  GATT_DATABASE_OUT_OF_SYNC = 0x12,
  GATT_VALUE_NOT_ALLOWED = 0x13,
  GATT_ILLEGAL_PARAMETER = 0x87,
  GATT_NO_RESOURCES = 0x80,
  GATT_INTERNAL_ERROR = 0x81,
  GATT_WRONG_STATE = 0x82,
  GATT_DB_FULL = 0x83,
  GATT_BUSY = 0x84,
  GATT_ERROR = 0x85,
  GATT_CMD_STARTED = 0x86,
  GATT_PENDING = 0x88,
  GATT_AUTH_FAIL = 0x89,
  GATT_INVALID_CFG = 0x8b,
  GATT_SERVICE_STARTED = 0x8c,
  GATT_ENCRYPED_MITM = GATT_SUCCESS,
  GATT_ENCRYPED_NO_MITM = 0x8d,
  GATT_NOT_ENCRYPTED = 0x8e,
  GATT_CONGESTED = 0x8f,
  GATT_DUP_REG = 0x90,      /* 0x90 */
  GATT_ALREADY_OPEN = 0x91, /* 0x91 */
  GATT_CANCEL = 0x92,       /* 0x92 */
  GATT_CONNECTION_TIMEOUT = 0x93,
  /* = 0xE0 ~ 0xFC reserved for future use */

  /* Client Characteristic Configuration Descriptor Improperly Configured */
  GATT_CCC_CFG_ERR = 0xFD,
  /* Procedure Already in progress */
  GATT_PRC_IN_PROGRESS = 0xFE,
  /* Attribute value out of range */
  GATT_OUT_OF_RANGE = 0xFF,
} tGATT_STATUS;

inline std::string gatt_status_text(const tGATT_STATUS& status) {
  switch (status) {
    CASE_RETURN_TEXT(GATT_SUCCESS);  // Also GATT_ENCRYPED_MITM
    CASE_RETURN_TEXT(GATT_INVALID_HANDLE);
    CASE_RETURN_TEXT(GATT_READ_NOT_PERMIT);
    CASE_RETURN_TEXT(GATT_WRITE_NOT_PERMIT);
    CASE_RETURN_TEXT(GATT_INVALID_PDU);
    CASE_RETURN_TEXT(GATT_INSUF_AUTHENTICATION);
    CASE_RETURN_TEXT(GATT_REQ_NOT_SUPPORTED);
    CASE_RETURN_TEXT(GATT_INVALID_OFFSET);
    CASE_RETURN_TEXT(GATT_INSUF_AUTHORIZATION);
    CASE_RETURN_TEXT(GATT_PREPARE_Q_FULL);
    CASE_RETURN_TEXT(GATT_NOT_FOUND);
    CASE_RETURN_TEXT(GATT_NOT_LONG);
    CASE_RETURN_TEXT(GATT_INSUF_KEY_SIZE);
    CASE_RETURN_TEXT(GATT_INVALID_ATTR_LEN);
    CASE_RETURN_TEXT(GATT_ERR_UNLIKELY);
    CASE_RETURN_TEXT(GATT_INSUF_ENCRYPTION);
    CASE_RETURN_TEXT(GATT_UNSUPPORT_GRP_TYPE);
    CASE_RETURN_TEXT(GATT_INSUF_RESOURCE);
    CASE_RETURN_TEXT(GATT_DATABASE_OUT_OF_SYNC);
    CASE_RETURN_TEXT(GATT_VALUE_NOT_ALLOWED);
    CASE_RETURN_TEXT(GATT_ILLEGAL_PARAMETER);
    CASE_RETURN_TEXT(GATT_NO_RESOURCES);
    CASE_RETURN_TEXT(GATT_INTERNAL_ERROR);
    CASE_RETURN_TEXT(GATT_WRONG_STATE);
    CASE_RETURN_TEXT(GATT_DB_FULL);
    CASE_RETURN_TEXT(GATT_BUSY);
    CASE_RETURN_TEXT(GATT_ERROR);
    CASE_RETURN_TEXT(GATT_CMD_STARTED);
    CASE_RETURN_TEXT(GATT_PENDING);
    CASE_RETURN_TEXT(GATT_AUTH_FAIL);
    CASE_RETURN_TEXT(GATT_INVALID_CFG);
    CASE_RETURN_TEXT(GATT_SERVICE_STARTED);
    CASE_RETURN_TEXT(GATT_ENCRYPED_NO_MITM);
    CASE_RETURN_TEXT(GATT_NOT_ENCRYPTED);
    CASE_RETURN_TEXT(GATT_CONGESTED);
    CASE_RETURN_TEXT(GATT_DUP_REG);
    CASE_RETURN_TEXT(GATT_ALREADY_OPEN);
    CASE_RETURN_TEXT(GATT_CANCEL);
    CASE_RETURN_TEXT(GATT_CONNECTION_TIMEOUT);
    CASE_RETURN_TEXT(GATT_CCC_CFG_ERR);
    CASE_RETURN_TEXT(GATT_PRC_IN_PROGRESS);
    CASE_RETURN_TEXT(GATT_OUT_OF_RANGE);
    default:
      return base::StringPrintf("UNKNOWN[%hhu]", status);
  }
}

typedef enum : uint8_t {
  GATT_RSP_ERROR = 0x01,
  GATT_REQ_MTU = 0x02,
  GATT_RSP_MTU = 0x03,
  GATT_REQ_FIND_INFO = 0x04,
  GATT_RSP_FIND_INFO = 0x05,
  GATT_REQ_FIND_TYPE_VALUE = 0x06,
  GATT_RSP_FIND_TYPE_VALUE = 0x07,
  GATT_REQ_READ_BY_TYPE = 0x08,
  GATT_RSP_READ_BY_TYPE = 0x09,
  GATT_REQ_READ = 0x0A,
  GATT_RSP_READ = 0x0B,
  GATT_REQ_READ_BLOB = 0x0C,
  GATT_RSP_READ_BLOB = 0x0D,
  GATT_REQ_READ_MULTI = 0x0E,
  GATT_RSP_READ_MULTI = 0x0F,
  GATT_REQ_READ_BY_GRP_TYPE = 0x10,
  GATT_RSP_READ_BY_GRP_TYPE = 0x11,
  /*                 0001-0010 (write)*/
  GATT_REQ_WRITE = 0x12,
  GATT_RSP_WRITE = 0x13,
  /* changed in V4.0 01001-0010(write cmd)*/
  GATT_CMD_WRITE = 0x52,
  GATT_REQ_PREPARE_WRITE = 0x16,
  GATT_RSP_PREPARE_WRITE = 0x17,
  GATT_REQ_EXEC_WRITE = 0x18,
  GATT_RSP_EXEC_WRITE = 0x19,
  GATT_HANDLE_VALUE_NOTIF = 0x1B,
  GATT_HANDLE_VALUE_IND = 0x1D,
  GATT_HANDLE_VALUE_CONF = 0x1E,

  GATT_REQ_READ_MULTI_VAR = 0x20,
  GATT_RSP_READ_MULTI_VAR = 0x21,
  GATT_HANDLE_MULTI_VALUE_NOTIF = 0x23,

  /* changed in V4.0 1101-0010 (signed write)  see write cmd above*/
  GATT_SIGN_CMD_WRITE = 0xD2,
  /* 0x1E = 30 + 1 = 31*/
  GATT_OP_CODE_MAX = (GATT_HANDLE_MULTI_VALUE_NOTIF + 1),
} tGATT_OP_CODE;

typedef enum : uint8_t {
  MTU_EXCHANGE_DEVICE_DISCONNECTED = 0x00,
  MTU_EXCHANGE_NOT_ALLOWED,
  MTU_EXCHANGE_NOT_DONE_YET,
  MTU_EXCHANGE_IN_PROGRESS,
  MTU_EXCHANGE_ALREADY_DONE,
} tGATTC_TryMtuRequestResult;

inline std::string gatt_op_code_text(const tGATT_OP_CODE& op_code) {
  switch (op_code) {
    case GATT_RSP_ERROR:
      return std::string("GATT_RSP_ERROR");
    case GATT_REQ_MTU:
      return std::string("GATT_REQ_MTU");
    case GATT_RSP_MTU:
      return std::string("GATT_RSP_MTU");
    case GATT_REQ_FIND_INFO:
      return std::string("GATT_REQ_FIND_INFO");
    case GATT_RSP_FIND_INFO:
      return std::string("GATT_RSP_FIND_INFO");
    case GATT_REQ_FIND_TYPE_VALUE:
      return std::string("GATT_REQ_FIND_TYPE_VALUE");
    case GATT_RSP_FIND_TYPE_VALUE:
      return std::string("GATT_RSP_FIND_TYPE_VALUE");
    case GATT_REQ_READ_BY_TYPE:
      return std::string("GATT_REQ_READ_BY_TYPE");
    case GATT_RSP_READ_BY_TYPE:
      return std::string("GATT_RSP_READ_BY_TYPE");
    case GATT_REQ_READ:
      return std::string("GATT_REQ_READ");
    case GATT_RSP_READ:
      return std::string("GATT_RSP_READ");
    case GATT_REQ_READ_BLOB:
      return std::string("GATT_REQ_READ_BLOB");
    case GATT_RSP_READ_BLOB:
      return std::string("GATT_RSP_READ_BLOB");
    case GATT_REQ_READ_MULTI:
      return std::string("GATT_REQ_READ_MULTI");
    case GATT_RSP_READ_MULTI:
      return std::string("GATT_RSP_READ_MULTI");
    case GATT_REQ_READ_BY_GRP_TYPE:
      return std::string("GATT_REQ_READ_BY_GRP_TYPE");
    case GATT_RSP_READ_BY_GRP_TYPE:
      return std::string("GATT_RSP_READ_BY_GRP_TYPE");
    case GATT_REQ_WRITE:
      return std::string("GATT_REQ_WRITE");
    case GATT_RSP_WRITE:
      return std::string("GATT_RSP_WRITE");
    case GATT_CMD_WRITE:
      return std::string("GATT_CMD_WRITE");
    case GATT_REQ_PREPARE_WRITE:
      return std::string("GATT_REQ_PREPARE_WRITE");
    case GATT_RSP_PREPARE_WRITE:
      return std::string("GATT_RSP_PREPARE_WRITE");
    case GATT_REQ_EXEC_WRITE:
      return std::string("GATT_REQ_EXEC_WRITE");
    case GATT_RSP_EXEC_WRITE:
      return std::string("GATT_RSP_EXEC_WRITE");
    case GATT_HANDLE_VALUE_NOTIF:
      return std::string("GATT_HANDLE_VALUE_NOTIF");
    case GATT_HANDLE_VALUE_IND:
      return std::string("GATT_HANDLE_VALUE_IND");
    case GATT_HANDLE_VALUE_CONF:
      return std::string("GATT_HANDLE_VALUE_CONF");
    case GATT_REQ_READ_MULTI_VAR:
      return std::string("GATT_REQ_READ_MULTI_VAR");
    case GATT_RSP_READ_MULTI_VAR:
      return std::string("GATT_RSP_READ_MULTI_VAR");
    case GATT_HANDLE_MULTI_VALUE_NOTIF:
      return std::string("GATT_HANDLE_MULTI_VALUE_NOTIF");
    case GATT_SIGN_CMD_WRITE:
      return std::string("GATT_SIGN_CMD_WRITE");
    case GATT_OP_CODE_MAX:
      return std::string("GATT_OP_CODE_MAX");
  };
}

#define GATT_HANDLE_IS_VALID(x) ((x) != 0)

typedef enum : uint16_t {
  GATT_CONN_OK = 0,
  /* general L2cap failure  */
  GATT_CONN_L2C_FAILURE = 1,
  /* 0x08 connection timeout  */
  GATT_CONN_TIMEOUT = HCI_ERR_CONNECTION_TOUT,
  /* 0x13 connection terminate by peer user  */
  GATT_CONN_TERMINATE_PEER_USER = HCI_ERR_PEER_USER,
  /* 0x16 connection terminated by local host  */
  GATT_CONN_TERMINATE_LOCAL_HOST = HCI_ERR_CONN_CAUSE_LOCAL_HOST,
  /* 0x22 connection fail for LMP response tout */
  GATT_CONN_LMP_TIMEOUT = HCI_ERR_LMP_RESPONSE_TIMEOUT,

  GATT_CONN_FAILED_ESTABLISHMENT = HCI_ERR_CONN_FAILED_ESTABLISHMENT,

  GATT_CONN_TERMINATED_POWER_OFF = HCI_ERR_REMOTE_POWER_OFF,

  BTA_GATT_CONN_NONE = 0x0101, /* 0x0101 no connection to cancel  */

} tGATT_DISCONN_REASON;

inline std::string gatt_disconnection_reason_text(
    const tGATT_DISCONN_REASON& reason) {
  switch (reason) {
    CASE_RETURN_TEXT(GATT_CONN_OK);
    CASE_RETURN_TEXT(GATT_CONN_L2C_FAILURE);
    CASE_RETURN_TEXT(GATT_CONN_TIMEOUT);
    CASE_RETURN_TEXT(GATT_CONN_TERMINATE_PEER_USER);
    CASE_RETURN_TEXT(GATT_CONN_TERMINATE_LOCAL_HOST);
    CASE_RETURN_TEXT(GATT_CONN_LMP_TIMEOUT);
    CASE_RETURN_TEXT(GATT_CONN_FAILED_ESTABLISHMENT);
    CASE_RETURN_TEXT(BTA_GATT_CONN_NONE);
    CASE_RETURN_TEXT(GATT_CONN_TERMINATED_POWER_OFF);
    default:
      return base::StringPrintf("UNKNOWN[%hu]", reason);
  }
}

/* MAX GATT MTU size
*/
#ifndef GATT_MAX_MTU_SIZE
#define GATT_MAX_MTU_SIZE 517
#endif

/* default GATT MTU size over LE link
*/
#define GATT_DEF_BLE_MTU_SIZE 23

/* invalid connection ID
*/
#define GATT_INVALID_CONN_ID 0xFFFF

#ifndef GATT_CL_MAX_LCB
#define GATT_CL_MAX_LCB 22
#endif

/* GATT notification caching timer, default to be three seconds
*/
#ifndef GATTC_NOTIF_TIMEOUT
#define GATTC_NOTIF_TIMEOUT 3
#endif

/*****************************************************************************
 * GATT Structure Definition
 ****************************************************************************/

/* Attribute permissions
*/
#define GATT_PERM_READ (1 << 0)              /* bit 0 */
#define GATT_PERM_READ_ENCRYPTED (1 << 1)    /* bit 1 */
#define GATT_PERM_READ_ENC_MITM (1 << 2)     /* bit 2 */
#define GATT_PERM_WRITE (1 << 4)             /* bit 4 */
#define GATT_PERM_WRITE_ENCRYPTED (1 << 5)   /* bit 5 */
#define GATT_PERM_WRITE_ENC_MITM (1 << 6)    /* bit 6 */
#define GATT_PERM_WRITE_SIGNED (1 << 7)      /* bit 7 */
#define GATT_PERM_WRITE_SIGNED_MITM (1 << 8) /* bit 8 */
#define GATT_PERM_READ_IF_ENCRYPTED_OR_DISCOVERABLE (1 << 9) /* bit 9 */
typedef uint16_t tGATT_PERM;

/* the MS nibble of tGATT_PERM; key size 7=0; size 16=9 */
#define GATT_ENCRYPT_KEY_SIZE_MASK (0xF000)

#define GATT_READ_ALLOWED                                                \
  (GATT_PERM_READ | GATT_PERM_READ_ENCRYPTED | GATT_PERM_READ_ENC_MITM | \
   GATT_PERM_READ_IF_ENCRYPTED_OR_DISCOVERABLE)
#define GATT_READ_AUTH_REQUIRED (GATT_PERM_READ_ENCRYPTED)
#define GATT_READ_MITM_REQUIRED (GATT_PERM_READ_ENC_MITM)
#define GATT_READ_ENCRYPTED_REQUIRED \
  (GATT_PERM_READ_ENCRYPTED | GATT_PERM_READ_ENC_MITM)

#define GATT_WRITE_ALLOWED                                                  \
  (GATT_PERM_WRITE | GATT_PERM_WRITE_ENCRYPTED | GATT_PERM_WRITE_ENC_MITM | \
   GATT_PERM_WRITE_SIGNED | GATT_PERM_WRITE_SIGNED_MITM)

#define GATT_WRITE_AUTH_REQUIRED \
  (GATT_PERM_WRITE_ENCRYPTED | GATT_PERM_WRITE_SIGNED)

#define GATT_WRITE_MITM_REQUIRED \
  (GATT_PERM_WRITE_ENC_MITM | GATT_PERM_WRITE_SIGNED_MITM)

#define GATT_WRITE_ENCRYPTED_PERM \
  (GATT_PERM_WRITE_ENCRYPTED | GATT_PERM_WRITE_ENC_MITM)

#define GATT_WRITE_SIGNED_PERM \
  (GATT_PERM_WRITE_SIGNED | GATT_PERM_WRITE_SIGNED_MITM)

/* Characteristic properties
*/
#define GATT_CHAR_PROP_BIT_BROADCAST (1 << 0)
#define GATT_CHAR_PROP_BIT_READ (1 << 1)
#define GATT_CHAR_PROP_BIT_WRITE_NR (1 << 2)
#define GATT_CHAR_PROP_BIT_WRITE (1 << 3)
#define GATT_CHAR_PROP_BIT_NOTIFY (1 << 4)
#define GATT_CHAR_PROP_BIT_INDICATE (1 << 5)
#define GATT_CHAR_PROP_BIT_AUTH (1 << 6)
#define GATT_CHAR_PROP_BIT_EXT_PROP (1 << 7)
typedef uint8_t tGATT_CHAR_PROP;

/* Format of the value of a characteristic. enumeration type
*/
enum {
  GATT_FORMAT_RES,     /* rfu */
  GATT_FORMAT_BOOL,    /* 0x01 boolean */
  GATT_FORMAT_2BITS,   /* 0x02 2 bit */
  GATT_FORMAT_NIBBLE,  /* 0x03 nibble */
  GATT_FORMAT_UINT8,   /* 0x04 uint8 */
  GATT_FORMAT_UINT12,  /* 0x05 uint12 */
  GATT_FORMAT_UINT16,  /* 0x06 uint16 */
  GATT_FORMAT_UINT24,  /* 0x07 uint24 */
  GATT_FORMAT_UINT32,  /* 0x08 uint32 */
  GATT_FORMAT_UINT48,  /* 0x09 uint48 */
  GATT_FORMAT_UINT64,  /* 0x0a uint64 */
  GATT_FORMAT_UINT128, /* 0x0B uint128 */
  GATT_FORMAT_SINT8,   /* 0x0C signed 8 bit integer */
  GATT_FORMAT_SINT12,  /* 0x0D signed 12 bit integer */
  GATT_FORMAT_SINT16,  /* 0x0E signed 16 bit integer */
  GATT_FORMAT_SINT24,  /* 0x0F signed 24 bit integer */
  GATT_FORMAT_SINT32,  /* 0x10 signed 32 bit integer */
  GATT_FORMAT_SINT48,  /* 0x11 signed 48 bit integer */
  GATT_FORMAT_SINT64,  /* 0x12 signed 64 bit integer */
  GATT_FORMAT_SINT128, /* 0x13 signed 128 bit integer */
  GATT_FORMAT_FLOAT32, /* 0x14 float 32 */
  GATT_FORMAT_FLOAT64, /* 0x15 float 64*/
  GATT_FORMAT_SFLOAT,  /* 0x16 IEEE-11073 16 bit SFLOAT */
  GATT_FORMAT_FLOAT,   /* 0x17 IEEE-11073 32 bit SFLOAT */
  GATT_FORMAT_DUINT16, /* 0x18 IEEE-20601 format */
  GATT_FORMAT_UTF8S,   /* 0x19 UTF-8 string */
  GATT_FORMAT_UTF16S,  /* 0x1a UTF-16 string */
  GATT_FORMAT_STRUCT,  /* 0x1b Opaque structure*/
  GATT_FORMAT_MAX      /* 0x1c or above reserved */
};
typedef uint8_t tGATT_FORMAT;

/* Characteristic Presentation Format Descriptor value
*/
typedef struct {
  uint16_t unit;  /* as UUIUD defined by SIG */
  uint16_t descr; /* as UUID as defined by SIG */
  tGATT_FORMAT format;
  int8_t exp;
  uint8_t name_spc; /* The name space of the description */
} tGATT_CHAR_PRES;

/* Characteristic Report reference Descriptor format
*/
typedef struct {
  uint8_t rpt_id;   /* report ID */
  uint8_t rpt_type; /* report type */
} tGATT_CHAR_RPT_REF;

#define GATT_VALID_RANGE_MAX_SIZE 16
typedef struct {
  uint8_t format;
  uint16_t len;
  uint8_t lower_range[GATT_VALID_RANGE_MAX_SIZE]; /* in little endian format */
  uint8_t upper_range[GATT_VALID_RANGE_MAX_SIZE];
} tGATT_VALID_RANGE;

/* Characteristic Aggregate Format attribute value
*/
#define GATT_AGGR_HANDLE_NUM_MAX 10
typedef struct {
  uint8_t num_handle;
  uint16_t handle_list[GATT_AGGR_HANDLE_NUM_MAX];
} tGATT_CHAR_AGGRE;

/* Characteristic descriptor: Extended Properties value
*/
/* permits reliable writes of the Characteristic Value */
#define GATT_CHAR_BIT_REL_WRITE 0x0001
/* permits writes to the characteristic descriptor */
#define GATT_CHAR_BIT_WRITE_AUX 0x0002

/* characteristic descriptor: client configuration value
*/
#define GATT_CLT_CONFIG_NONE 0x0000
#define GATT_CLT_CONFIG_NOTIFICATION 0x0001
#define GATT_CLT_CONFIG_INDICATION 0x0002

/* characteristic descriptor: server configuration value
*/
#define GATT_SVR_CONFIG_NONE 0x0000
#define GATT_SVR_CONFIG_BROADCAST 0x0001
typedef uint16_t tGATT_SVR_CHAR_CONFIG;

/* Characteristic descriptor: Extended Properties value
*/
/* permits reliable writes of the Characteristic Value */
#define GATT_CHAR_BIT_REL_WRITE 0x0001
/* permits writes to the characteristic descriptor */
#define GATT_CHAR_BIT_WRITE_AUX 0x0002

/* authentication requirement
*/
#define GATT_AUTH_REQ_NONE 0
#define GATT_AUTH_REQ_NO_MITM 1 /* unauthenticated encryption */
#define GATT_AUTH_REQ_MITM 2    /* authenticated encryption */
#define GATT_AUTH_REQ_SIGNED_NO_MITM 3
#define GATT_AUTH_REQ_SIGNED_MITM 4
typedef uint8_t tGATT_AUTH_REQ;

/* Attribute Value structure
*/
typedef struct {
  uint16_t conn_id;
  uint16_t handle; /* attribute handle */
  uint16_t offset; /* attribute value offset, if no offset is needed for the
                      command, ignore it */
  uint16_t len;    /* length of attribute value */
  tGATT_AUTH_REQ auth_req;          /*  authentication request */
  uint8_t value[GATT_MAX_ATTR_LEN]; /* the actual attribute value */
} tGATT_VALUE;

/* Union of the event data which is used in the server respond API to carry the
 * server response information
*/
typedef union {
  /* data type            member          event   */
  tGATT_VALUE attr_value; /* READ, HANDLE_VALUE_IND, PREPARE_WRITE */
                          /* READ_BLOB, READ_BY_TYPE */
  uint16_t handle;        /* WRITE, WRITE_BLOB */

} tGATTS_RSP;

#define GATT_PREP_WRITE_CANCEL 0x00
#define GATT_PREP_WRITE_EXEC 0x01
typedef uint8_t tGATT_EXEC_FLAG;

/* read request always based on UUID */
typedef struct {
  uint16_t handle;
  uint16_t offset;
  bool is_long;
  bt_gatt_db_attribute_type_t
      gatt_type; /* are we writing characteristic or descriptor */
} tGATT_READ_REQ;

/* write request data */
typedef struct {
  uint16_t handle; /* attribute handle */
  uint16_t offset; /* attribute value offset, if no offset is needed for the
                      command, ignore it */
  uint16_t len;    /* length of attribute value */
  uint8_t value[GATT_MAX_ATTR_LEN]; /* the actual attribute value */
  bool need_rsp;                    /* need write response */
  bool is_prep;                     /* is prepare write */
  bt_gatt_db_attribute_type_t
      gatt_type; /* are we writing characteristic or descriptor */
} tGATT_WRITE_REQ;

/* callback data for server access request from client */
typedef union {
  tGATT_READ_REQ read_req; /* read request, read by Type, read blob */

  tGATT_WRITE_REQ write_req;  /* write */
                              /* prepare write */
                              /* write blob */
  uint16_t handle;            /* handle value confirmation */
  uint16_t mtu;               /* MTU exchange request */
  tGATT_EXEC_FLAG exec_write; /* execute write */
} tGATTS_DATA;

typedef uint8_t tGATT_SERV_IF; /* GATT Service Interface */

enum {
  GATTS_REQ_TYPE_READ_CHARACTERISTIC = 1, /* Char read request */
  GATTS_REQ_TYPE_READ_DESCRIPTOR,         /* Desc read request */
  GATTS_REQ_TYPE_WRITE_CHARACTERISTIC,    /* Char write request */
  GATTS_REQ_TYPE_WRITE_DESCRIPTOR,        /* Desc write request */
  GATTS_REQ_TYPE_WRITE_EXEC,              /* Execute write */
  GATTS_REQ_TYPE_MTU,                     /* MTU exchange information */
  GATTS_REQ_TYPE_CONF                     /* handle value confirmation */
};
typedef uint8_t tGATTS_REQ_TYPE;

/* Client Used Data Structure
*/
/* definition of different discovery types */
typedef enum : uint8_t {
  GATT_DISC_SRVC_ALL = 1, /* discover all services */
  GATT_DISC_SRVC_BY_UUID, /* discover service of a special type */
  GATT_DISC_INC_SRVC,     /* discover the included service within a service */
  GATT_DISC_CHAR, /* discover characteristics of a service with/without type
                     requirement */
  GATT_DISC_CHAR_DSCPT, /* discover characteristic descriptors of a character */
  GATT_DISC_MAX         /* maximum discover type */
} tGATT_DISC_TYPE;

/* GATT read type enumeration
*/
enum {
  GATT_READ_BY_TYPE = 1,
  GATT_READ_BY_HANDLE,
  GATT_READ_MULTIPLE,
  GATT_READ_MULTIPLE_VAR_LEN,
  GATT_READ_CHAR_VALUE,
  GATT_READ_PARTIAL,
  GATT_READ_MAX
};
typedef uint8_t tGATT_READ_TYPE;

/* Read By Type Request (GATT_READ_BY_TYPE) Data
*/
typedef struct {
  tGATT_AUTH_REQ auth_req;
  uint16_t s_handle;
  uint16_t e_handle;
  bluetooth::Uuid uuid;
} tGATT_READ_BY_TYPE;

/*   GATT_READ_MULTIPLE request data
*/
#define GATT_MAX_READ_MULTI_HANDLES \
  10 /* Max attributes to read in one request */
typedef struct {
  tGATT_AUTH_REQ auth_req;
  uint16_t num_handles;                          /* number of handles to read */
  uint16_t handles[GATT_MAX_READ_MULTI_HANDLES]; /* handles list to be read */
  bool variable_len;
} tGATT_READ_MULTI;

/*   Read By Handle Request (GATT_READ_BY_HANDLE) data */
typedef struct {
  tGATT_AUTH_REQ auth_req;
  uint16_t handle;
} tGATT_READ_BY_HANDLE;

/*   READ_BT_HANDLE_Request data */
typedef struct {
  tGATT_AUTH_REQ auth_req;
  uint16_t handle;
  uint16_t offset;
} tGATT_READ_PARTIAL;

/* Read Request Data
*/
typedef union {
  tGATT_READ_BY_TYPE service;
  tGATT_READ_BY_TYPE char_type; /* characteristic type */
  tGATT_READ_MULTI read_multiple;
  tGATT_READ_BY_HANDLE by_handle;
  tGATT_READ_PARTIAL partial;
} tGATT_READ_PARAM;

/* GATT write type enumeration */
enum { GATT_WRITE_NO_RSP = 1, GATT_WRITE, GATT_WRITE_PREPARE };
typedef uint8_t tGATT_WRITE_TYPE;

/* Client Operation Complete Callback Data
*/
typedef union {
  tGATT_VALUE att_value;
  uint16_t mtu;
  uint16_t handle;
  uint16_t cid;
} tGATT_CL_COMPLETE;

/* GATT client operation type, used in client callback function
*/
typedef enum : uint8_t {
  GATTC_OPTYPE_NONE = 0,
  GATTC_OPTYPE_DISCOVERY = 1,
  GATTC_OPTYPE_READ = 2,
  GATTC_OPTYPE_WRITE = 3,
  GATTC_OPTYPE_EXE_WRITE = 4,
  GATTC_OPTYPE_CONFIG = 5,
  GATTC_OPTYPE_NOTIFICATION = 6,
  GATTC_OPTYPE_INDICATION = 7,
} tGATTC_OPTYPE;

/* characteristic declaration
*/
typedef struct {
  tGATT_CHAR_PROP char_prop; /* characteristic properties */
  uint16_t val_handle;       /* characteristic value attribute handle */
  bluetooth::Uuid char_uuid; /* characteristic UUID type */
} tGATT_CHAR_DCLR_VAL;

/* primary service group data
*/
typedef struct {
  uint16_t e_handle;     /* ending handle of the group */
  bluetooth::Uuid service_type; /* group type */
} tGATT_GROUP_VALUE;

/* included service attribute value
*/
typedef struct {
  bluetooth::Uuid service_type; /* included service UUID */
  uint16_t s_handle;     /* starting handle */
  uint16_t e_handle;     /* ending handle */
} tGATT_INCL_SRVC;

typedef union {
  tGATT_INCL_SRVC incl_service;  /* include service value */
  tGATT_GROUP_VALUE group_value; /* Service UUID type.
                                    This field is used with GATT_DISC_SRVC_ALL
                                    or GATT_DISC_SRVC_BY_UUID
                                    type of discovery result callback. */

  uint16_t handle; /* When used with GATT_DISC_INC_SRVC type discovery result,
                      it is the included service starting handle.*/

  tGATT_CHAR_DCLR_VAL
      dclr_value; /* Characteristic declaration value.
                     This field is used with GATT_DISC_CHAR type discovery.*/
} tGATT_DISC_VALUE;

/* discover result record
*/
typedef struct {
  bluetooth::Uuid type;
  uint16_t handle;
  tGATT_DISC_VALUE value;
} tGATT_DISC_RES;

#define GATT_LINK_IDLE_TIMEOUT_WHEN_NO_APP  \
  1 /* start a idle timer for this duration \
     when no application need to use the link */

#define GATT_LINK_NO_IDLE_TIMEOUT 0xFFFF

#define GATT_INVALID_ACL_HANDLE 0xFFFF
/* discover result callback function */
typedef void(tGATT_DISC_RES_CB)(uint16_t conn_id, tGATT_DISC_TYPE disc_type,
                                tGATT_DISC_RES* p_data);

/* discover complete callback function */
typedef void(tGATT_DISC_CMPL_CB)(uint16_t conn_id, tGATT_DISC_TYPE disc_type,
                                 tGATT_STATUS status);

/* Define a callback function for when read/write/disc/config operation is
 * completed. */
typedef void(tGATT_CMPL_CBACK)(uint16_t conn_id, tGATTC_OPTYPE op,
                               tGATT_STATUS status, tGATT_CL_COMPLETE* p_data);

/* Define a callback function when an initialized connection is established. */
typedef void(tGATT_CONN_CBACK)(tGATT_IF gatt_if, const RawAddress& bda,
                               uint16_t conn_id, bool connected,
                               tGATT_DISCONN_REASON reason,
                               tBT_TRANSPORT transport);

/* attribute request callback for ATT server */
typedef void(tGATT_REQ_CBACK)(uint16_t conn_id, uint32_t trans_id,
                              tGATTS_REQ_TYPE type, tGATTS_DATA* p_data);

/* channel congestion/uncongestion callback */
typedef void(tGATT_CONGESTION_CBACK)(uint16_t conn_id, bool congested);

/* Define a callback function when encryption is established. */
typedef void(tGATT_ENC_CMPL_CB)(tGATT_IF gatt_if, const RawAddress& bda);

/* Define a callback function when phy is updated. */
typedef void(tGATT_PHY_UPDATE_CB)(tGATT_IF gatt_if, uint16_t conn_id,
                                  uint8_t tx_phy, uint8_t rx_phy,
                                  tGATT_STATUS status);

/* Define a callback function when connection parameters are updated */
typedef void(tGATT_CONN_UPDATE_CB)(tGATT_IF gatt_if, uint16_t conn_id,
                                   uint16_t interval, uint16_t latency,
                                   uint16_t timeout, tGATT_STATUS status);

/* Define a callback function when subrate change event is received */
typedef void(tGATT_SUBRATE_CHG_CB)(tGATT_IF gatt_if, uint16_t conn_id,
                                   uint16_t subrate_factor, uint16_t latency,
                                   uint16_t cont_num, uint16_t timeout,
                                   tGATT_STATUS status);

/* Define the structure that applications use to register with
 * GATT. This structure includes callback functions. All functions
 * MUST be provided.
*/
typedef struct {
  tGATT_CONN_CBACK* p_conn_cb{nullptr};
  tGATT_CMPL_CBACK* p_cmpl_cb{nullptr};
  tGATT_DISC_RES_CB* p_disc_res_cb{nullptr};
  tGATT_DISC_CMPL_CB* p_disc_cmpl_cb{nullptr};
  tGATT_REQ_CBACK* p_req_cb{nullptr};
  tGATT_ENC_CMPL_CB* p_enc_cmpl_cb{nullptr};
  tGATT_CONGESTION_CBACK* p_congestion_cb{nullptr};
  tGATT_PHY_UPDATE_CB* p_phy_update_cb{nullptr};
  tGATT_CONN_UPDATE_CB* p_conn_update_cb{nullptr};
  tGATT_SUBRATE_CHG_CB* p_subrate_chg_cb{nullptr};
} tGATT_CBACK;

/*****************  Start Handle Management Definitions   *********************/

typedef struct {
  bluetooth::Uuid app_uuid128;
  bluetooth::Uuid svc_uuid;
  uint16_t s_handle;
  uint16_t e_handle;
  bool is_primary; /* primary service or secondary */
} tGATTS_HNDL_RANGE;

#define GATTS_SRV_CHG_CMD_ADD_CLIENT 1
#define GATTS_SRV_CHG_CMD_UPDATE_CLIENT 2
#define GATTS_SRV_CHG_CMD_REMOVE_CLIENT 3
#define GATTS_SRV_CHG_CMD_READ_NUM_CLENTS 4
#define GATTS_SRV_CHG_CMD_READ_CLENT 5
typedef uint8_t tGATTS_SRV_CHG_CMD;

typedef struct {
  RawAddress bda;
  bool srv_changed;
} tGATTS_SRV_CHG;

typedef union {
  tGATTS_SRV_CHG srv_chg;
  uint8_t client_read_index; /* only used for sequential reading client srv chg
                                info */
} tGATTS_SRV_CHG_REQ;

typedef union {
  tGATTS_SRV_CHG srv_chg;
  uint8_t num_clients;
} tGATTS_SRV_CHG_RSP;

/* Attribute server handle ranges NV storage callback functions
 */
typedef void(tGATTS_NV_SAVE_CBACK)(bool is_saved,
                                   tGATTS_HNDL_RANGE* p_hndl_range);
typedef bool(tGATTS_NV_SRV_CHG_CBACK)(tGATTS_SRV_CHG_CMD cmd,
                                      tGATTS_SRV_CHG_REQ* p_req,
                                      tGATTS_SRV_CHG_RSP* p_rsp);

typedef struct {
  tGATTS_NV_SAVE_CBACK* p_nv_save_callback;
  tGATTS_NV_SRV_CHG_CBACK* p_srv_chg_callback;
} tGATT_APPL_INFO;

/********************  End Handle Management Definitions   ********************/

/*******************************************************************************
 *  External Function Declarations
 ******************************************************************************/

/******************************************************************************/
/* GATT Profile API Functions */
/******************************************************************************/
/* GATT Profile Server Functions */
/******************************************************************************/

/*******************************************************************************
 *
 * Function         GATTS_NVRegister
 *
 * Description      Application manager calls this function to register for
 *                  NV save callback function.  There can be one and only one
 *                  NV save callback function.
 *
 * Parameter        p_cb_info : callback information
 *
 * Returns          true if registered OK, else false
 *
 ******************************************************************************/
bool GATTS_NVRegister(tGATT_APPL_INFO* p_cb_info);

/*******************************************************************************
 *
 * Function         BTA_GATTS_AddService
 *
 * Description      Add a service. When service is ready, a callback
 *                  event BTA_GATTS_ADD_SRVC_EVT is called to report status
 *                  and handles to the profile.
 *
 * Parameters       server_if: server interface.
 *                  service: pointer array describing service.
 *                  count: number of elements in service array.
 *
 * Returns          on success GATT_SERVICE_STARTED is returned, and
 *                  attribute_handle field inside service elements are filled.
 *                  on error error status is returned.
 *
 ******************************************************************************/
tGATT_STATUS GATTS_AddService(tGATT_IF gatt_if, btgatt_db_element_t* service,
                              int count);

/*******************************************************************************
 *
 * Function         GATTS_DeleteService
 *
 * Description      This function is called to delete a service.
 *
 * Parameter        gatt_if       : application interface
 *                  p_svc_uuid    : service UUID
 *                  svc_inst      : instance of the service inside the
 *                                  application
 *
 * Returns          true if operation succeed, else false
 *
 ******************************************************************************/
bool GATTS_DeleteService(tGATT_IF gatt_if, bluetooth::Uuid* p_svc_uuid,
                         uint16_t svc_inst);

/*******************************************************************************
 *
 * Function         GATTS_StopService
 *
 * Description      This function is called to stop a service
 *
 * Parameter         service_handle : this is the start handle of a service
 *
 * Returns          None.
 *
 ******************************************************************************/
void GATTS_StopService(uint16_t service_handle);

/*******************************************************************************
 *
 * Function         GATTs_HandleValueIndication
 *
 * Description      This function sends a handle value indication to a client.
 *
 * Parameter        conn_id: connection identifier.
 *                  attr_handle: Attribute handle of this handle value
 *                               indication.
 *                  val_len: Length of the indicated attribute value.
 *                  p_val: Pointer to the indicated attribute value data.
 *
 * Returns          GATT_SUCCESS if successfully sent or queued; otherwise error
 *                               code.
 *
 ******************************************************************************/
tGATT_STATUS GATTS_HandleValueIndication(uint16_t conn_id, uint16_t attr_handle,
                                         uint16_t val_len, uint8_t* p_val);

/*******************************************************************************
 *
 * Function         GATTS_HandleValueNotification
 *
 * Description      This function sends a handle value notification to a client.
 *
 * Parameter       conn_id: connection identifier.
 *                  attr_handle: Attribute handle of this handle value
 *                               indication.
 *                  val_len: Length of the indicated attribute value.
 *                  p_val: Pointer to the indicated attribute value data.
 *
 * Returns          GATT_SUCCESS if successfully sent; otherwise error code.
 *
 ******************************************************************************/
tGATT_STATUS GATTS_HandleValueNotification(uint16_t conn_id,
                                           uint16_t attr_handle,
                                           uint16_t val_len, uint8_t* p_val);

/*******************************************************************************
 *
 * Function         GATTS_SendRsp
 *
 * Description      This function sends the server response to client.
 *
 * Parameter        conn_id: connection identifier.
 *                  trans_id: transaction id
 *                  status: response status
 *                  p_msg: pointer to message parameters structure.
 *
 * Returns          GATT_SUCCESS if successfully sent; otherwise error code.
 *
 ******************************************************************************/
tGATT_STATUS GATTS_SendRsp(uint16_t conn_id, uint32_t trans_id,
                           tGATT_STATUS status, tGATTS_RSP* p_msg);

/******************************************************************************/
/* GATT Profile Client Functions */
/******************************************************************************/

/*******************************************************************************
 *
 * Function         GATTC_ConfigureMTU
 *
 * Description      This function is called to configure the ATT MTU size for
 *                  a connection on an LE transport.
 *
 * Parameters       conn_id: connection identifier.
 *                  mtu    - attribute MTU size..
 *
 * Returns          GATT_SUCCESS if command started successfully.
 *
 ******************************************************************************/
tGATT_STATUS GATTC_ConfigureMTU(uint16_t conn_id, uint16_t mtu);

/*******************************************************************************
 * Function         GATTC_UpdateUserAttMtuIfNeeded
 *
 * Description      This function to be called when user requested MTU after
 *                  MTU Exchange has been already done. This will update data
 *                  length in the controller.
 *
 * Parameters        remote_bda : peer device address. (input)
 *                   transport  : physical transport of the GATT connection
 *                                 (BR/EDR or LE) (input)
 *                   user_mtu: user request mtu
 *
 ******************************************************************************/
void GATTC_UpdateUserAttMtuIfNeeded(const RawAddress& remote_bda,
                                    tBT_TRANSPORT transport, uint16_t user_mtu);

/******************************************************************************
 *
 * Function         GATTC_TryMtuRequest
 *
 * Description      This function shall be called before calling
 *                  GATTC_ConfigureMTU in order to check if operation is
 *                  available to do.
 *
 * Parameters        remote_bda : peer device address. (input)
 *                   transport  : physical transport of the GATT connection
 *                                 (BR/EDR or LE) (input)
 *                   conn_id    : connection id  (input)
 *                   current_mtu: current mtu on the link (output)
 *
 * Returns          tGATTC_TryMtuRequestResult:
 *                  - MTU_EXCHANGE_NOT_DONE_YET: There was no MTU Exchange
 *                      procedure on the link. User can call GATTC_ConfigureMTU
 *                      now.
 *                  - MTU_EXCHANGE_NOT_ALLOWED : Not allowed for BR/EDR or if
 *                      link does not exist
 *                  - MTU_EXCHANGE_ALREADY_DONE: MTU Exchange is done. MTU
 *                      should be taken from current_mtu
 *                  - MTU_EXCHANGE_IN_PROGRESS : Other use is doing MTU
 *                      Exchange. Conn_id is stored for result.
 *
 ******************************************************************************/
tGATTC_TryMtuRequestResult GATTC_TryMtuRequest(const RawAddress& remote_bda,
                                               tBT_TRANSPORT transport,
                                               uint16_t conn_id,
                                               uint16_t* current_mtu);

std::list<uint16_t> GATTC_GetAndRemoveListOfConnIdsWaitingForMtuRequest(
    const RawAddress& remote_bda);
/*******************************************************************************
 *
 * Function         GATTC_Discover
 *
 * Description      This function is called to do a discovery procedure on ATT
 *                  server.
 *
 * Parameters       conn_id: connection identifier.
 *                  disc_type:discovery type.
 *                  start_handle and end_handle: range of handles for discovery
 *                  uuid: uuid to discovery. set to Uuid::kEmpty for requests
 *                        that don't need it
 *
 * Returns          GATT_SUCCESS if command received/sent successfully.
 *
 ******************************************************************************/
tGATT_STATUS GATTC_Discover(uint16_t conn_id, tGATT_DISC_TYPE disc_type,
                            uint16_t start_handle, uint16_t end_handle,
                            const bluetooth::Uuid& uuid);
tGATT_STATUS GATTC_Discover(uint16_t conn_id, tGATT_DISC_TYPE disc_type,
                            uint16_t start_handle, uint16_t end_handle);

/*******************************************************************************
 *
 * Function         GATTC_Read
 *
 * Description      This function is called to read the value of an attribute
 *                  from the server.
 *
 * Parameters       conn_id: connection identifier.
 *                  type    - attribute read type.
 *                  p_read  - read operation parameters.
 *
 * Returns          GATT_SUCCESS if command started successfully.
 *
 ******************************************************************************/
tGATT_STATUS GATTC_Read(uint16_t conn_id, tGATT_READ_TYPE type,
                        tGATT_READ_PARAM* p_read);

/*******************************************************************************
 *
 * Function         GATTC_Write
 *
 * Description      This function is called to read the value of an attribute
 *                  from the server.
 *
 * Parameters       conn_id: connection identifier.
 *                  type    - attribute write type.
 *                  p_write  - write operation parameters.
 *
 * Returns          GATT_SUCCESS if command started successfully.
 *
 ******************************************************************************/
tGATT_STATUS GATTC_Write(uint16_t conn_id, tGATT_WRITE_TYPE type,
                         tGATT_VALUE* p_write);

/*******************************************************************************
 *
 * Function         GATTC_ExecuteWrite
 *
 * Description      This function is called to send an Execute write request to
 *                  the server.
 *
 * Parameters       conn_id: connection identifier.
 *                  is_execute - to execute or cancel the prepare write
 *                               request(s)
 *
 * Returns          GATT_SUCCESS if command started successfully.
 *
 ******************************************************************************/
tGATT_STATUS GATTC_ExecuteWrite(uint16_t conn_id, bool is_execute);

/*******************************************************************************
 *
 * Function         GATTC_SendHandleValueConfirm
 *
 * Description      This function is called to send a handle value confirmation
 *                  as response to a handle value notification from server.
 *
 * Parameters       conn_id: connection identifier.
 *                  handle: the handle of the attribute confirmation.
 *
 * Returns          GATT_SUCCESS if command started successfully.
 *
 ******************************************************************************/
tGATT_STATUS GATTC_SendHandleValueConfirm(uint16_t conn_id, uint16_t handle);

/*******************************************************************************
 *
 * Function         GATT_SetIdleTimeout
 *
 * Description      This function (common to both client and server) sets the
 *                  idle timeout for a transport connection
 *
 * Parameter        bd_addr:   target device bd address.
 *                  idle_tout: timeout value in seconds.
 *                  transport: transport option.
 *                  is_active: whether we should use this as a signal that an
 *                             active client now exists (which changes link
 *                             timeout logic, see
 *                             t_l2c_linkcb.with_active_local_clients for
 *                             details).
 *
 * Returns          void
 *
 ******************************************************************************/
void GATT_SetIdleTimeout(const RawAddress& bd_addr, uint16_t idle_tout,
                         tBT_TRANSPORT transport, bool is_active);

/*******************************************************************************
 *
 * Function         GATT_Register
 *
 * Description      This function is called to register an  application
 *                  with GATT
 *
 * Parameter        p_app_uuid128: Application UUID
 *                  p_cb_info: callback functions.
 *                  eatt_support: set support for eatt
 *
 * Returns          0 for error, otherwise the index of the client registered
 *                  with GATT
 *
 ******************************************************************************/
tGATT_IF GATT_Register(const bluetooth::Uuid& p_app_uuid128,
                       const std::string& name, tGATT_CBACK* p_cb_info,
                       bool eatt_support);

/*******************************************************************************
 *
 * Function         GATT_Deregister
 *
 * Description      This function deregistered the application from GATT.
 *
 * Parameters       gatt_if: application interface.
 *
 * Returns          None.
 *
 ******************************************************************************/
void GATT_Deregister(tGATT_IF gatt_if);

/*******************************************************************************
 *
 * Function         GATT_StartIf
 *
 * Description      This function is called after registration to start
 *                  receiving callbacks for registered interface.  Function may
 *                  call back with connection status and queued notifications
 *
 * Parameter        gatt_if: application interface.
 *
 * Returns          None
 *
 ******************************************************************************/
void GATT_StartIf(tGATT_IF gatt_if);

/*******************************************************************************
 *
 * Function         GATT_Connect
 *
 * Description      This function initiate a connection to a remote device on
 *                  GATT channel.
 *
 * Parameters       gatt_if: application interface
 *                  bd_addr: peer device address
 *                  addr_type: peer device address type
 *                  connection_type: connection type
 *                  transport : Physical transport for GATT connection
 *                              (BR/EDR or LE)
 *                  opportunistic: will not keep device connected if other apps
 *                      disconnect, will not update connected apps counter, when
 *                      disconnected won't cause physical disconnection.
 *
 * Returns          true if connection started; else false
 *
 ******************************************************************************/
bool GATT_Connect(tGATT_IF gatt_if, const RawAddress& bd_addr,
                  tBTM_BLE_CONN_TYPE connection_type, tBT_TRANSPORT transport,
                  bool opportunistic);
bool GATT_Connect(tGATT_IF gatt_if, const RawAddress& bd_addr,
                  tBTM_BLE_CONN_TYPE connection_type, tBT_TRANSPORT transport,
                  bool opportunistic, uint8_t initiating_phys);
bool GATT_Connect(tGATT_IF gatt_if, const RawAddress& bd_addr,
                  tBLE_ADDR_TYPE addr_type, tBTM_BLE_CONN_TYPE connection_type,
                  tBT_TRANSPORT transport, bool opportunistic,
                  uint8_t initiating_phys);

/*******************************************************************************
 *
 * Function         GATT_CancelConnect
 *
 * Description      Terminate the connection initiation to a remote device on a
 *                  GATT channel.
 *
 * Parameters       gatt_if: client interface. If 0 used as unconditionally
 *                           disconnect, typically used for direct connection
 *                           cancellation.
 *                  bd_addr: peer device address.
 *                  is_direct: is a direct connection or a background auto
 *                             connection
 *
 * Returns          true if connection started; else false
 *
 ******************************************************************************/
bool GATT_CancelConnect(tGATT_IF gatt_if, const RawAddress& bd_addr,
                        bool is_direct);

/*******************************************************************************
 *
 * Function         GATT_Disconnect
 *
 * Description      Disconnect the GATT channel for this registered application.
 *
 * Parameters       conn_id: connection identifier.
 *
 * Returns          GATT_SUCCESS if disconnected.
 *
 ******************************************************************************/
tGATT_STATUS GATT_Disconnect(uint16_t conn_id);

/*******************************************************************************
 *
 * Function         GATT_GetConnectionInfor
 *
 * Description      Use conn_id to find its associated BD address and
 *                  application interface
 *
 * Parameters        conn_id: connection id  (input)
 *                   p_gatt_if: application interface (output)
 *                   bd_addr: peer device address. (output)
 *                   transport : physical transport of the GATT connection
 *                                (BR/EDR or LE)
 *
 * Returns          true the logical link information is found for conn_id
 *
 ******************************************************************************/
bool GATT_GetConnectionInfor(uint16_t conn_id, tGATT_IF* p_gatt_if,
                             RawAddress& bd_addr, tBT_TRANSPORT* p_transport);

/*******************************************************************************
 *
 * Function         GATT_GetConnIdIfConnected
 *
 * Description      Find the conn_id if the logical link for a BD address
 *                  and application interface is connected
 *
 * Parameters        gatt_if: application interface (input)
 *                   bd_addr: peer device address. (input)
 *                   p_conn_id: connection id  (output)
 *                   transport :  physical transport of the GATT connection
 *                               (BR/EDR or LE)
 *
 * Returns          true the logical link is connected
 *
 ******************************************************************************/
bool GATT_GetConnIdIfConnected(tGATT_IF gatt_if, const RawAddress& bd_addr,
                               uint16_t* p_conn_id, tBT_TRANSPORT transport);

/*******************************************************************************
 *
 * Function         GATT_ConfigServiceChangeCCC
 *
 * Description      Configure service change indication on remote device
 *
 * Returns          None.
 *
 ******************************************************************************/
void GATT_ConfigServiceChangeCCC(const RawAddress& remote_bda, bool enable,
                                 tBT_TRANSPORT transport);

// Enables the GATT profile on the device.
// It clears out the control blocks, and registers with L2CAP.
void gatt_init(void);

// Frees resources used by the GATT profile.
void gatt_free(void);

// Link encryption complete notification for all encryption process
// initiated outside GATT.
void gatt_notify_enc_cmpl(const RawAddress& bd_addr);

/** Reset bg device list. If called after controller reset, set |after_reset| to
 * true, as there is no need to wipe controller acceptlist in this case. */
void gatt_reset_bgdev_list(bool after_reset);

// Initialize GATTS list of bonded device service change updates.
void gatt_load_bonded(void);

<<<<<<< HEAD
=======
namespace fmt {
template <>
struct formatter<GattStatus> : enum_formatter<GattStatus> {};
template <>
struct formatter<tGATT_DISCONN_REASON> : enum_formatter<tGATT_DISCONN_REASON> {
};
template <>
struct formatter<tGATTC_OPTYPE> : enum_formatter<tGATTC_OPTYPE> {};
template <>
struct formatter<tGATT_OP_CODE> : enum_formatter<tGATT_OP_CODE> {};
template <>
struct formatter<tGATT_DISC_TYPE> : enum_formatter<tGATT_DISC_TYPE> {};
}  // namespace fmt

>>>>>>> 55df697a
#endif /* GATT_API_H */<|MERGE_RESOLUTION|>--- conflicted
+++ resolved
@@ -19,6 +19,7 @@
 #define GATT_API_H
 
 #include <base/strings/stringprintf.h>
+#include <bluetooth/log.h>
 
 #include <cstdint>
 #include <list>
@@ -1299,8 +1300,6 @@
 // Initialize GATTS list of bonded device service change updates.
 void gatt_load_bonded(void);
 
-<<<<<<< HEAD
-=======
 namespace fmt {
 template <>
 struct formatter<GattStatus> : enum_formatter<GattStatus> {};
@@ -1315,5 +1314,4 @@
 struct formatter<tGATT_DISC_TYPE> : enum_formatter<tGATT_DISC_TYPE> {};
 }  // namespace fmt
 
->>>>>>> 55df697a
 #endif /* GATT_API_H */