/*
 * Copyright 2020 The Android Open Source Project
 *
 * Licensed under the Apache License, Version 2.0 (the "License");
 * you may not use this file except in compliance with the License.
 * You may obtain a copy of the License at
 *
 *      http://www.apache.org/licenses/LICENSE-2.0
 *
 * Unless required by applicable law or agreed to in writing, software
 * distributed under the License is distributed on an "AS IS" BASIS,
 * WITHOUT WARRANTIES OR CONDITIONS OF ANY KIND, either express or implied.
 * See the License for the specific language governing permissions and
 * limitations under the License.
 */

#define LOG_TAG "bt_shim_scanner"

#include "le_scanning_manager.h"

#include <base/bind.h>
#include <base/logging.h>
#include <base/threading/thread.h>
#include <hardware/bluetooth.h>
#include <stdio.h>

#include <unordered_set>

#include "advertise_data_parser.h"
#include "btif/include/btif_common.h"
#include "hci/address.h"
#include "hci/le_scanning_manager.h"
#include "include/hardware/ble_scanner.h"
#include "main/shim/ble_scanner_interface_impl.h"
#include "main/shim/dumpsys.h"
#include "main/shim/entry.h"
#include "main/shim/helpers.h"
#include "main/shim/le_scanning_manager.h"
#include "main/shim/shim.h"
#include "stack/btm/btm_int_types.h"
#include "stack/include/btm_log_history.h"
#include "storage/device.h"
#include "storage/le_device.h"
#include "storage/storage_module.h"
#include "types/ble_address_with_type.h"
#include "types/bluetooth/uuid.h"
#include "types/raw_address.h"

using bluetooth::ToGdAddress;
using bluetooth::ToRawAddress;

namespace {
constexpr char kBtmLogTag[] = "SCAN";
constexpr uint16_t kAllowAllFilter = 0x00;
constexpr uint16_t kListLogicOr = 0x01;
constexpr uint8_t kFilterLogicOr = 0x00;
constexpr uint8_t kLowestRssiValue = 129;

class DefaultScanningCallback : public ::ScanningCallbacks {
  void OnScannerRegistered(const bluetooth::Uuid app_uuid, uint8_t scanner_id,
                           uint8_t status) override {
    LogUnused();
  }
  void OnSetScannerParameterComplete(uint8_t scanner_id,
                                     uint8_t status) override {
    LogUnused();
  }
  void OnScanResult(uint16_t event_type, uint8_t address_type, RawAddress bda,
                    uint8_t primary_phy, uint8_t secondary_phy,
                    uint8_t advertising_sid, int8_t tx_power, int8_t rssi,
                    uint16_t periodic_advertising_interval,
                    std::vector<uint8_t> advertising_data) override {
    LogUnused();
  }
  void OnTrackAdvFoundLost(
      AdvertisingTrackInfo advertising_track_info) override {
    LogUnused();
  }
  void OnBatchScanReports(int client_if, int status, int report_format,
                          int num_records, std::vector<uint8_t> data) override {
    LogUnused();
  }
  void OnBatchScanThresholdCrossed(int client_if) override { LogUnused(); }
  void OnPeriodicSyncStarted(int reg_id, uint8_t status, uint16_t sync_handle,
                             uint8_t advertising_sid, uint8_t address_type,
                             RawAddress address, uint8_t phy,
                             uint16_t interval) override {
    LogUnused();
  };
  void OnPeriodicSyncReport(uint16_t sync_handle, int8_t tx_power, int8_t rssi,
                            uint8_t status,
                            std::vector<uint8_t> data) override {
    LogUnused();
  };
  void OnPeriodicSyncLost(uint16_t sync_handle) override { LogUnused(); };
  void OnPeriodicSyncTransferred(int pa_source, uint8_t status,
                                 RawAddress address) override {
    LogUnused();
  };

 private:
  static void LogUnused() {
    LOG_WARN("BLE Scanning callbacks have not been registered");
  }
} default_scanning_callback_;

}  // namespace

::ScanningCallbacks* bluetooth::shim::default_scanning_callback =
    static_cast<::ScanningCallbacks*>(&default_scanning_callback_);
extern ::ScanningCallbacks* bluetooth::shim::default_scanning_callback;

extern tBTM_CB btm_cb;

extern void btm_ble_process_adv_pkt_cont_for_inquiry(
    uint16_t event_type, tBLE_ADDR_TYPE address_type,
    const RawAddress& raw_address, uint8_t primary_phy, uint8_t secondary_phy,
    uint8_t advertising_sid, int8_t tx_power, int8_t rssi,
    uint16_t periodic_adv_int, std::vector<uint8_t> advertising_data);

extern void btif_dm_update_ble_remote_properties(const RawAddress& bd_addr,
                                                 BD_NAME bd_name,
                                                 tBT_DEVICE_TYPE dev_type);

extern void btm_ble_process_adv_addr(RawAddress& raw_address,
                                     tBLE_ADDR_TYPE* address_type);

using bluetooth::shim::BleScannerInterfaceImpl;

void BleScannerInterfaceImpl::Init() {
  LOG_INFO("init BleScannerInterfaceImpl");
  bluetooth::shim::GetScanning()->RegisterScanningCallback(this);
}

/** Registers a scanner with the stack */
void BleScannerInterfaceImpl::RegisterScanner(const bluetooth::Uuid& uuid,
                                              RegisterCallback) {
  LOG(INFO) << __func__ << " in shim layer";
  auto app_uuid = bluetooth::hci::Uuid::From128BitBE(uuid.To128BitBE());
  bluetooth::shim::GetScanning()->RegisterScanner(app_uuid);
}

/** Unregister a scanner from the stack */
void BleScannerInterfaceImpl::Unregister(int scanner_id) {
  LOG(INFO) << __func__ << " in shim layer, scanner_id:" << scanner_id;
  bluetooth::shim::GetScanning()->Unregister(scanner_id);
}

  /** Start or stop LE device scanning */
void BleScannerInterfaceImpl::Scan(bool start) {
<<<<<<< HEAD
  LOG(INFO) << __func__ << " in shim layer "
            << ((start) ? "started" : "stopped");
=======
  LOG(INFO) << __func__ << " in shim layer " <<  ((start) ? "started" : "stopped");
>>>>>>> 40fcf61a
  bluetooth::shim::GetScanning()->Scan(start);
  BTM_LogHistory(
      kBtmLogTag, RawAddress::kEmpty,
      base::StringPrintf("Le scan %s", (start) ? "started" : "stopped"));
  if (start) {
    btm_cb.ble_ctr_cb.set_ble_observe_active();
  } else {
    btm_cb.ble_ctr_cb.reset_ble_observe();
  }
  do_in_jni_thread(FROM_HERE,
                   base::Bind(&BleScannerInterfaceImpl::AddressCache::init,
                              base::Unretained(&address_cache_)));
}

  /** Setup scan filter params */
void BleScannerInterfaceImpl::ScanFilterParamSetup(
    uint8_t client_if, uint8_t action, uint8_t filter_index,
    std::unique_ptr<btgatt_filt_param_setup_t> filt_param,
    FilterParamSetupCallback cb) {
  LOG(INFO) << __func__ << " in shim layer";

  auto apcf_action = static_cast<bluetooth::hci::ApcfAction>(action);
  bluetooth::hci::AdvertisingFilterParameter advertising_filter_parameter;

  if (filt_param != nullptr) {
    if (filt_param && filt_param->dely_mode == 1 &&
        apcf_action == hci::ApcfAction::ADD) {
      bluetooth::shim::GetScanning()->TrackAdvertiser(filter_index, client_if);
    }
    advertising_filter_parameter.feature_selection = filt_param->feat_seln;
    advertising_filter_parameter.list_logic_type = filt_param->list_logic_type;
    advertising_filter_parameter.filter_logic_type =
        filt_param->filt_logic_type;
    advertising_filter_parameter.rssi_high_thresh = filt_param->rssi_high_thres;
    advertising_filter_parameter.delivery_mode =
        static_cast<bluetooth::hci::DeliveryMode>(filt_param->dely_mode);
    if (filt_param && filt_param->dely_mode == 1) {
      advertising_filter_parameter.onfound_timeout = filt_param->found_timeout;
      advertising_filter_parameter.onfound_timeout_cnt =
          filt_param->found_timeout_cnt;
      advertising_filter_parameter.rssi_low_thresh = filt_param->rssi_low_thres;
      advertising_filter_parameter.onlost_timeout = filt_param->lost_timeout;
      advertising_filter_parameter.num_of_tracking_entries =
          filt_param->num_of_tracking_entries;
    }
  }

  bluetooth::shim::GetScanning()->ScanFilterParameterSetup(
      apcf_action, filter_index, advertising_filter_parameter);
  // TODO refactor callback mechanism
  do_in_jni_thread(FROM_HERE,
                   base::Bind(cb, 0, 0, btm_status_value(BTM_SUCCESS)));
}

/** Configure a scan filter condition  */
void BleScannerInterfaceImpl::ScanFilterAdd(int filter_index,
                                            std::vector<ApcfCommand> filters,
                                            FilterConfigCallback cb) {
  LOG(INFO) << __func__ << " in shim layer";
  std::vector<bluetooth::hci::AdvertisingPacketContentFilterCommand>
      new_filters = {};
  for (size_t i = 0; i < filters.size(); i++) {
    bluetooth::hci::AdvertisingPacketContentFilterCommand command{};
    if (!parse_filter_command(command, filters[i])) {
      LOG_ERROR("invalid apcf command");
      return;
    }
    new_filters.push_back(command);
  }
  bluetooth::shim::GetScanning()->ScanFilterAdd(filter_index, new_filters);
  do_in_jni_thread(FROM_HERE,
                   base::Bind(cb, 0, 0, 0, btm_status_value(BTM_SUCCESS)));
}

/** Clear all scan filter conditions for specific filter index*/
void BleScannerInterfaceImpl::ScanFilterClear(int filter_index,
                                              FilterConfigCallback cb) {
  LOG(INFO) << __func__ << " in shim layer";
  // This function doesn't used in java layer
}

/** Enable / disable scan filter feature*/
void BleScannerInterfaceImpl::ScanFilterEnable(bool enable, EnableCallback cb) {
  LOG(INFO) << __func__ << " in shim layer";
  bluetooth::shim::GetScanning()->ScanFilterEnable(enable);

  uint8_t action = enable ? 1 : 0;
  do_in_jni_thread(FROM_HERE,
                   base::Bind(cb, action, btm_status_value(BTM_SUCCESS)));
}

  /** Sets the LE scan interval and window in units of N*0.625 msec */
void BleScannerInterfaceImpl::SetScanParameters(int scanner_id,
                                                int scan_interval,
                                                int scan_window, Callback cb) {
  LOG(INFO) << __func__ << " in shim layer";
  tBTM_BLE_INQ_CB* p_cb = &btm_cb.ble_ctr_cb.inq_var;
  if (BTM_BLE_ISVALID_PARAM(scan_interval, BTM_BLE_SCAN_INT_MIN,
                            BTM_BLE_EXT_SCAN_INT_MAX) &&
      BTM_BLE_ISVALID_PARAM(scan_window, BTM_BLE_SCAN_WIN_MIN,
                            BTM_BLE_EXT_SCAN_WIN_MAX)) {
    p_cb->scan_type = BTM_BLE_SCAN_MODE_ACTI;
    p_cb->scan_interval = scan_interval;
    p_cb->scan_window = scan_window;
  }

  // use active scan
  auto scan_type = static_cast<bluetooth::hci::LeScanType>(0x01);
  bluetooth::shim::GetScanning()->SetScanParameters(scanner_id, scan_type,
                                                    scan_interval, scan_window);
}

/* Configure the batchscan storage */
void BleScannerInterfaceImpl::BatchscanConfigStorage(
    int client_if, int batch_scan_full_max, int batch_scan_trunc_max,
    int batch_scan_notify_threshold, Callback cb) {
  LOG(INFO) << __func__ << " in shim layer";
  bluetooth::shim::GetScanning()->BatchScanConifgStorage(
      batch_scan_full_max, batch_scan_trunc_max, batch_scan_notify_threshold,
      client_if);
  do_in_jni_thread(FROM_HERE, base::Bind(cb, btm_status_value(BTM_SUCCESS)));
}

/* Enable batchscan */
void BleScannerInterfaceImpl::BatchscanEnable(int scan_mode, int scan_interval,
                                              int scan_window, int addr_type,
                                              int discard_rule, Callback cb) {
  LOG(INFO) << __func__ << " in shim layer";
  auto batch_scan_mode = static_cast<bluetooth::hci::BatchScanMode>(scan_mode);
  auto batch_scan_discard_rule =
      static_cast<bluetooth::hci::BatchScanDiscardRule>(discard_rule);
  bluetooth::shim::GetScanning()->BatchScanEnable(
      batch_scan_mode, scan_window, scan_interval, batch_scan_discard_rule);
  do_in_jni_thread(FROM_HERE, base::Bind(cb, btm_status_value(BTM_SUCCESS)));
}

/* Disable batchscan */
void BleScannerInterfaceImpl::BatchscanDisable(Callback cb) {
  LOG(INFO) << __func__ << " in shim layer";
  bluetooth::shim::GetScanning()->BatchScanDisable();
  do_in_jni_thread(FROM_HERE, base::Bind(cb, btm_status_value(BTM_SUCCESS)));
}

/* Read out batchscan reports */
void BleScannerInterfaceImpl::BatchscanReadReports(int client_if,
                                                   int scan_mode) {
  LOG(INFO) << __func__ << " in shim layer";
  auto batch_scan_mode = static_cast<bluetooth::hci::BatchScanMode>(scan_mode);
  auto scanner_id = static_cast<bluetooth::hci::ScannerId>(client_if);
  bluetooth::shim::GetScanning()->BatchScanReadReport(scanner_id,
                                                      batch_scan_mode);
}

extern bool btm_random_pseudo_to_identity_addr(
    RawAddress* random_pseudo, tBLE_ADDR_TYPE* p_identity_addr_type);

extern bool btm_identity_addr_to_random_pseudo(RawAddress* bd_addr,
                                               tBLE_ADDR_TYPE* p_addr_type,
                                               bool refresh);

extern tACL_CONN* btm_acl_for_bda(const RawAddress& bd_addr,
                                  tBT_TRANSPORT transport);

void BleScannerInterfaceImpl::StartSync(uint8_t sid, RawAddress address,
                                        uint16_t skip, uint16_t timeout,
                                        int reg_id) {
  LOG(INFO) << __func__ << " in shim layer";
  tBLE_ADDR_TYPE address_type = BLE_ADDR_RANDOM;
  tINQ_DB_ENT* p_i = btm_inq_db_find(address);
  if (p_i) {
    address_type = p_i->inq_info.results.ble_addr_type;  // Random
  }
  btm_random_pseudo_to_identity_addr(&address, &address_type);
  address_type &= ~BLE_ADDR_TYPE_ID_BIT;
  bluetooth::shim::GetScanning()->StartSync(
      sid, ToAddressWithType(address, address_type), skip, timeout, reg_id);
}

void BleScannerInterfaceImpl::StopSync(uint16_t handle) {
  LOG(INFO) << __func__ << " in shim layer";
  bluetooth::shim::GetScanning()->StopSync(handle);
}

void BleScannerInterfaceImpl::CancelCreateSync(uint8_t sid,
                                               RawAddress address) {
  LOG(INFO) << __func__ << " in shim layer";
  bluetooth::shim::GetScanning()->CancelCreateSync(sid, ToGdAddress(address));
}

void BleScannerInterfaceImpl::TransferSync(RawAddress address,
                                           uint16_t service_data,
                                           uint16_t sync_handle,
                                           int pa_source) {
  LOG(INFO) << __func__ << " in shim layer";
  tACL_CONN* p_acl = btm_acl_for_bda(address, BT_TRANSPORT_LE);
  if (p_acl == NULL || !HCI_LE_PERIODIC_ADVERTISING_SYNC_TRANSFER_RECIPIENT(
                           p_acl->peer_le_features)) {
    LOG_ERROR("[PAST] Remote doesn't support PAST");
    scanning_callbacks_->OnPeriodicSyncTransferred(
        pa_source, BTM_MODE_UNSUPPORTED, address);
    return;
  }
  bluetooth::shim::GetScanning()->TransferSync(
      ToGdAddress(address), service_data, sync_handle, pa_source);
}

void BleScannerInterfaceImpl::TransferSetInfo(RawAddress address,
                                              uint16_t service_data,
                                              uint8_t adv_handle,
                                              int pa_source) {
  LOG(INFO) << __func__ << " in shim layer";
  tACL_CONN* p_acl = btm_acl_for_bda(address, BT_TRANSPORT_LE);
  if (p_acl == NULL || !HCI_LE_PERIODIC_ADVERTISING_SYNC_TRANSFER_RECIPIENT(
                           p_acl->peer_le_features)) {
    LOG_ERROR("[PAST] Remote doesn't support PAST");
    scanning_callbacks_->OnPeriodicSyncTransferred(
        pa_source, BTM_MODE_UNSUPPORTED, address);
    return;
  }
  bluetooth::shim::GetScanning()->TransferSetInfo(
      ToGdAddress(address), service_data, adv_handle, pa_source);
}

void BleScannerInterfaceImpl::SyncTxParameters(RawAddress addr, uint8_t mode,
                                               uint16_t skip, uint16_t timeout,
                                               int reg_id) {
  LOG(INFO) << __func__ << " in shim layer";
  bluetooth::shim::GetScanning()->SyncTxParameters(ToGdAddress(addr), mode,
                                                   skip, timeout, reg_id);
}

void BleScannerInterfaceImpl::RegisterCallbacks(ScanningCallbacks* callbacks) {
  LOG(INFO) << __func__ << " in shim layer";
  scanning_callbacks_ = callbacks;
}

void BleScannerInterfaceImpl::OnScannerRegistered(
    const bluetooth::hci::Uuid app_uuid, bluetooth::hci::ScannerId scanner_id,
    ScanningStatus status) {
  auto uuid = bluetooth::Uuid::From128BitBE(app_uuid.To128BitBE());
  do_in_jni_thread(FROM_HERE,
                   base::Bind(&ScanningCallbacks::OnScannerRegistered,
                              base::Unretained(scanning_callbacks_), uuid,
                              scanner_id, status));
}

void BleScannerInterfaceImpl::OnSetScannerParameterComplete(
    bluetooth::hci::ScannerId scanner_id, ScanningStatus status) {
  do_in_jni_thread(
      FROM_HERE,
      base::Bind(&ScanningCallbacks::OnSetScannerParameterComplete,
                 base::Unretained(scanning_callbacks_), scanner_id, status));
}

void BleScannerInterfaceImpl::OnScanResult(
    uint16_t event_type, uint8_t address_type, bluetooth::hci::Address address,
    uint8_t primary_phy, uint8_t secondary_phy, uint8_t advertising_sid,
    int8_t tx_power, int8_t rssi, uint16_t periodic_advertising_interval,
    std::vector<uint8_t> advertising_data) {
  RawAddress raw_address = ToRawAddress(address);
  tBLE_ADDR_TYPE ble_addr_type = to_ble_addr_type(address_type);

  if (ble_addr_type != BLE_ADDR_ANONYMOUS) {
    btm_ble_process_adv_addr(raw_address, &ble_addr_type);
  }

  do_in_jni_thread(
      FROM_HERE,
      base::BindOnce(&BleScannerInterfaceImpl::handle_remote_properties,
                     base::Unretained(this), raw_address, ble_addr_type,
                     advertising_data));

  do_in_jni_thread(
      FROM_HERE,
      base::BindOnce(&ScanningCallbacks::OnScanResult,
                     base::Unretained(scanning_callbacks_), event_type,
                     static_cast<uint8_t>(address_type), raw_address,
                     primary_phy, secondary_phy, advertising_sid, tx_power,
                     rssi, periodic_advertising_interval, advertising_data));

  // TODO: Remove when StartInquiry in GD part implemented
  btm_ble_process_adv_pkt_cont_for_inquiry(
      event_type, ble_addr_type, raw_address, primary_phy, secondary_phy,
      advertising_sid, tx_power, rssi, periodic_advertising_interval,
      advertising_data);
}

void BleScannerInterfaceImpl::OnTrackAdvFoundLost(
    bluetooth::hci::AdvertisingFilterOnFoundOnLostInfo on_found_on_lost_info) {
  AdvertisingTrackInfo track_info = {};
  RawAddress raw_address =
      ToRawAddress(on_found_on_lost_info.advertiser_address);

  if (on_found_on_lost_info.advertiser_address_type != BLE_ADDR_ANONYMOUS) {
    btm_ble_process_adv_addr(raw_address,
                             &on_found_on_lost_info.advertiser_address_type);
  }

  track_info.advertiser_address = raw_address;
  track_info.advertiser_address_type =
      on_found_on_lost_info.advertiser_address_type;
  track_info.scanner_id = on_found_on_lost_info.scanner_id;
  track_info.filter_index = on_found_on_lost_info.filter_index;
  track_info.advertiser_state = on_found_on_lost_info.advertiser_state;
  track_info.advertiser_info_present =
      static_cast<uint8_t>(on_found_on_lost_info.advertiser_info_present);
  if (on_found_on_lost_info.advertiser_info_present ==
      bluetooth::hci::AdvtInfoPresent::ADVT_INFO_PRESENT) {
    track_info.tx_power = on_found_on_lost_info.tx_power;
    track_info.rssi = on_found_on_lost_info.rssi;
    track_info.time_stamp = on_found_on_lost_info.time_stamp;
    auto adv_data = on_found_on_lost_info.adv_packet;
    track_info.adv_packet_len = (uint8_t)adv_data.size();
    track_info.adv_packet.reserve(adv_data.size());
    track_info.adv_packet.insert(track_info.adv_packet.end(), adv_data.begin(),
                                 adv_data.end());
    auto scan_rsp_data = on_found_on_lost_info.scan_response;
    track_info.scan_response_len = (uint8_t)scan_rsp_data.size();
    track_info.scan_response.reserve(adv_data.size());
    track_info.scan_response.insert(track_info.scan_response.end(),
                                    scan_rsp_data.begin(), scan_rsp_data.end());
  }
  do_in_jni_thread(
      FROM_HERE,
      base::BindOnce(&ScanningCallbacks::OnTrackAdvFoundLost,
                     base::Unretained(scanning_callbacks_), track_info));
}

void BleScannerInterfaceImpl::OnBatchScanReports(int client_if, int status,
                                                 int report_format,
                                                 int num_records,
                                                 std::vector<uint8_t> data) {
  do_in_jni_thread(
      FROM_HERE,
      base::BindOnce(&ScanningCallbacks::OnBatchScanReports,
                     base::Unretained(scanning_callbacks_), client_if, status,
                     report_format, num_records, data));
}

void BleScannerInterfaceImpl::OnBatchScanThresholdCrossed(int client_if) {
  do_in_jni_thread(
      FROM_HERE,
      base::BindOnce(&ScanningCallbacks::OnBatchScanThresholdCrossed,
                     base::Unretained(scanning_callbacks_), client_if));
}

void BleScannerInterfaceImpl::OnPeriodicSyncStarted(
    int reg_id, uint8_t status, uint16_t sync_handle, uint8_t advertising_sid,
    bluetooth::hci::AddressWithType address_with_type, uint8_t phy,
    uint16_t interval) {
  RawAddress raw_address = ToRawAddress(address_with_type.GetAddress());
  tBLE_ADDR_TYPE ble_addr_type =
      to_ble_addr_type((uint8_t)address_with_type.GetAddressType());
  if (ble_addr_type & BLE_ADDR_TYPE_ID_BIT) {
    btm_identity_addr_to_random_pseudo(&raw_address, &ble_addr_type, true);
  }

  do_in_jni_thread(FROM_HERE,
                   base::BindOnce(&ScanningCallbacks::OnPeriodicSyncStarted,
                                  base::Unretained(scanning_callbacks_), reg_id,
                                  status, sync_handle, advertising_sid,
                                  static_cast<int>(ble_addr_type), raw_address,
                                  phy, interval));
}

void BleScannerInterfaceImpl::OnPeriodicSyncReport(uint16_t sync_handle,
                                                   int8_t tx_power, int8_t rssi,
                                                   uint8_t status,
                                                   std::vector<uint8_t> data) {
  do_in_jni_thread(
      FROM_HERE,
      base::BindOnce(&ScanningCallbacks::OnPeriodicSyncReport,
                     base::Unretained(scanning_callbacks_), sync_handle,
                     tx_power, rssi, status, std::move(data)));
}

void BleScannerInterfaceImpl::OnPeriodicSyncLost(uint16_t sync_handle) {
  do_in_jni_thread(
      FROM_HERE,
      base::BindOnce(&ScanningCallbacks::OnPeriodicSyncLost,
                     base::Unretained(scanning_callbacks_), sync_handle));
}

void BleScannerInterfaceImpl::OnPeriodicSyncTransferred(
    int pa_source, uint8_t status, bluetooth::hci::Address address) {
  do_in_jni_thread(FROM_HERE,
                   base::BindOnce(&ScanningCallbacks::OnPeriodicSyncTransferred,
                                  base::Unretained(scanning_callbacks_),
                                  pa_source, status, ToRawAddress(address)));
}

void BleScannerInterfaceImpl::OnTimeout() {}
void BleScannerInterfaceImpl::OnFilterEnable(bluetooth::hci::Enable enable,
                                             uint8_t status) {}
void BleScannerInterfaceImpl::OnFilterParamSetup(
    uint8_t available_spaces, bluetooth::hci::ApcfAction action,
    uint8_t status) {}
void BleScannerInterfaceImpl::OnFilterConfigCallback(
    bluetooth::hci::ApcfFilterType filter_type, uint8_t available_spaces,
    bluetooth::hci::ApcfAction action, uint8_t status) {}

bool BleScannerInterfaceImpl::parse_filter_command(
    bluetooth::hci::AdvertisingPacketContentFilterCommand&
        advertising_packet_content_filter_command,
    ApcfCommand apcf_command) {
  advertising_packet_content_filter_command.filter_type =
      static_cast<bluetooth::hci::ApcfFilterType>(apcf_command.type);
  bluetooth::hci::Address address = ToGdAddress(apcf_command.address);
  advertising_packet_content_filter_command.address = address;
  advertising_packet_content_filter_command.application_address_type =
      static_cast<bluetooth::hci::ApcfApplicationAddressType>(
          apcf_command.addr_type);

  if (!apcf_command.uuid.IsEmpty()) {
    uint8_t uuid_len = apcf_command.uuid.GetShortestRepresentationSize();
    switch (uuid_len) {
      case bluetooth::Uuid::kNumBytes16: {
        advertising_packet_content_filter_command.uuid =
            bluetooth::hci::Uuid::From16Bit(apcf_command.uuid.As16Bit());
      } break;
      case bluetooth::Uuid::kNumBytes32: {
        advertising_packet_content_filter_command.uuid =
            bluetooth::hci::Uuid::From32Bit(apcf_command.uuid.As32Bit());
      } break;
      case bluetooth::Uuid::kNumBytes128: {
        advertising_packet_content_filter_command.uuid =
            bluetooth::hci::Uuid::From128BitBE(apcf_command.uuid.To128BitBE());
      } break;
      default:
        LOG_WARN("illegal UUID length %d", (uint16_t)uuid_len);
        return false;
    }
  }

  if (!apcf_command.uuid_mask.IsEmpty()) {
    uint8_t uuid_len = apcf_command.uuid.GetShortestRepresentationSize();
    switch (uuid_len) {
      case bluetooth::Uuid::kNumBytes16: {
        advertising_packet_content_filter_command.uuid_mask =
            bluetooth::hci::Uuid::From16Bit(apcf_command.uuid_mask.As16Bit());
      } break;
      case bluetooth::Uuid::kNumBytes32: {
        advertising_packet_content_filter_command.uuid_mask =
            bluetooth::hci::Uuid::From32Bit(apcf_command.uuid_mask.As32Bit());
      } break;
      case bluetooth::Uuid::kNumBytes128: {
        advertising_packet_content_filter_command.uuid_mask =
            bluetooth::hci::Uuid::From128BitBE(
                apcf_command.uuid_mask.To128BitBE());
      } break;
      default:
        LOG_WARN("illegal UUID length %d", (uint16_t)uuid_len);
        return false;
    }
  }

  advertising_packet_content_filter_command.name.assign(
      apcf_command.name.begin(), apcf_command.name.end());
  advertising_packet_content_filter_command.company = apcf_command.company;
  advertising_packet_content_filter_command.company_mask =
      apcf_command.company_mask;
  advertising_packet_content_filter_command.data.assign(
      apcf_command.data.begin(), apcf_command.data.end());
  advertising_packet_content_filter_command.data_mask.assign(
      apcf_command.data_mask.begin(), apcf_command.data_mask.end());
  advertising_packet_content_filter_command.irk = apcf_command.irk;
  return true;
}

void BleScannerInterfaceImpl::handle_remote_properties(
    RawAddress bd_addr, tBLE_ADDR_TYPE addr_type,
    std::vector<uint8_t> advertising_data) {
  if (!bluetooth::shim::is_gd_stack_started_up()) {
    LOG_WARN("Gd stack is stopped, return");
    return;
  }

  // skip anonymous advertisment
  if (addr_type == BLE_ADDR_ANONYMOUS) {
    return;
  }

  auto device_type = bluetooth::hci::DeviceType::LE;
  uint8_t flag_len;
  const uint8_t* p_flag = AdvertiseDataParser::GetFieldByType(
      advertising_data, BTM_BLE_AD_TYPE_FLAG, &flag_len);
  if (p_flag != NULL && flag_len != 0) {
    if ((BTM_BLE_BREDR_NOT_SPT & *p_flag) == 0) {
      device_type = bluetooth::hci::DeviceType::DUAL;
    }
  }

  uint8_t remote_name_len;
  const uint8_t* p_eir_remote_name = AdvertiseDataParser::GetFieldByType(
      advertising_data, HCI_EIR_COMPLETE_LOCAL_NAME_TYPE, &remote_name_len);

  if (p_eir_remote_name == NULL) {
    p_eir_remote_name = AdvertiseDataParser::GetFieldByType(
        advertising_data, HCI_EIR_SHORTENED_LOCAL_NAME_TYPE, &remote_name_len);
  }

  // update device name
  if ((addr_type != BLE_ADDR_RANDOM) || (p_eir_remote_name)) {
    if (!address_cache_.find(bd_addr)) {
      address_cache_.add(bd_addr);

      if (p_eir_remote_name) {
        if (remote_name_len > BD_NAME_LEN + 1 ||
            (remote_name_len == BD_NAME_LEN + 1 &&
             p_eir_remote_name[BD_NAME_LEN] != '\0')) {
          LOG_INFO("%s dropping invalid packet - device name too long: %d",
                   __func__, remote_name_len);
          return;
        }

        bt_bdname_t bdname;
        memcpy(bdname.name, p_eir_remote_name, remote_name_len);
        if (remote_name_len < BD_NAME_LEN + 1)
          bdname.name[remote_name_len] = '\0';

        btif_dm_update_ble_remote_properties(bd_addr, bdname.name, device_type);
      }
    }
  }
  auto* storage_module = bluetooth::shim::GetStorage();
  bluetooth::hci::Address address = ToGdAddress(bd_addr);

  // update device type
  auto mutation = storage_module->Modify();
  bluetooth::storage::Device device =
      storage_module->GetDeviceByLegacyKey(address);
  mutation.Add(device.SetDeviceType(device_type));
  mutation.Commit();

  // update address type
  auto mutation2 = storage_module->Modify();
  bluetooth::storage::LeDevice le_device = device.Le();
  mutation2.Add(
      le_device.SetAddressType((bluetooth::hci::AddressType)addr_type));
  mutation2.Commit();
}

void BleScannerInterfaceImpl::AddressCache::add(const RawAddress& p_bda) {
  // Remove the oldest entries
  while (remote_bdaddr_cache_.size() >= remote_bdaddr_cache_max_size_) {
    const RawAddress& raw_address = remote_bdaddr_cache_ordered_.front();
    remote_bdaddr_cache_.erase(raw_address);
    remote_bdaddr_cache_ordered_.pop();
  }
  remote_bdaddr_cache_.insert(p_bda);
  remote_bdaddr_cache_ordered_.push(p_bda);
}

bool BleScannerInterfaceImpl::AddressCache::find(const RawAddress& p_bda) {
  return (remote_bdaddr_cache_.find(p_bda) != remote_bdaddr_cache_.end());
}

void BleScannerInterfaceImpl::AddressCache::init(void) {
  remote_bdaddr_cache_.clear();
  remote_bdaddr_cache_ordered_ = {};
}

BleScannerInterfaceImpl* bt_le_scanner_instance = nullptr;

BleScannerInterface* bluetooth::shim::get_ble_scanner_instance() {
  if (bt_le_scanner_instance == nullptr) {
    bt_le_scanner_instance = new BleScannerInterfaceImpl();
  }
  return bt_le_scanner_instance;
}

void bluetooth::shim::init_scanning_manager() {
  static_cast<BleScannerInterfaceImpl*>(
      bluetooth::shim::get_ble_scanner_instance())
      ->Init();
}

void bluetooth::shim::set_empty_filter(bool enable) {
  bluetooth::hci::AdvertisingFilterParameter advertising_filter_parameter;
  bluetooth::shim::GetScanning()->ScanFilterParameterSetup(
      bluetooth::hci::ApcfAction::DELETE, 0x00, advertising_filter_parameter);
  if (enable) {
    /* Add an allow-all filter on index 0 */
    advertising_filter_parameter.delivery_mode =
        bluetooth::hci::DeliveryMode::IMMEDIATE;
    advertising_filter_parameter.feature_selection = kAllowAllFilter;
    advertising_filter_parameter.list_logic_type = kListLogicOr;
    advertising_filter_parameter.filter_logic_type = kFilterLogicOr;
    advertising_filter_parameter.rssi_high_thresh = kLowestRssiValue;
    bluetooth::shim::GetScanning()->ScanFilterParameterSetup(
        bluetooth::hci::ApcfAction::ADD, 0x00, advertising_filter_parameter);
  }
}<|MERGE_RESOLUTION|>--- conflicted
+++ resolved
@@ -148,12 +148,7 @@
 
   /** Start or stop LE device scanning */
 void BleScannerInterfaceImpl::Scan(bool start) {
-<<<<<<< HEAD
-  LOG(INFO) << __func__ << " in shim layer "
-            << ((start) ? "started" : "stopped");
-=======
   LOG(INFO) << __func__ << " in shim layer " <<  ((start) ? "started" : "stopped");
->>>>>>> 40fcf61a
   bluetooth::shim::GetScanning()->Scan(start);
   BTM_LogHistory(
       kBtmLogTag, RawAddress::kEmpty,
