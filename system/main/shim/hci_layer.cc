/*
 * Copyright 2019 The Android Open Source Project
 *
 * Licensed under the Apache License, Version 2.0 (the "License");
 * you may not use this file except in compliance with the License.
 * You may obtain a copy of the License at
 *
 *      http://www.apache.org/licenses/LICENSE-2.0
 *
 * Unless required by applicable law or agreed to in writing, software
 * distributed under the License is distributed on an "AS IS" BASIS,
 * WITHOUT WARRANTIES OR CONDITIONS OF ANY KIND, either express or implied.
 * See the License for the specific language governing permissions and
 * limitations under the License.
 */

#define LOG_TAG "bt_shim_hci"

#include "main/shim/hci_layer.h"

#include <base/functional/bind.h>

#include <algorithm>
#include <cstdint>

#include "common/bidi_queue.h"
#include "common/init_flags.h"
#include "hci/hci_layer.h"
#include "hci/hci_packets.h"
#include "hci/include/packet_fragmenter.h"
#include "hci/vendor_specific_event_manager.h"
#include "include/check.h"
#include "main/shim/entry.h"
#include "os/log.h"
#include "osi/include/allocator.h"
#include "packet/raw_builder.h"
#include "stack/include/bt_hdr.h"
#include "stack/include/bt_types.h"
#include "stack/include/btm_iso_api.h"
#include "stack/include/hcimsgs.h"
#include "stack/include/main_thread.h"

/**
 * Callback data wrapped as opaque token bundled with the command
 * transmit request to the Gd layer.
 *
 * Upon completion a token for a corresponding command transmit.
 * request is returned from the Gd layer.
 */
using CommandCallbackData = struct {
  void* context;
};

constexpr size_t kBtHdrSize = sizeof(BT_HDR);
constexpr size_t kCommandLengthSize = sizeof(uint8_t);
constexpr size_t kCommandOpcodeSize = sizeof(uint16_t);

static base::Callback<void(const base::Location&, BT_HDR*)> send_data_upwards;
static const packet_fragmenter_t* packet_fragmenter;

namespace {
bool register_event_code(bluetooth::hci::EventCode event_code) {
  switch (event_code) {
<<<<<<< HEAD
    // Inquiry
    case bluetooth::hci::EventCode::INQUIRY_COMPLETE:
    case bluetooth::hci::EventCode::INQUIRY_RESULT:
    case bluetooth::hci::EventCode::INQUIRY_RESULT_WITH_RSSI:
    case bluetooth::hci::EventCode::EXTENDED_INQUIRY_RESULT:

=======
>>>>>>> 55df697a
    // SCO
    case bluetooth::hci::EventCode::SYNCHRONOUS_CONNECTION_COMPLETE:
    case bluetooth::hci::EventCode::SYNCHRONOUS_CONNECTION_CHANGED:

    // SecurityEvents
    case bluetooth::hci::EventCode::ENCRYPTION_CHANGE:
    case bluetooth::hci::EventCode::PIN_CODE_REQUEST:
    case bluetooth::hci::EventCode::LINK_KEY_REQUEST:
    case bluetooth::hci::EventCode::LINK_KEY_NOTIFICATION:
    case bluetooth::hci::EventCode::ENCRYPTION_KEY_REFRESH_COMPLETE:
    case bluetooth::hci::EventCode::IO_CAPABILITY_REQUEST:
    case bluetooth::hci::EventCode::IO_CAPABILITY_RESPONSE:
    case bluetooth::hci::EventCode::REMOTE_OOB_DATA_REQUEST:
    case bluetooth::hci::EventCode::SIMPLE_PAIRING_COMPLETE:
    case bluetooth::hci::EventCode::USER_PASSKEY_NOTIFICATION:
    case bluetooth::hci::EventCode::USER_CONFIRMATION_REQUEST:
    case bluetooth::hci::EventCode::USER_PASSKEY_REQUEST:
      return true;
    default:
      return false;
  }
};

bool is_valid_subevent_code(bluetooth::hci::SubeventCode subevent_code) {
  switch (subevent_code) {
    case bluetooth::hci::SubeventCode::CONNECTION_UPDATE_COMPLETE:
    case bluetooth::hci::SubeventCode::DATA_LENGTH_CHANGE:
    case bluetooth::hci::SubeventCode::ENHANCED_CONNECTION_COMPLETE:
    case bluetooth::hci::SubeventCode::PHY_UPDATE_COMPLETE:
    case bluetooth::hci::SubeventCode::READ_REMOTE_FEATURES_COMPLETE:
    case bluetooth::hci::SubeventCode::REMOTE_CONNECTION_PARAMETER_REQUEST:
    case bluetooth::hci::SubeventCode::READ_LOCAL_P256_PUBLIC_KEY_COMPLETE:
    case bluetooth::hci::SubeventCode::GENERATE_DHKEY_COMPLETE:
    case bluetooth::hci::SubeventCode::DIRECTED_ADVERTISING_REPORT:
    case bluetooth::hci::SubeventCode::EXTENDED_ADVERTISING_REPORT:
    case bluetooth::hci::SubeventCode::PERIODIC_ADVERTISING_SYNC_ESTABLISHED:
    case bluetooth::hci::SubeventCode::PERIODIC_ADVERTISING_REPORT:
    case bluetooth::hci::SubeventCode::PERIODIC_ADVERTISING_SYNC_LOST:
    case bluetooth::hci::SubeventCode::SCAN_TIMEOUT:
    case bluetooth::hci::SubeventCode::ADVERTISING_SET_TERMINATED:
    case bluetooth::hci::SubeventCode::SCAN_REQUEST_RECEIVED:
    case bluetooth::hci::SubeventCode::CHANNEL_SELECTION_ALGORITHM:
    case bluetooth::hci::SubeventCode::CONNECTIONLESS_IQ_REPORT:
    case bluetooth::hci::SubeventCode::CONNECTION_IQ_REPORT:
    case bluetooth::hci::SubeventCode::CTE_REQUEST_FAILED:
    case bluetooth::hci::SubeventCode::
        PERIODIC_ADVERTISING_SYNC_TRANSFER_RECEIVED:
    case bluetooth::hci::SubeventCode::CIS_ESTABLISHED:
    case bluetooth::hci::SubeventCode::CIS_REQUEST:
    case bluetooth::hci::SubeventCode::CREATE_BIG_COMPLETE:
    case bluetooth::hci::SubeventCode::TERMINATE_BIG_COMPLETE:
    case bluetooth::hci::SubeventCode::BIG_SYNC_ESTABLISHED:
    case bluetooth::hci::SubeventCode::BIG_SYNC_LOST:
    case bluetooth::hci::SubeventCode::REQUEST_PEER_SCA_COMPLETE:
    case bluetooth::hci::SubeventCode::PATH_LOSS_THRESHOLD:
    case bluetooth::hci::SubeventCode::TRANSMIT_POWER_REPORTING:
    case bluetooth::hci::SubeventCode::BIG_INFO_ADVERTISING_REPORT:
    case bluetooth::hci::SubeventCode::ADVERTISING_REPORT:
    case bluetooth::hci::SubeventCode::LONG_TERM_KEY_REQUEST:
      return true;
    default:
      return false;
  }
}

static bool subevent_already_registered_in_le_hci_layer(
    bluetooth::hci::SubeventCode subevent_code) {
  switch (subevent_code) {
    case bluetooth::hci::SubeventCode::CONNECTION_COMPLETE:
    case bluetooth::hci::SubeventCode::CONNECTION_UPDATE_COMPLETE:
    case bluetooth::hci::SubeventCode::DATA_LENGTH_CHANGE:
    case bluetooth::hci::SubeventCode::ENHANCED_CONNECTION_COMPLETE:
    case bluetooth::hci::SubeventCode::PHY_UPDATE_COMPLETE:
    case bluetooth::hci::SubeventCode::REMOTE_CONNECTION_PARAMETER_REQUEST:
    case bluetooth::hci::SubeventCode::ADVERTISING_SET_TERMINATED:
    case bluetooth::hci::SubeventCode::SCAN_REQUEST_RECEIVED:
    case bluetooth::hci::SubeventCode::SCAN_TIMEOUT:
    case bluetooth::hci::SubeventCode::ADVERTISING_REPORT:
    case bluetooth::hci::SubeventCode::DIRECTED_ADVERTISING_REPORT:
    case bluetooth::hci::SubeventCode::EXTENDED_ADVERTISING_REPORT:
    case bluetooth::hci::SubeventCode::PERIODIC_ADVERTISING_REPORT:
    case bluetooth::hci::SubeventCode::PERIODIC_ADVERTISING_SYNC_ESTABLISHED:
    case bluetooth::hci::SubeventCode::PERIODIC_ADVERTISING_SYNC_LOST:
    case bluetooth::hci::SubeventCode::
        PERIODIC_ADVERTISING_SYNC_TRANSFER_RECEIVED:
    case bluetooth::hci::SubeventCode::TRANSMIT_POWER_REPORTING:
    case bluetooth::hci::SubeventCode::BIG_INFO_ADVERTISING_REPORT:
      return true;
    case bluetooth::hci::SubeventCode::READ_REMOTE_FEATURES_COMPLETE:
    case bluetooth::hci::SubeventCode::READ_LOCAL_P256_PUBLIC_KEY_COMPLETE:
    case bluetooth::hci::SubeventCode::GENERATE_DHKEY_COMPLETE:
    case bluetooth::hci::SubeventCode::CHANNEL_SELECTION_ALGORITHM:
    case bluetooth::hci::SubeventCode::CONNECTIONLESS_IQ_REPORT:
    case bluetooth::hci::SubeventCode::CONNECTION_IQ_REPORT:
    case bluetooth::hci::SubeventCode::CTE_REQUEST_FAILED:
    case bluetooth::hci::SubeventCode::CIS_ESTABLISHED:
    case bluetooth::hci::SubeventCode::CIS_REQUEST:
    case bluetooth::hci::SubeventCode::CREATE_BIG_COMPLETE:
    case bluetooth::hci::SubeventCode::TERMINATE_BIG_COMPLETE:
    case bluetooth::hci::SubeventCode::BIG_SYNC_ESTABLISHED:
    case bluetooth::hci::SubeventCode::BIG_SYNC_LOST:
    case bluetooth::hci::SubeventCode::REQUEST_PEER_SCA_COMPLETE:
    case bluetooth::hci::SubeventCode::PATH_LOSS_THRESHOLD:
    case bluetooth::hci::SubeventCode::LONG_TERM_KEY_REQUEST:
    default:
      return false;
  }
}

}  // namespace

namespace cpp {
bluetooth::common::BidiQueueEnd<bluetooth::hci::IsoBuilder,
                                bluetooth::hci::IsoView>* hci_iso_queue_end =
    nullptr;
static bluetooth::os::EnqueueBuffer<bluetooth::hci::IsoBuilder>*
    pending_iso_data = nullptr;

static std::unique_ptr<bluetooth::packet::RawBuilder> MakeUniquePacket(
    const uint8_t* data, size_t len) {
  bluetooth::packet::RawBuilder builder;
  std::vector<uint8_t> bytes(data, data + len);

  auto payload = std::make_unique<bluetooth::packet::RawBuilder>();
  payload->AddOctets(bytes);

  return payload;
}

static BT_HDR* WrapPacketAndCopy(
    uint16_t event,
    bluetooth::hci::PacketView<bluetooth::hci::kLittleEndian>* data) {
  size_t packet_size = data->size() + kBtHdrSize;
  BT_HDR* packet = reinterpret_cast<BT_HDR*>(osi_malloc(packet_size));
  packet->offset = 0;
  packet->len = data->size();
  packet->layer_specific = 0;
  packet->event = event;
  std::copy(data->begin(), data->end(), packet->data);
  return packet;
}

static void event_callback(bluetooth::hci::EventView event_packet_view) {
  if (!send_data_upwards) {
    return;
  }
  send_data_upwards.Run(FROM_HERE, WrapPacketAndCopy(MSG_HC_TO_STACK_HCI_EVT,
                                                     &event_packet_view));
}

static void subevent_callback(
    bluetooth::hci::LeMetaEventView le_meta_event_view) {
  if (!send_data_upwards) {
    return;
  }
  send_data_upwards.Run(FROM_HERE, WrapPacketAndCopy(MSG_HC_TO_STACK_HCI_EVT,
                                                     &le_meta_event_view));
}

static void vendor_specific_event_callback(
    bluetooth::hci::VendorSpecificEventView vendor_specific_event_view) {
  if (!send_data_upwards) {
    return;
  }
  send_data_upwards.Run(
      FROM_HERE,
      WrapPacketAndCopy(MSG_HC_TO_STACK_HCI_EVT, &vendor_specific_event_view));
}

void OnTransmitPacketCommandComplete(command_complete_cb complete_callback,
                                     void* context,
                                     bluetooth::hci::CommandCompleteView view) {
  LOG_DEBUG("Received cmd complete for %s",
            bluetooth::hci::OpCodeText(view.GetCommandOpCode()).c_str());
  BT_HDR* response = WrapPacketAndCopy(MSG_HC_TO_STACK_HCI_EVT, &view);
  complete_callback(response, context);
}

void OnTransmitPacketStatus(command_status_cb status_callback, void* context,
                            std::unique_ptr<OsiObject> command,
                            bluetooth::hci::CommandStatusView view) {
  LOG_DEBUG("Received cmd status %s for %s",
            bluetooth::hci::ErrorCodeText(view.GetStatus()).c_str(),
            bluetooth::hci::OpCodeText(view.GetCommandOpCode()).c_str());
  uint8_t status = static_cast<uint8_t>(view.GetStatus());
  status_callback(status, static_cast<BT_HDR*>(command->Release()), context);
}

static void transmit_command(const BT_HDR* command,
                             command_complete_cb complete_callback,
                             command_status_cb status_callback, void* context) {
  CHECK(command != nullptr);
  const uint8_t* data = command->data + command->offset;
  size_t len = command->len;
  CHECK(len >= (kCommandOpcodeSize + kCommandLengthSize));

  // little endian command opcode
  uint16_t command_op_code = (data[1] << 8 | data[0]);
  // Gd stack API requires opcode specification and calculates length, so
  // no need to provide opcode or length here.
  data += (kCommandOpcodeSize + kCommandLengthSize);
  len -= (kCommandOpcodeSize + kCommandLengthSize);

  auto op_code = static_cast<const bluetooth::hci::OpCode>(command_op_code);

  auto payload = MakeUniquePacket(data, len);
  auto packet =
      bluetooth::hci::CommandBuilder::Create(op_code, std::move(payload));

  LOG_DEBUG("Sending command %s", bluetooth::hci::OpCodeText(op_code).c_str());

  if (bluetooth::hci::Checker::IsCommandStatusOpcode(op_code)) {
    auto command_unique = std::make_unique<OsiObject>(command);
    bluetooth::shim::GetHciLayer()->EnqueueCommand(
        std::move(packet), bluetooth::shim::GetGdShimHandler()->BindOnce(
                               OnTransmitPacketStatus, status_callback, context,
                               std::move(command_unique)));
  } else {
    bluetooth::shim::GetHciLayer()->EnqueueCommand(
        std::move(packet),
        bluetooth::shim::GetGdShimHandler()->BindOnce(
            OnTransmitPacketCommandComplete, complete_callback, context));
    osi_free(const_cast<void*>(static_cast<const void*>(command)));
  }
}

static void transmit_iso_fragment(const uint8_t* stream, size_t length) {
  uint16_t handle_with_flags;
  STREAM_TO_UINT16(handle_with_flags, stream);
  auto pb_flag = static_cast<bluetooth::hci::IsoPacketBoundaryFlag>(
      handle_with_flags >> 12 & 0b11);
  auto ts_flag =
      static_cast<bluetooth::hci::TimeStampFlag>(handle_with_flags >> 14);
  uint16_t handle = HCID_GET_HANDLE(handle_with_flags);
  ASSERT_LOG(handle <= HCI_HANDLE_MAX, "Require handle <= 0x%X, but is 0x%X",
             HCI_HANDLE_MAX, handle);
  length -= 2;
  // skip data total length
  stream += 2;
  length -= 2;
  auto payload = MakeUniquePacket(stream, length);
  auto iso_packet = bluetooth::hci::IsoBuilder::Create(handle, pb_flag, ts_flag,
                                                       std::move(payload));

  pending_iso_data->Enqueue(std::move(iso_packet),
                            bluetooth::shim::GetGdShimHandler());
}

static void register_event(bluetooth::hci::EventCode event_code) {
  auto handler = bluetooth::shim::GetGdShimHandler();
  bluetooth::shim::GetHciLayer()->RegisterEventHandler(
      event_code, handler->Bind(event_callback));
}

static void register_le_event(bluetooth::hci::SubeventCode subevent_code) {
  auto handler = bluetooth::shim::GetGdShimHandler();
  bluetooth::shim::GetHciLayer()->RegisterLeEventHandler(
      subevent_code, handler->Bind(subevent_callback));
}

static void iso_data_callback() {
  if (hci_iso_queue_end == nullptr) {
    return;
  }
  auto packet = hci_iso_queue_end->TryDequeue();
  ASSERT(packet != nullptr);
  if (!packet->IsValid()) {
    LOG_INFO("Dropping invalid packet of size %zu", packet->size());
    return;
  }
  if (!send_data_upwards) {
    return;
  }
  auto data = WrapPacketAndCopy(MSG_HC_TO_STACK_HCI_ISO, packet.get());
  packet_fragmenter->reassemble_and_dispatch(data);
}

static void register_for_iso() {
  hci_iso_queue_end = bluetooth::shim::GetHciLayer()->GetIsoQueueEnd();
  hci_iso_queue_end->RegisterDequeue(
      bluetooth::shim::GetGdShimHandler(),
      bluetooth::common::Bind(iso_data_callback));
  pending_iso_data =
      new bluetooth::os::EnqueueBuffer<bluetooth::hci::IsoBuilder>(
          hci_iso_queue_end);
  // Register ISO for disconnect notifications
  bluetooth::shim::GetHciLayer()->RegisterForDisconnects(
      get_main_thread()->Bind([](uint16_t handle,
                                 bluetooth::hci::ErrorCode error_code) {
        auto iso = bluetooth::hci::IsoManager::GetInstance();
        if (iso) {
          auto reason = static_cast<uint8_t>(error_code);
          LOG_INFO("ISO disconnection from GD, handle: 0x%02x, reason: 0x%02x",
                   handle, reason);
          iso->HandleDisconnect(handle, reason);
        }
      }));
}

static void on_shutting_down() {
  if (pending_iso_data != nullptr) {
    pending_iso_data->Clear();
    delete pending_iso_data;
    pending_iso_data = nullptr;
  }
  if (hci_iso_queue_end != nullptr) {
    hci_iso_queue_end->UnregisterDequeue();
    hci_iso_queue_end = nullptr;
  }
}

}  // namespace cpp

using bluetooth::common::Bind;
using bluetooth::common::BindOnce;
using bluetooth::common::Unretained;

static void set_data_cb(
    base::Callback<void(const base::Location&, BT_HDR*)> send_data_cb) {
  send_data_upwards = std::move(send_data_cb);
}

static void transmit_command(const BT_HDR* command,
                             command_complete_cb complete_callback,
                             command_status_cb status_callback, void* context) {
  cpp::transmit_command(command, complete_callback, status_callback, context);
}

static void transmit_fragment(BT_HDR* packet, bool send_transmit_finished) {
  uint16_t event = packet->event & MSG_EVT_MASK;

  // HCI command packets are freed on a different thread when the matching
  // event is received. Check packet->event before sending to avoid a race.
  bool free_after_transmit =
      event != MSG_STACK_TO_HC_HCI_CMD && send_transmit_finished;

  if (event == MSG_STACK_TO_HC_HCI_ISO) {
    const uint8_t* stream = packet->data + packet->offset;
    size_t length = packet->len;
    cpp::transmit_iso_fragment(stream, length);
  }

  if (free_after_transmit) {
    osi_free(packet);
  }
}
static void dispatch_reassembled(BT_HDR* packet) {
  // Only ISO should be handled here
  CHECK((packet->event & MSG_EVT_MASK) == MSG_HC_TO_STACK_HCI_ISO);
  CHECK(!send_data_upwards.is_null());
  send_data_upwards.Run(FROM_HERE, packet);
}

static const packet_fragmenter_callbacks_t packet_fragmenter_callbacks = {
    transmit_fragment, dispatch_reassembled};

static void transmit_downward(void* raw_data, uint16_t iso_buffer_size) {
  bluetooth::shim::GetGdShimHandler()->Call(
      packet_fragmenter->fragment_and_dispatch, static_cast<BT_HDR*>(raw_data),
      iso_buffer_size);
}

static hci_t interface = {.set_data_cb = set_data_cb,
                          .transmit_command = transmit_command,
                          .transmit_downward = transmit_downward};

const hci_t* bluetooth::shim::hci_layer_get_interface() {
  packet_fragmenter = packet_fragmenter_get_interface();
  packet_fragmenter->init(&packet_fragmenter_callbacks);
  return &interface;
}

void bluetooth::shim::hci_on_reset_complete() {
  ASSERT(send_data_upwards);

  for (uint16_t event_code_raw = 0; event_code_raw < 0x100; event_code_raw++) {
    auto event_code = static_cast<bluetooth::hci::EventCode>(event_code_raw);
    if (!register_event_code(event_code)) {
      continue;
    }
    cpp::register_event(event_code);
  }

  for (uint16_t subevent_code_raw = 0; subevent_code_raw < 0x100;
       subevent_code_raw++) {
    auto subevent_code =
        static_cast<bluetooth::hci::SubeventCode>(subevent_code_raw);
    if (!is_valid_subevent_code(subevent_code)) {
      continue;
    }
    if (subevent_already_registered_in_le_hci_layer(subevent_code)) {
      continue;
    }

    cpp::register_le_event(subevent_code);
  }

  // TODO handle BQR event in GD
  auto handler = bluetooth::shim::GetGdShimHandler();
  bluetooth::shim::GetVendorSpecificEventManager()->RegisterEventHandler(
      bluetooth::hci::VseSubeventCode::BQR_EVENT,
      handler->Bind(cpp::vendor_specific_event_callback));

  cpp::register_for_iso();
}

void bluetooth::shim::hci_on_shutting_down() { cpp::on_shutting_down(); }<|MERGE_RESOLUTION|>--- conflicted
+++ resolved
@@ -37,6 +37,7 @@
 #include "stack/include/bt_hdr.h"
 #include "stack/include/bt_types.h"
 #include "stack/include/btm_iso_api.h"
+#include "stack/include/dev_hci_link_interface.h"
 #include "stack/include/hcimsgs.h"
 #include "stack/include/main_thread.h"
 
@@ -61,15 +62,6 @@
 namespace {
 bool register_event_code(bluetooth::hci::EventCode event_code) {
   switch (event_code) {
-<<<<<<< HEAD
-    // Inquiry
-    case bluetooth::hci::EventCode::INQUIRY_COMPLETE:
-    case bluetooth::hci::EventCode::INQUIRY_RESULT:
-    case bluetooth::hci::EventCode::INQUIRY_RESULT_WITH_RSSI:
-    case bluetooth::hci::EventCode::EXTENDED_INQUIRY_RESULT:
-
-=======
->>>>>>> 55df697a
     // SCO
     case bluetooth::hci::EventCode::SYNCHRONOUS_CONNECTION_COMPLETE:
     case bluetooth::hci::EventCode::SYNCHRONOUS_CONNECTION_CHANGED:
@@ -93,72 +85,10 @@
   }
 };
 
-bool is_valid_subevent_code(bluetooth::hci::SubeventCode subevent_code) {
+static bool register_subevent_code(bluetooth::hci::SubeventCode subevent_code) {
   switch (subevent_code) {
-    case bluetooth::hci::SubeventCode::CONNECTION_UPDATE_COMPLETE:
-    case bluetooth::hci::SubeventCode::DATA_LENGTH_CHANGE:
-    case bluetooth::hci::SubeventCode::ENHANCED_CONNECTION_COMPLETE:
-    case bluetooth::hci::SubeventCode::PHY_UPDATE_COMPLETE:
     case bluetooth::hci::SubeventCode::READ_REMOTE_FEATURES_COMPLETE:
-    case bluetooth::hci::SubeventCode::REMOTE_CONNECTION_PARAMETER_REQUEST:
-    case bluetooth::hci::SubeventCode::READ_LOCAL_P256_PUBLIC_KEY_COMPLETE:
-    case bluetooth::hci::SubeventCode::GENERATE_DHKEY_COMPLETE:
-    case bluetooth::hci::SubeventCode::DIRECTED_ADVERTISING_REPORT:
-    case bluetooth::hci::SubeventCode::EXTENDED_ADVERTISING_REPORT:
-    case bluetooth::hci::SubeventCode::PERIODIC_ADVERTISING_SYNC_ESTABLISHED:
-    case bluetooth::hci::SubeventCode::PERIODIC_ADVERTISING_REPORT:
-    case bluetooth::hci::SubeventCode::PERIODIC_ADVERTISING_SYNC_LOST:
-    case bluetooth::hci::SubeventCode::SCAN_TIMEOUT:
-    case bluetooth::hci::SubeventCode::ADVERTISING_SET_TERMINATED:
-    case bluetooth::hci::SubeventCode::SCAN_REQUEST_RECEIVED:
-    case bluetooth::hci::SubeventCode::CHANNEL_SELECTION_ALGORITHM:
-    case bluetooth::hci::SubeventCode::CONNECTIONLESS_IQ_REPORT:
-    case bluetooth::hci::SubeventCode::CONNECTION_IQ_REPORT:
-    case bluetooth::hci::SubeventCode::CTE_REQUEST_FAILED:
-    case bluetooth::hci::SubeventCode::
-        PERIODIC_ADVERTISING_SYNC_TRANSFER_RECEIVED:
-    case bluetooth::hci::SubeventCode::CIS_ESTABLISHED:
-    case bluetooth::hci::SubeventCode::CIS_REQUEST:
-    case bluetooth::hci::SubeventCode::CREATE_BIG_COMPLETE:
-    case bluetooth::hci::SubeventCode::TERMINATE_BIG_COMPLETE:
-    case bluetooth::hci::SubeventCode::BIG_SYNC_ESTABLISHED:
-    case bluetooth::hci::SubeventCode::BIG_SYNC_LOST:
-    case bluetooth::hci::SubeventCode::REQUEST_PEER_SCA_COMPLETE:
-    case bluetooth::hci::SubeventCode::PATH_LOSS_THRESHOLD:
-    case bluetooth::hci::SubeventCode::TRANSMIT_POWER_REPORTING:
-    case bluetooth::hci::SubeventCode::BIG_INFO_ADVERTISING_REPORT:
-    case bluetooth::hci::SubeventCode::ADVERTISING_REPORT:
     case bluetooth::hci::SubeventCode::LONG_TERM_KEY_REQUEST:
-      return true;
-    default:
-      return false;
-  }
-}
-
-static bool subevent_already_registered_in_le_hci_layer(
-    bluetooth::hci::SubeventCode subevent_code) {
-  switch (subevent_code) {
-    case bluetooth::hci::SubeventCode::CONNECTION_COMPLETE:
-    case bluetooth::hci::SubeventCode::CONNECTION_UPDATE_COMPLETE:
-    case bluetooth::hci::SubeventCode::DATA_LENGTH_CHANGE:
-    case bluetooth::hci::SubeventCode::ENHANCED_CONNECTION_COMPLETE:
-    case bluetooth::hci::SubeventCode::PHY_UPDATE_COMPLETE:
-    case bluetooth::hci::SubeventCode::REMOTE_CONNECTION_PARAMETER_REQUEST:
-    case bluetooth::hci::SubeventCode::ADVERTISING_SET_TERMINATED:
-    case bluetooth::hci::SubeventCode::SCAN_REQUEST_RECEIVED:
-    case bluetooth::hci::SubeventCode::SCAN_TIMEOUT:
-    case bluetooth::hci::SubeventCode::ADVERTISING_REPORT:
-    case bluetooth::hci::SubeventCode::DIRECTED_ADVERTISING_REPORT:
-    case bluetooth::hci::SubeventCode::EXTENDED_ADVERTISING_REPORT:
-    case bluetooth::hci::SubeventCode::PERIODIC_ADVERTISING_REPORT:
-    case bluetooth::hci::SubeventCode::PERIODIC_ADVERTISING_SYNC_ESTABLISHED:
-    case bluetooth::hci::SubeventCode::PERIODIC_ADVERTISING_SYNC_LOST:
-    case bluetooth::hci::SubeventCode::
-        PERIODIC_ADVERTISING_SYNC_TRANSFER_RECEIVED:
-    case bluetooth::hci::SubeventCode::TRANSMIT_POWER_REPORTING:
-    case bluetooth::hci::SubeventCode::BIG_INFO_ADVERTISING_REPORT:
-      return true;
-    case bluetooth::hci::SubeventCode::READ_REMOTE_FEATURES_COMPLETE:
     case bluetooth::hci::SubeventCode::READ_LOCAL_P256_PUBLIC_KEY_COMPLETE:
     case bluetooth::hci::SubeventCode::GENERATE_DHKEY_COMPLETE:
     case bluetooth::hci::SubeventCode::CHANNEL_SELECTION_ALGORITHM:
@@ -173,7 +103,7 @@
     case bluetooth::hci::SubeventCode::BIG_SYNC_LOST:
     case bluetooth::hci::SubeventCode::REQUEST_PEER_SCA_COMPLETE:
     case bluetooth::hci::SubeventCode::PATH_LOSS_THRESHOLD:
-    case bluetooth::hci::SubeventCode::LONG_TERM_KEY_REQUEST:
+      return true;
     default:
       return false;
   }
@@ -231,12 +161,15 @@
 
 static void vendor_specific_event_callback(
     bluetooth::hci::VendorSpecificEventView vendor_specific_event_view) {
-  if (!send_data_upwards) {
-    return;
-  }
-  send_data_upwards.Run(
-      FROM_HERE,
-      WrapPacketAndCopy(MSG_HC_TO_STACK_HCI_EVT, &vendor_specific_event_view));
+  auto bqr =
+      bluetooth::hci::BqrEventView::CreateOptional(vendor_specific_event_view);
+  if (!bqr) {
+    return;
+  }
+
+  auto payload = vendor_specific_event_view.GetPayload();
+  std::vector<uint8_t> bytes{payload.begin(), payload.end()};
+  btm_vendor_specific_evt(bytes.data(), bytes.size());
 }
 
 void OnTransmitPacketCommandComplete(command_complete_cb complete_callback,
@@ -457,21 +390,16 @@
        subevent_code_raw++) {
     auto subevent_code =
         static_cast<bluetooth::hci::SubeventCode>(subevent_code_raw);
-    if (!is_valid_subevent_code(subevent_code)) {
+    if (!register_subevent_code(subevent_code)) {
       continue;
     }
-    if (subevent_already_registered_in_le_hci_layer(subevent_code)) {
-      continue;
-    }
-
     cpp::register_le_event(subevent_code);
   }
 
   // TODO handle BQR event in GD
-  auto handler = bluetooth::shim::GetGdShimHandler();
   bluetooth::shim::GetVendorSpecificEventManager()->RegisterEventHandler(
       bluetooth::hci::VseSubeventCode::BQR_EVENT,
-      handler->Bind(cpp::vendor_specific_event_callback));
+      get_main_thread()->Bind(cpp::vendor_specific_event_callback));
 
   cpp::register_for_iso();
 }
