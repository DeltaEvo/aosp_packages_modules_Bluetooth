/******************************************************************************
 *
 *  Copyright 2016 The Android Open Source Project
 *  Copyright 2009-2012 Broadcom Corporation
 *
 *  Licensed under the Apache License, Version 2.0 (the "License");
 *  you may not use this file except in compliance with the License.
 *  You may obtain a copy of the License at:
 *
 *  http://www.apache.org/licenses/LICENSE-2.0
 *
 *  Unless required by applicable law or agreed to in writing, software
 *  distributed under the License is distributed on an "AS IS" BASIS,
 *  WITHOUT WARRANTIES OR CONDITIONS OF ANY KIND, either express or implied.
 *  See the License for the specific language governing permissions and
 *  limitations under the License.
 *
 ******************************************************************************/

#define LOG_TAG "bt_btif_a2dp_source"
#define ATRACE_TAG ATRACE_TAG_AUDIO

#include <base/logging.h>
#include <base/run_loop.h>
#ifndef OS_GENERIC
#include <cutils/trace.h>
#endif
#include <limits.h>
#include <string.h>
#include <algorithm>

#include "audio_a2dp_hw/include/audio_a2dp_hw.h"
#include "bt_common.h"
#include "bta_av_ci.h"
#include "btif_a2dp.h"
#include "btif_a2dp_control.h"
#include "btif_a2dp_source.h"
#include "btif_av.h"
#include "btif_av_co.h"
#include "btif_util.h"
#include "osi/include/fixed_queue.h"
#include "osi/include/log.h"
#include "osi/include/metrics.h"
#include "osi/include/osi.h"
#include "osi/include/thread.h"
#include "osi/include/time.h"
#include "uipc.h"

#include <condition_variable>
#include <mutex>

using system_bt_osi::BluetoothMetricsLogger;
using system_bt_osi::A2dpSessionMetrics;

/**
 * The typical runlevel of the tx queue size is ~1 buffer
 * but due to link flow control or thread preemption in lower
 * layers we might need to temporarily buffer up data.
 */
#define MAX_OUTPUT_A2DP_FRAME_QUEUE_SZ (MAX_PCM_FRAME_NUM_PER_TICK * 2)

class SchedulingStats {
 public:
  SchedulingStats() { Reset(); }
  void Reset() {
    total_updates = 0;
    last_update_us = 0;
    overdue_scheduling_count = 0;
    total_overdue_scheduling_delta_us = 0;
    max_overdue_scheduling_delta_us = 0;
    premature_scheduling_count = 0;
    total_premature_scheduling_delta_us = 0;
    max_premature_scheduling_delta_us = 0;
    exact_scheduling_count = 0;
    total_scheduling_time_us = 0;
  }

  // Counter for total updates
  size_t total_updates;

  // Last update timestamp (in us)
  uint64_t last_update_us;

  // Counter for overdue scheduling
  size_t overdue_scheduling_count;

  // Accumulated overdue scheduling deviations (in us)
  uint64_t total_overdue_scheduling_delta_us;

  // Max. overdue scheduling delta time (in us)
  uint64_t max_overdue_scheduling_delta_us;

  // Counter for premature scheduling
  size_t premature_scheduling_count;

  // Accumulated premature scheduling deviations (in us)
  uint64_t total_premature_scheduling_delta_us;

  // Max. premature scheduling delta time (in us)
  uint64_t max_premature_scheduling_delta_us;

  // Counter for exact scheduling
  size_t exact_scheduling_count;

  // Accumulated and counted scheduling time (in us)
  uint64_t total_scheduling_time_us;
};

class BtifMediaStats {
 public:
  BtifMediaStats() { Reset(); }
  void Reset() {
    session_start_us = 0;
    session_end_us = 0;
    tx_queue_enqueue_stats.Reset();
    tx_queue_dequeue_stats.Reset();
    tx_queue_total_frames = 0;
    tx_queue_max_frames_per_packet = 0;
    tx_queue_total_queueing_time_us = 0;
    tx_queue_max_queueing_time_us = 0;
    tx_queue_total_readbuf_calls = 0;
    tx_queue_last_readbuf_us = 0;
    tx_queue_total_flushed_messages = 0;
    tx_queue_last_flushed_us = 0;
    tx_queue_total_dropped_messages = 0;
    tx_queue_max_dropped_messages = 0;
    tx_queue_dropouts = 0;
    tx_queue_last_dropouts_us = 0;
    media_read_total_underflow_bytes = 0;
    media_read_total_underflow_count = 0;
    media_read_last_underflow_us = 0;
  }

  uint64_t session_start_us;
  uint64_t session_end_us;

  SchedulingStats tx_queue_enqueue_stats;
  SchedulingStats tx_queue_dequeue_stats;

  size_t tx_queue_total_frames;
  size_t tx_queue_max_frames_per_packet;

  uint64_t tx_queue_total_queueing_time_us;
  uint64_t tx_queue_max_queueing_time_us;

  size_t tx_queue_total_readbuf_calls;
  uint64_t tx_queue_last_readbuf_us;

  size_t tx_queue_total_flushed_messages;
  uint64_t tx_queue_last_flushed_us;

  size_t tx_queue_total_dropped_messages;
  size_t tx_queue_max_dropped_messages;
  size_t tx_queue_dropouts;
  uint64_t tx_queue_last_dropouts_us;

  size_t media_read_total_underflow_bytes;
  size_t media_read_total_underflow_count;
  uint64_t media_read_last_underflow_us;
};

class BtWorkerThread {
 public:
  BtWorkerThread(const std::string& thread_name)
      : thread_name_(thread_name),
        message_loop_(nullptr),
        run_loop_(nullptr),
        message_loop_thread_(nullptr),
        started_(false) {}

  void StartUp() {
    if (message_loop_thread_ != nullptr) {
      return;  // Already started up
    }
    message_loop_thread_ = thread_new(thread_name_.c_str());
    CHECK(message_loop_thread_ != nullptr);
    started_ = false;
    thread_post(message_loop_thread_, &BtWorkerThread::RunThread, this);
    {
      // Block until run_loop_ is allocated and ready to run
      std::unique_lock<std::mutex> start_lock(start_up_mutex_);
      while (!started_) {
        start_up_cv_.wait(start_lock);
      }
    }
  }

  bool DoInThread(const tracked_objects::Location& from_here,
                  const base::Closure& task) {
    if ((message_loop_ == nullptr) || !message_loop_->task_runner().get()) {
      LOG_ERROR(
          LOG_TAG,
          "%s: Dropping message for thread %s: message loop is not initialized",
          __func__, thread_name_.c_str());
      return false;
    }
    if (!message_loop_->task_runner()->PostTask(from_here, task)) {
      LOG_ERROR(LOG_TAG,
                "%s: Posting task to message loop for thread %s failed",
                __func__, thread_name_.c_str());
      return false;
    }
    return true;
  }

  void ShutDown() {
    if ((run_loop_ != nullptr) && (message_loop_ != nullptr)) {
      message_loop_->task_runner()->PostTask(FROM_HERE,
                                             run_loop_->QuitClosure());
    }
    thread_free(message_loop_thread_);
    message_loop_thread_ = nullptr;
  }

 private:
  static void RunThread(void* context) {
    auto wt = static_cast<BtWorkerThread*>(context);
    wt->Run();
  }

  void Run() {
    LOG_INFO(LOG_TAG, "%s: message loop for thread %s started", __func__,
             thread_name_.c_str());
    message_loop_ = new base::MessageLoop();
    run_loop_ = new base::RunLoop();
    {
      std::unique_lock<std::mutex> start_lock(start_up_mutex_);
      started_ = true;
      start_up_cv_.notify_all();
    }
    // Blocking util ShutDown() is called
    run_loop_->Run();
    delete message_loop_;
    message_loop_ = nullptr;
    delete run_loop_;
    run_loop_ = nullptr;
    LOG_INFO(LOG_TAG, "%s: message loop for thread %s finished", __func__,
             thread_name_.c_str());
  }

  std::string thread_name_;
  base::MessageLoop* message_loop_;
  base::RunLoop* run_loop_;
  thread_t* message_loop_thread_;
  // For start-up
  bool started_;
  std::mutex start_up_mutex_;
  std::condition_variable start_up_cv_;
};

class BtifA2dpSource {
 public:
  enum RunState {
    kStateOff,
    kStateStartingUp,
    kStateRunning,
    kStateShuttingDown
  };

  BtifA2dpSource()
      : tx_audio_queue(nullptr),
        tx_flush(false),
        media_alarm(nullptr),
        encoder_interface(nullptr),
        encoder_interval_ms(0),
        state_(kStateOff) {}

  void Reset() {
    fixed_queue_free(tx_audio_queue, nullptr);
    tx_audio_queue = nullptr;
    tx_flush = false;
    alarm_free(media_alarm);
    media_alarm = nullptr;
    encoder_interface = nullptr;
    encoder_interval_ms = 0;
    stats.Reset();
    accumulated_stats.Reset();
    state_ = kStateOff;
  }

  BtifA2dpSource::RunState State() const { return state_; }
  void SetState(BtifA2dpSource::RunState state) { state_ = state; }

  fixed_queue_t* tx_audio_queue;
  bool tx_flush; /* Discards any outgoing data when true */
  alarm_t* media_alarm;
  const tA2DP_ENCODER_INTERFACE* encoder_interface;
  period_ms_t encoder_interval_ms; /* Local copy of the encoder interval */
  BtifMediaStats stats;
  BtifMediaStats accumulated_stats;

 private:
  BtifA2dpSource::RunState state_;
};

static BtWorkerThread btif_a2dp_source_thread("btif_a2dp_source_thread");
static BtifA2dpSource btif_a2dp_source_cb;

static void btif_a2dp_source_init_delayed(void);
static void btif_a2dp_source_startup_delayed(void);
static void btif_a2dp_source_shutdown_delayed(void);
static void btif_a2dp_source_cleanup_delayed(void);
static void btif_a2dp_source_audio_tx_start_event(void);
static void btif_a2dp_source_audio_tx_stop_event(void);
static void btif_a2dp_source_audio_tx_flush_event(void);
static void btif_a2dp_source_encoder_init_event(
    const tA2DP_ENCODER_INIT_PEER_PARAMS& peer_params,
    const RawAddress& peer_address);
static void btif_a2dp_source_encoder_user_config_update_event(
    const RawAddress& peer_address,
    const btav_a2dp_codec_config_t& codec_user_config);
static void btif_a2dp_source_audio_feeding_update_event(
    const btav_a2dp_codec_config_t& codec_audio_config);
static bool btif_a2dp_source_audio_tx_flush_req(void);
static void btif_a2dp_source_alarm_cb(void* context);
static void btif_a2dp_source_audio_handle_timer(void);
static uint32_t btif_a2dp_source_read_callback(uint8_t* p_buf, uint32_t len);
static bool btif_a2dp_source_enqueue_callback(BT_HDR* p_buf, size_t frames_n,
                                              uint32_t bytes_read);
static void log_tstamps_us(const char* comment, uint64_t timestamp_us);
static void update_scheduling_stats(SchedulingStats* stats, uint64_t now_us,
                                    uint64_t expected_delta);
static void btm_read_rssi_cb(void* data);
static void btm_read_failed_contact_counter_cb(void* data);
static void btm_read_automatic_flush_timeout_cb(void* data);
static void btm_read_tx_power_cb(void* data);

void btif_a2dp_source_accumulate_scheduling_stats(SchedulingStats* src,
                                                  SchedulingStats* dst) {
  dst->total_updates += src->total_updates;
  dst->last_update_us = src->last_update_us;
  dst->overdue_scheduling_count += src->overdue_scheduling_count;
  dst->total_overdue_scheduling_delta_us +=
      src->total_overdue_scheduling_delta_us;
  dst->max_overdue_scheduling_delta_us =
      std::max(dst->max_overdue_scheduling_delta_us,
               src->max_overdue_scheduling_delta_us);
  dst->premature_scheduling_count += src->premature_scheduling_count;
  dst->total_premature_scheduling_delta_us +=
      src->total_premature_scheduling_delta_us;
  dst->max_premature_scheduling_delta_us =
      std::max(dst->max_premature_scheduling_delta_us,
               src->max_premature_scheduling_delta_us);
  dst->exact_scheduling_count += src->exact_scheduling_count;
  dst->total_scheduling_time_us += src->total_scheduling_time_us;
}

void btif_a2dp_source_accumulate_stats(BtifMediaStats* src,
                                       BtifMediaStats* dst) {
  dst->tx_queue_total_frames += src->tx_queue_total_frames;
  dst->tx_queue_max_frames_per_packet = std::max(
      dst->tx_queue_max_frames_per_packet, src->tx_queue_max_frames_per_packet);
  dst->tx_queue_total_queueing_time_us += src->tx_queue_total_queueing_time_us;
  dst->tx_queue_max_queueing_time_us = std::max(
      dst->tx_queue_max_queueing_time_us, src->tx_queue_max_queueing_time_us);
  dst->tx_queue_total_readbuf_calls += src->tx_queue_total_readbuf_calls;
  dst->tx_queue_last_readbuf_us = src->tx_queue_last_readbuf_us;
  dst->tx_queue_total_flushed_messages += src->tx_queue_total_flushed_messages;
  dst->tx_queue_last_flushed_us = src->tx_queue_last_flushed_us;
  dst->tx_queue_total_dropped_messages += src->tx_queue_total_dropped_messages;
  dst->tx_queue_max_dropped_messages = std::max(
      dst->tx_queue_max_dropped_messages, src->tx_queue_max_dropped_messages);
  dst->tx_queue_dropouts += src->tx_queue_dropouts;
  dst->tx_queue_last_dropouts_us = src->tx_queue_last_dropouts_us;
  dst->media_read_total_underflow_bytes +=
      src->media_read_total_underflow_bytes;
  dst->media_read_total_underflow_count +=
      src->media_read_total_underflow_count;
  dst->media_read_last_underflow_us = src->media_read_last_underflow_us;
  btif_a2dp_source_accumulate_scheduling_stats(&src->tx_queue_enqueue_stats,
                                               &dst->tx_queue_enqueue_stats);
  btif_a2dp_source_accumulate_scheduling_stats(&src->tx_queue_dequeue_stats,
                                               &dst->tx_queue_dequeue_stats);
  src->Reset();
}

bool btif_a2dp_source_init(void) {
  // Start A2DP Source media task
  APPL_TRACE_EVENT("## A2DP SOURCE START MEDIA THREAD ##");
  btif_a2dp_source_thread.StartUp();
  APPL_TRACE_EVENT("## A2DP SOURCE MEDIA THREAD STARTED ##");

  btif_a2dp_source_thread.DoInThread(
      FROM_HERE, base::Bind(&btif_a2dp_source_init_delayed));
  return true;
}

static void btif_a2dp_source_init_delayed(void) {
  // Nothing to do
}

bool btif_a2dp_source_startup(void) {
  if (btif_a2dp_source_cb.State() != BtifA2dpSource::kStateOff) {
    APPL_TRACE_ERROR("%s: A2DP Source media task already running", __func__);
    return false;
  }

  btif_a2dp_source_cb.Reset();
  btif_a2dp_source_cb.SetState(BtifA2dpSource::kStateStartingUp);
  btif_a2dp_source_cb.tx_audio_queue = fixed_queue_new(SIZE_MAX);

  /* Schedule the rest of the startup operations */
  btif_a2dp_source_thread.DoInThread(
      FROM_HERE, base::Bind(&btif_a2dp_source_startup_delayed));

  return true;
}

static void btif_a2dp_source_startup_delayed(void) {
  raise_priority_a2dp(TASK_HIGH_MEDIA);
  btif_a2dp_control_init();
  btif_a2dp_source_cb.SetState(BtifA2dpSource::kStateRunning);
  BluetoothMetricsLogger::GetInstance()->LogBluetoothSessionStart(
      system_bt_osi::CONNECTION_TECHNOLOGY_TYPE_BREDR, 0);
}

void btif_a2dp_source_shutdown(void) {
  if ((btif_a2dp_source_cb.State() == BtifA2dpSource::kStateOff) ||
      (btif_a2dp_source_cb.State() == BtifA2dpSource::kStateShuttingDown)) {
    return;
  }

  /* Make sure no channels are restarted while shutting down */
  btif_a2dp_source_cb.SetState(BtifA2dpSource::kStateShuttingDown);

<<<<<<< HEAD
  APPL_TRACE_EVENT("## A2DP SOURCE STOP MEDIA THREAD ##");

  // Exit the thread
=======
  // Stop the timer
  alarm_free(btif_a2dp_source_cb.media_alarm);
  btif_a2dp_source_cb.media_alarm = nullptr;

>>>>>>> 2c1357fa
  btif_a2dp_source_thread.DoInThread(
      FROM_HERE, base::Bind(&btif_a2dp_source_shutdown_delayed));
}

static void btif_a2dp_source_shutdown_delayed(void) {
  // Stop the timer
  alarm_free(btif_a2dp_source_cb.media_alarm);
  btif_a2dp_source_cb.media_alarm = nullptr;

  btif_a2dp_control_cleanup();
  fixed_queue_free(btif_a2dp_source_cb.tx_audio_queue, nullptr);
  btif_a2dp_source_cb.tx_audio_queue = nullptr;

  btif_a2dp_source_cb.SetState(BtifA2dpSource::kStateOff);
  BluetoothMetricsLogger::GetInstance()->LogBluetoothSessionEnd(
      system_bt_osi::DISCONNECT_REASON_UNKNOWN, 0);
}

void btif_a2dp_source_cleanup(void) {
  // Make sure the source is shutdown
  btif_a2dp_source_shutdown();

  btif_a2dp_source_thread.DoInThread(
      FROM_HERE, base::Bind(&btif_a2dp_source_cleanup_delayed));

  // Exit the thread
  APPL_TRACE_EVENT("## A2DP SOURCE STOP MEDIA THREAD ##");
  btif_a2dp_source_thread.ShutDown();
}

static void btif_a2dp_source_cleanup_delayed(void) {
  // Nothing to do
}

bool btif_a2dp_source_media_task_is_running(void) {
  return (btif_a2dp_source_cb.State() == BtifA2dpSource::kStateRunning);
}

bool btif_a2dp_source_media_task_is_shutting_down(void) {
  return (btif_a2dp_source_cb.State() == BtifA2dpSource::kStateShuttingDown);
}

bool btif_a2dp_source_is_streaming(void) {
  return alarm_is_scheduled(btif_a2dp_source_cb.media_alarm);
}

void btif_a2dp_source_setup_codec(const RawAddress& peer_address) {
  APPL_TRACE_EVENT("## A2DP SOURCE SETUP CODEC (peer %s) ##",
                   peer_address.ToString().c_str());

  // Check to make sure the platform has 8 bits/byte since
  // we're using that in frame size calculations now.
  CHECK(CHAR_BIT == 8);

  tA2DP_ENCODER_INIT_PEER_PARAMS peer_params;
  bta_av_co_get_peer_params(peer_address, &peer_params);
  btif_a2dp_source_thread.DoInThread(
      FROM_HERE, base::Bind(&btif_a2dp_source_encoder_init_event, peer_params,
                            peer_address));
}

void btif_a2dp_source_start_audio_req(void) {
  btif_a2dp_source_thread.DoInThread(
      FROM_HERE, base::Bind(&btif_a2dp_source_audio_tx_start_event));
  btif_a2dp_source_cb.stats.Reset();
  // Assign session_start_us to 1 when time_get_os_boottime_us() is 0 to
  // indicate btif_a2dp_source_start_audio_req() has been called
  btif_a2dp_source_cb.stats.session_start_us = time_get_os_boottime_us();
  if (btif_a2dp_source_cb.stats.session_start_us == 0) {
    btif_a2dp_source_cb.stats.session_start_us = 1;
  }
  btif_a2dp_source_cb.stats.session_end_us = 0;
}

void btif_a2dp_source_stop_audio_req(void) {
  btif_a2dp_source_thread.DoInThread(
      FROM_HERE, base::Bind(&btif_a2dp_source_audio_tx_stop_event));

  btif_a2dp_source_cb.stats.session_end_us = time_get_os_boottime_us();
  btif_a2dp_source_update_metrics();
  btif_a2dp_source_accumulate_stats(&btif_a2dp_source_cb.stats,
                                    &btif_a2dp_source_cb.accumulated_stats);
}

static void btif_a2dp_source_encoder_init_event(
    const tA2DP_ENCODER_INIT_PEER_PARAMS& peer_params,
    const RawAddress& peer_address) {
  APPL_TRACE_DEBUG("%s: peer_address=%s", __func__,
                   peer_address.ToString().c_str());

  if (!bta_av_co_set_active_peer(peer_address)) {
    APPL_TRACE_ERROR("%s: Cannot stream audio: cannot set active peer to %s",
                     __func__, peer_address.ToString().c_str());
    return;
  }
  btif_a2dp_source_cb.encoder_interface = bta_av_co_get_encoder_interface();
  if (btif_a2dp_source_cb.encoder_interface == nullptr) {
    APPL_TRACE_ERROR("%s: Cannot stream audio: no source encoder interface",
                     __func__);
    return;
  }

  A2dpCodecConfig* a2dp_codec_config = bta_av_get_a2dp_current_codec();
  if (a2dp_codec_config == nullptr) {
    APPL_TRACE_ERROR("%s: Cannot stream audio: current codec is not set",
                     __func__);
    return;
  }

  btif_a2dp_source_cb.encoder_interface->encoder_init(
      &peer_params, a2dp_codec_config, btif_a2dp_source_read_callback,
      btif_a2dp_source_enqueue_callback);

  // Save a local copy of the encoder_interval_ms
  btif_a2dp_source_cb.encoder_interval_ms =
      btif_a2dp_source_cb.encoder_interface->get_encoder_interval_ms();
}

void btif_a2dp_source_encoder_user_config_update_req(
    const RawAddress& peer_address,
    const btav_a2dp_codec_config_t& codec_user_config) {
  btif_a2dp_source_thread.DoInThread(
      FROM_HERE, base::Bind(&btif_a2dp_source_encoder_user_config_update_event,
                            peer_address, codec_user_config));
}

static void btif_a2dp_source_encoder_user_config_update_event(
    const RawAddress& peer_address,
    const btav_a2dp_codec_config_t& codec_user_config) {
  APPL_TRACE_DEBUG("%s: peer_address=%s", __func__,
                   peer_address.ToString().c_str());
  if (!bta_av_co_set_codec_user_config(peer_address, codec_user_config)) {
    APPL_TRACE_ERROR("%s: cannot update codec user configuration", __func__);
  }
}

void btif_a2dp_source_feeding_update_req(
    const btav_a2dp_codec_config_t& codec_audio_config) {
  btif_a2dp_source_thread.DoInThread(
      FROM_HERE, base::Bind(&btif_a2dp_source_audio_feeding_update_event,
                            codec_audio_config));
}

static void btif_a2dp_source_audio_feeding_update_event(
    const btav_a2dp_codec_config_t& codec_audio_config) {
  APPL_TRACE_DEBUG("%s", __func__);
  if (!bta_av_co_set_codec_audio_config(codec_audio_config)) {
    APPL_TRACE_ERROR("%s: cannot update codec audio feeding parameters",
                     __func__);
  }
}

void btif_a2dp_source_on_idle(void) {
  if (btif_a2dp_source_cb.State() == BtifA2dpSource::kStateOff) return;

  /* Make sure media task is stopped */
  btif_a2dp_source_stop_audio_req();
}

void btif_a2dp_source_on_stopped(tBTA_AV_SUSPEND* p_av_suspend) {
  APPL_TRACE_EVENT("## ON A2DP SOURCE STOPPED ##");

  if (btif_a2dp_source_cb.State() == BtifA2dpSource::kStateOff) return;

  /* allow using this api for other than suspend */
  if (p_av_suspend != nullptr) {
    if (p_av_suspend->status != BTA_AV_SUCCESS) {
      APPL_TRACE_EVENT("AV STOP FAILED (%d)", p_av_suspend->status);
      if (p_av_suspend->initiator) {
        APPL_TRACE_WARNING("%s: A2DP stop request failed: status = %d",
                           __func__, p_av_suspend->status);
        btif_a2dp_command_ack(A2DP_CTRL_ACK_FAILURE);
      }
      return;
    }
  }

  /* ensure tx frames are immediately suspended */
  btif_a2dp_source_cb.tx_flush = true;

  /* request to stop media task */
  btif_a2dp_source_audio_tx_flush_req();
  btif_a2dp_source_stop_audio_req();

  /* once stream is fully stopped we will ack back */
}

void btif_a2dp_source_on_suspended(tBTA_AV_SUSPEND* p_av_suspend) {
  APPL_TRACE_EVENT("## ON A2DP SOURCE SUSPENDED ##");

  if (btif_a2dp_source_cb.State() == BtifA2dpSource::kStateOff) return;

  /* check for status failures */
  if (p_av_suspend->status != BTA_AV_SUCCESS) {
    if (p_av_suspend->initiator) {
      APPL_TRACE_WARNING("%s: A2DP suspend request failed: status = %d",
                         __func__, p_av_suspend->status);
      btif_a2dp_command_ack(A2DP_CTRL_ACK_FAILURE);
    }
  }

  /* once stream is fully stopped we will ack back */

  /* ensure tx frames are immediately flushed */
  btif_a2dp_source_cb.tx_flush = true;

  /* stop timer tick */
  btif_a2dp_source_stop_audio_req();
}

/* when true media task discards any tx frames */
void btif_a2dp_source_set_tx_flush(bool enable) {
  APPL_TRACE_EVENT("## DROP TX %d ##", enable);
  btif_a2dp_source_cb.tx_flush = enable;
}

static void btif_a2dp_source_audio_tx_start_event(void) {
  APPL_TRACE_DEBUG(
      "%s media_alarm is %srunning, streaming %s", __func__,
      alarm_is_scheduled(btif_a2dp_source_cb.media_alarm) ? "" : "not ",
      btif_a2dp_source_is_streaming() ? "true" : "false");

  /* Reset the media feeding state */
  CHECK(btif_a2dp_source_cb.encoder_interface != nullptr);
  btif_a2dp_source_cb.encoder_interface->feeding_reset();

  APPL_TRACE_EVENT(
      "starting timer %dms",
      btif_a2dp_source_cb.encoder_interface->get_encoder_interval_ms());

  alarm_free(btif_a2dp_source_cb.media_alarm);
  btif_a2dp_source_cb.media_alarm =
      alarm_new_periodic("btif.a2dp_source_media_alarm");
  if (btif_a2dp_source_cb.media_alarm == nullptr) {
    LOG_ERROR(LOG_TAG, "%s unable to allocate media alarm", __func__);
    return;
  }

  alarm_set(btif_a2dp_source_cb.media_alarm,
            btif_a2dp_source_cb.encoder_interface->get_encoder_interval_ms(),
            btif_a2dp_source_alarm_cb, nullptr);
}

static void btif_a2dp_source_audio_tx_stop_event(void) {
  APPL_TRACE_DEBUG(
      "%s media_alarm is %srunning, streaming %s", __func__,
      alarm_is_scheduled(btif_a2dp_source_cb.media_alarm) ? "" : "not ",
      btif_a2dp_source_is_streaming() ? "true" : "false");

  const bool send_ack = btif_a2dp_source_is_streaming();

  uint8_t p_buf[AUDIO_STREAM_OUTPUT_BUFFER_SZ * 2];
  uint16_t event;

  // Keep track of audio data still left in the pipe
  btif_a2dp_control_log_bytes_read(
      UIPC_Read(UIPC_CH_ID_AV_AUDIO, &event, p_buf, sizeof(p_buf)));

  /* Stop the timer first */
  alarm_free(btif_a2dp_source_cb.media_alarm);
  btif_a2dp_source_cb.media_alarm = nullptr;

  UIPC_Close(UIPC_CH_ID_AV_AUDIO, UIPC_USER_A2DP);

  /*
   * Try to send acknowldegment once the media stream is
   * stopped. This will make sure that the A2DP HAL layer is
   * un-blocked on wait for acknowledgment for the sent command.
   * This resolves a corner cases AVDTP SUSPEND collision
   * when the DUT and the remote device issue SUSPEND simultaneously
   * and due to the processing of the SUSPEND request from the remote,
   * the media path is torn down. If the A2DP HAL happens to wait
   * for ACK for the initiated SUSPEND, it would never receive it casuing
   * a block/wait. Due to this acknowledgement, the A2DP HAL is guranteed
   * to get the ACK for any pending command in such cases.
   */

  if (send_ack) btif_a2dp_command_ack(A2DP_CTRL_ACK_SUCCESS);

  /* audio engine stopped, reset tx suspended flag */
  btif_a2dp_source_cb.tx_flush = false;

  /* Reset the media feeding state */
  if (btif_a2dp_source_cb.encoder_interface != nullptr)
    btif_a2dp_source_cb.encoder_interface->feeding_reset();
}

static void btif_a2dp_source_alarm_cb(UNUSED_ATTR void* context) {
  btif_a2dp_source_thread.DoInThread(
      FROM_HERE, base::Bind(&btif_a2dp_source_audio_handle_timer));
}

static void btif_a2dp_source_audio_handle_timer(void) {
  uint64_t timestamp_us = time_get_os_boottime_us();
  log_tstamps_us("A2DP Source tx timer", timestamp_us);

  if (alarm_is_scheduled(btif_a2dp_source_cb.media_alarm)) {
    CHECK(btif_a2dp_source_cb.encoder_interface != nullptr);
    size_t transmit_queue_length =
        fixed_queue_length(btif_a2dp_source_cb.tx_audio_queue);
#ifndef OS_GENERIC
    ATRACE_INT("btif TX queue", transmit_queue_length);
#endif
    if (btif_a2dp_source_cb.encoder_interface->set_transmit_queue_length !=
        nullptr) {
      btif_a2dp_source_cb.encoder_interface->set_transmit_queue_length(
          transmit_queue_length);
    }
    btif_a2dp_source_cb.encoder_interface->send_frames(timestamp_us);
    bta_av_ci_src_data_ready(BTA_AV_CHNL_AUDIO);
    update_scheduling_stats(&btif_a2dp_source_cb.stats.tx_queue_enqueue_stats,
                            timestamp_us,
                            btif_a2dp_source_cb.encoder_interval_ms * 1000);
  } else {
    APPL_TRACE_ERROR("ERROR Media task Scheduled after Suspend");
  }
}

static uint32_t btif_a2dp_source_read_callback(uint8_t* p_buf, uint32_t len) {
  uint16_t event;
  uint32_t bytes_read = UIPC_Read(UIPC_CH_ID_AV_AUDIO, &event, p_buf, len);

  if (bytes_read < len) {
    LOG_WARN(LOG_TAG, "%s: UNDERFLOW: ONLY READ %d BYTES OUT OF %d", __func__,
             bytes_read, len);
    btif_a2dp_source_cb.stats.media_read_total_underflow_bytes +=
        (len - bytes_read);
    btif_a2dp_source_cb.stats.media_read_total_underflow_count++;
    btif_a2dp_source_cb.stats.media_read_last_underflow_us =
        time_get_os_boottime_us();
  }

  return bytes_read;
}

static bool btif_a2dp_source_enqueue_callback(BT_HDR* p_buf, size_t frames_n,
                                              uint32_t bytes_read) {
  uint64_t now_us = time_get_os_boottime_us();
  btif_a2dp_control_log_bytes_read(bytes_read);

  /* Check if timer was stopped (media task stopped) */
  if (!alarm_is_scheduled(btif_a2dp_source_cb.media_alarm)) {
    osi_free(p_buf);
    return false;
  }

  /* Check if the transmission queue has been flushed */
  if (btif_a2dp_source_cb.tx_flush) {
    LOG_VERBOSE(LOG_TAG, "%s: tx suspended, discarded frame", __func__);

    btif_a2dp_source_cb.stats.tx_queue_total_flushed_messages +=
        fixed_queue_length(btif_a2dp_source_cb.tx_audio_queue);
    btif_a2dp_source_cb.stats.tx_queue_last_flushed_us = now_us;
    fixed_queue_flush(btif_a2dp_source_cb.tx_audio_queue, osi_free);

    osi_free(p_buf);
    return false;
  }

  // Check for TX queue overflow
  // TODO: Using frames_n here is probably wrong: should be "+ 1" instead.
  if (fixed_queue_length(btif_a2dp_source_cb.tx_audio_queue) + frames_n >
      MAX_OUTPUT_A2DP_FRAME_QUEUE_SZ) {
    LOG_WARN(LOG_TAG, "%s: TX queue buffer size now=%u adding=%u max=%d",
             __func__,
             (uint32_t)fixed_queue_length(btif_a2dp_source_cb.tx_audio_queue),
             (uint32_t)frames_n, MAX_OUTPUT_A2DP_FRAME_QUEUE_SZ);
    // Keep track of drop-outs
    btif_a2dp_source_cb.stats.tx_queue_dropouts++;
    btif_a2dp_source_cb.stats.tx_queue_last_dropouts_us = now_us;

    // Flush all queued buffers
    size_t drop_n = fixed_queue_length(btif_a2dp_source_cb.tx_audio_queue);
    btif_a2dp_source_cb.stats.tx_queue_max_dropped_messages = std::max(
        drop_n, btif_a2dp_source_cb.stats.tx_queue_max_dropped_messages);
    while (fixed_queue_length(btif_a2dp_source_cb.tx_audio_queue)) {
      btif_a2dp_source_cb.stats.tx_queue_total_dropped_messages++;
      osi_free(fixed_queue_try_dequeue(btif_a2dp_source_cb.tx_audio_queue));
    }

    // Request additional debug info if we had to flush buffers
    RawAddress peer_bda = btif_av_source_active_peer();
    tBTM_STATUS status = BTM_ReadRSSI(peer_bda, btm_read_rssi_cb);
    if (status != BTM_CMD_STARTED) {
      LOG_WARN(LOG_TAG, "%s: Cannot read RSSI: status %d", __func__, status);
    }
    status = BTM_ReadFailedContactCounter(peer_bda,
                                          btm_read_failed_contact_counter_cb);
    if (status != BTM_CMD_STARTED) {
      LOG_WARN(LOG_TAG, "%s: Cannot read Failed Contact Counter: status %d",
               __func__, status);
    }
    status = BTM_ReadAutomaticFlushTimeout(peer_bda,
                                           btm_read_automatic_flush_timeout_cb);
    if (status != BTM_CMD_STARTED) {
      LOG_WARN(LOG_TAG, "%s: Cannot read Automatic Flush Timeout: status %d",
               __func__, status);
    }
    status =
        BTM_ReadTxPower(peer_bda, BT_TRANSPORT_BR_EDR, btm_read_tx_power_cb);
    if (status != BTM_CMD_STARTED) {
      LOG_WARN(LOG_TAG, "%s: Cannot read Tx Power: status %d", __func__,
               status);
    }
  }

  /* Update the statistics */
  btif_a2dp_source_cb.stats.tx_queue_total_frames += frames_n;
  btif_a2dp_source_cb.stats.tx_queue_max_frames_per_packet = std::max(
      frames_n, btif_a2dp_source_cb.stats.tx_queue_max_frames_per_packet);
  CHECK(btif_a2dp_source_cb.encoder_interface != nullptr);

  fixed_queue_enqueue(btif_a2dp_source_cb.tx_audio_queue, p_buf);

  return true;
}

static void btif_a2dp_source_audio_tx_flush_event(void) {
  /* Flush all enqueued audio buffers (encoded) */
  APPL_TRACE_DEBUG("%s", __func__);

  if (btif_a2dp_source_cb.encoder_interface != nullptr)
    btif_a2dp_source_cb.encoder_interface->feeding_flush();

  btif_a2dp_source_cb.stats.tx_queue_total_flushed_messages +=
      fixed_queue_length(btif_a2dp_source_cb.tx_audio_queue);
  btif_a2dp_source_cb.stats.tx_queue_last_flushed_us =
      time_get_os_boottime_us();
  fixed_queue_flush(btif_a2dp_source_cb.tx_audio_queue, osi_free);

  UIPC_Ioctl(UIPC_CH_ID_AV_AUDIO, UIPC_REQ_RX_FLUSH, nullptr);
}

static bool btif_a2dp_source_audio_tx_flush_req(void) {
  btif_a2dp_source_thread.DoInThread(
      FROM_HERE, base::Bind(&btif_a2dp_source_audio_tx_flush_event));
  return true;
}

BT_HDR* btif_a2dp_source_audio_readbuf(void) {
  uint64_t now_us = time_get_os_boottime_us();
  BT_HDR* p_buf =
      (BT_HDR*)fixed_queue_try_dequeue(btif_a2dp_source_cb.tx_audio_queue);

  btif_a2dp_source_cb.stats.tx_queue_total_readbuf_calls++;
  btif_a2dp_source_cb.stats.tx_queue_last_readbuf_us = now_us;
  if (p_buf != nullptr) {
    // Update the statistics
    update_scheduling_stats(&btif_a2dp_source_cb.stats.tx_queue_dequeue_stats,
                            now_us,
                            btif_a2dp_source_cb.encoder_interval_ms * 1000);
  }

  return p_buf;
}

static void log_tstamps_us(const char* comment, uint64_t timestamp_us) {
  static uint64_t prev_us = 0;
  APPL_TRACE_DEBUG("[%s] ts %08llu, diff : %08llu, queue sz %d", comment,
                   timestamp_us, timestamp_us - prev_us,
                   fixed_queue_length(btif_a2dp_source_cb.tx_audio_queue));
  prev_us = timestamp_us;
}

static void update_scheduling_stats(SchedulingStats* stats, uint64_t now_us,
                                    uint64_t expected_delta) {
  uint64_t last_us = stats->last_update_us;

  stats->total_updates++;
  stats->last_update_us = now_us;

  if (last_us == 0) return;  // First update: expected delta doesn't apply

  uint64_t deadline_us = last_us + expected_delta;
  if (deadline_us < now_us) {
    // Overdue scheduling
    uint64_t delta_us = now_us - deadline_us;
    // Ignore extreme outliers
    if (delta_us < 10 * expected_delta) {
      stats->max_overdue_scheduling_delta_us =
          std::max(delta_us, stats->max_overdue_scheduling_delta_us);
      stats->total_overdue_scheduling_delta_us += delta_us;
      stats->overdue_scheduling_count++;
      stats->total_scheduling_time_us += now_us - last_us;
    }
  } else if (deadline_us > now_us) {
    // Premature scheduling
    uint64_t delta_us = deadline_us - now_us;
    // Ignore extreme outliers
    if (delta_us < 10 * expected_delta) {
      stats->max_premature_scheduling_delta_us =
          std::max(delta_us, stats->max_premature_scheduling_delta_us);
      stats->total_premature_scheduling_delta_us += delta_us;
      stats->premature_scheduling_count++;
      stats->total_scheduling_time_us += now_us - last_us;
    }
  } else {
    // On-time scheduling
    stats->exact_scheduling_count++;
    stats->total_scheduling_time_us += now_us - last_us;
  }
}

void btif_a2dp_source_debug_dump(int fd) {
  btif_a2dp_source_accumulate_stats(&btif_a2dp_source_cb.stats,
                                    &btif_a2dp_source_cb.accumulated_stats);
  uint64_t now_us = time_get_os_boottime_us();
  BtifMediaStats* accumulated_stats = &btif_a2dp_source_cb.accumulated_stats;
  SchedulingStats* enqueue_stats = &accumulated_stats->tx_queue_enqueue_stats;
  SchedulingStats* dequeue_stats = &accumulated_stats->tx_queue_dequeue_stats;
  size_t ave_size;
  uint64_t ave_time_us;

  dprintf(fd, "\nA2DP State:\n");
  dprintf(fd, "  TxQueue:\n");

  dprintf(fd,
          "  Counts (enqueue/dequeue/readbuf)                        : %zu / "
          "%zu / %zu\n",
          enqueue_stats->total_updates, dequeue_stats->total_updates,
          accumulated_stats->tx_queue_total_readbuf_calls);

  dprintf(
      fd,
      "  Last update time ago in ms (enqueue/dequeue/readbuf)    : %llu / %llu "
      "/ %llu\n",
      (enqueue_stats->last_update_us > 0)
          ? (unsigned long long)(now_us - enqueue_stats->last_update_us) / 1000
          : 0,
      (dequeue_stats->last_update_us > 0)
          ? (unsigned long long)(now_us - dequeue_stats->last_update_us) / 1000
          : 0,
      (accumulated_stats->tx_queue_last_readbuf_us > 0)
          ? (unsigned long long)(now_us -
                                 accumulated_stats->tx_queue_last_readbuf_us) /
                1000
          : 0);

  ave_size = 0;
  if (enqueue_stats->total_updates != 0)
    ave_size =
        accumulated_stats->tx_queue_total_frames / enqueue_stats->total_updates;
  dprintf(fd,
          "  Frames per packet (total/max/ave)                       : %zu / "
          "%zu / %zu\n",
          accumulated_stats->tx_queue_total_frames,
          accumulated_stats->tx_queue_max_frames_per_packet, ave_size);

  dprintf(fd,
          "  Counts (flushed/dropped/dropouts)                       : %zu / "
          "%zu / %zu\n",
          accumulated_stats->tx_queue_total_flushed_messages,
          accumulated_stats->tx_queue_total_dropped_messages,
          accumulated_stats->tx_queue_dropouts);

  dprintf(fd,
          "  Counts (max dropped)                                    : %zu\n",
          accumulated_stats->tx_queue_max_dropped_messages);

  dprintf(
      fd,
      "  Last update time ago in ms (flushed/dropped)            : %llu / "
      "%llu\n",
      (accumulated_stats->tx_queue_last_flushed_us > 0)
          ? (unsigned long long)(now_us -
                                 accumulated_stats->tx_queue_last_flushed_us) /
                1000
          : 0,
      (accumulated_stats->tx_queue_last_dropouts_us > 0)
          ? (unsigned long long)(now_us -
                                 accumulated_stats->tx_queue_last_dropouts_us) /
                1000
          : 0);

  dprintf(fd,
          "  Counts (underflow)                                      : %zu\n",
          accumulated_stats->media_read_total_underflow_count);

  dprintf(fd,
          "  Bytes (underflow)                                       : %zu\n",
          accumulated_stats->media_read_total_underflow_bytes);

  dprintf(fd,
          "  Last update time ago in ms (underflow)                  : %llu\n",
          (accumulated_stats->media_read_last_underflow_us > 0)
              ? (unsigned long long)(now_us -
                                     accumulated_stats
                                         ->media_read_last_underflow_us) /
                    1000
              : 0);

  //
  // TxQueue enqueue stats
  //
  dprintf(
      fd,
      "  Enqueue deviation counts (overdue/premature)            : %zu / %zu\n",
      enqueue_stats->overdue_scheduling_count,
      enqueue_stats->premature_scheduling_count);

  ave_time_us = 0;
  if (enqueue_stats->overdue_scheduling_count != 0) {
    ave_time_us = enqueue_stats->total_overdue_scheduling_delta_us /
                  enqueue_stats->overdue_scheduling_count;
  }
  dprintf(
      fd,
      "  Enqueue overdue scheduling time in ms (total/max/ave)   : %llu / %llu "
      "/ %llu\n",
      (unsigned long long)enqueue_stats->total_overdue_scheduling_delta_us /
          1000,
      (unsigned long long)enqueue_stats->max_overdue_scheduling_delta_us / 1000,
      (unsigned long long)ave_time_us / 1000);

  ave_time_us = 0;
  if (enqueue_stats->premature_scheduling_count != 0) {
    ave_time_us = enqueue_stats->total_premature_scheduling_delta_us /
                  enqueue_stats->premature_scheduling_count;
  }
  dprintf(
      fd,
      "  Enqueue premature scheduling time in ms (total/max/ave) : %llu / %llu "
      "/ %llu\n",
      (unsigned long long)enqueue_stats->total_premature_scheduling_delta_us /
          1000,
      (unsigned long long)enqueue_stats->max_premature_scheduling_delta_us /
          1000,
      (unsigned long long)ave_time_us / 1000);

  //
  // TxQueue dequeue stats
  //
  dprintf(
      fd,
      "  Dequeue deviation counts (overdue/premature)            : %zu / %zu\n",
      dequeue_stats->overdue_scheduling_count,
      dequeue_stats->premature_scheduling_count);

  ave_time_us = 0;
  if (dequeue_stats->overdue_scheduling_count != 0) {
    ave_time_us = dequeue_stats->total_overdue_scheduling_delta_us /
                  dequeue_stats->overdue_scheduling_count;
  }
  dprintf(
      fd,
      "  Dequeue overdue scheduling time in ms (total/max/ave)   : %llu / %llu "
      "/ %llu\n",
      (unsigned long long)dequeue_stats->total_overdue_scheduling_delta_us /
          1000,
      (unsigned long long)dequeue_stats->max_overdue_scheduling_delta_us / 1000,
      (unsigned long long)ave_time_us / 1000);

  ave_time_us = 0;
  if (dequeue_stats->premature_scheduling_count != 0) {
    ave_time_us = dequeue_stats->total_premature_scheduling_delta_us /
                  dequeue_stats->premature_scheduling_count;
  }
  dprintf(
      fd,
      "  Dequeue premature scheduling time in ms (total/max/ave) : %llu / %llu "
      "/ %llu\n",
      (unsigned long long)dequeue_stats->total_premature_scheduling_delta_us /
          1000,
      (unsigned long long)dequeue_stats->max_premature_scheduling_delta_us /
          1000,
      (unsigned long long)ave_time_us / 1000);
}

void btif_a2dp_source_update_metrics(void) {
  const BtifMediaStats& stats = btif_a2dp_source_cb.stats;
  const SchedulingStats& enqueue_stats = stats.tx_queue_enqueue_stats;
  A2dpSessionMetrics metrics;
  // session_start_us is 0 when btif_a2dp_source_start_audio_req() is not called
  // mark the metric duration as invalid (-1) in this case
  if (stats.session_start_us != 0) {
    int64_t session_end_us = stats.session_end_us == 0
                                 ? time_get_os_boottime_us()
                                 : stats.session_end_us;
    metrics.audio_duration_ms =
        (session_end_us - stats.session_start_us) / 1000;
  }

  if (enqueue_stats.total_updates > 1) {
    metrics.media_timer_min_ms =
        btif_a2dp_source_cb.encoder_interval_ms -
        (enqueue_stats.max_premature_scheduling_delta_us / 1000);
    metrics.media_timer_max_ms =
        btif_a2dp_source_cb.encoder_interval_ms +
        (enqueue_stats.max_overdue_scheduling_delta_us / 1000);

    metrics.total_scheduling_count = enqueue_stats.overdue_scheduling_count +
                                     enqueue_stats.premature_scheduling_count +
                                     enqueue_stats.exact_scheduling_count;
    if (metrics.total_scheduling_count > 0) {
      metrics.media_timer_avg_ms = enqueue_stats.total_scheduling_time_us /
                                   (1000 * metrics.total_scheduling_count);
    }

    metrics.buffer_overruns_max_count = stats.tx_queue_max_dropped_messages;
    metrics.buffer_overruns_total = stats.tx_queue_total_dropped_messages;
    metrics.buffer_underruns_count = stats.media_read_total_underflow_count;
    metrics.buffer_underruns_average = 0;
    if (metrics.buffer_underruns_count > 0) {
      metrics.buffer_underruns_average =
          stats.media_read_total_underflow_bytes /
          metrics.buffer_underruns_count;
    }
  }
  BluetoothMetricsLogger::GetInstance()->LogA2dpSession(metrics);
}

static void btm_read_rssi_cb(void* data) {
  if (data == nullptr) {
    LOG_ERROR(LOG_TAG, "%s Read RSSI request timed out", __func__);
    return;
  }

  tBTM_RSSI_RESULT* result = (tBTM_RSSI_RESULT*)data;
  if (result->status != BTM_SUCCESS) {
    LOG_ERROR(LOG_TAG, "%s unable to read remote RSSI (status %d)", __func__,
              result->status);
    return;
  }

  LOG_WARN(LOG_TAG, "%s device: %s, rssi: %d", __func__,
           result->rem_bda.ToString().c_str(), result->rssi);
}

static void btm_read_failed_contact_counter_cb(void* data) {
  if (data == nullptr) {
    LOG_ERROR(LOG_TAG, "%s Read Failed Contact Counter request timed out",
              __func__);
    return;
  }

  tBTM_FAILED_CONTACT_COUNTER_RESULT* result =
      (tBTM_FAILED_CONTACT_COUNTER_RESULT*)data;
  if (result->status != BTM_SUCCESS) {
    LOG_ERROR(LOG_TAG, "%s unable to read Failed Contact Counter (status %d)",
              __func__, result->status);
    return;
  }

  LOG_WARN(LOG_TAG, "%s device: %s, Failed Contact Counter: %u", __func__,
           result->rem_bda.ToString().c_str(), result->failed_contact_counter);
}

static void btm_read_automatic_flush_timeout_cb(void* data) {
  if (data == nullptr) {
    LOG_ERROR(LOG_TAG, "%s Read Automatic Flush Timeout request timed out",
              __func__);
    return;
  }

  tBTM_AUTOMATIC_FLUSH_TIMEOUT_RESULT* result =
      (tBTM_AUTOMATIC_FLUSH_TIMEOUT_RESULT*)data;
  if (result->status != BTM_SUCCESS) {
    LOG_ERROR(LOG_TAG, "%s unable to read Automatic Flush Timeout (status %d)",
              __func__, result->status);
    return;
  }

  LOG_WARN(LOG_TAG, "%s device: %s, Automatic Flush Timeout: %u", __func__,
           result->rem_bda.ToString().c_str(), result->automatic_flush_timeout);
}

static void btm_read_tx_power_cb(void* data) {
  if (data == nullptr) {
    LOG_ERROR(LOG_TAG, "%s Read Tx Power request timed out", __func__);
    return;
  }

  tBTM_TX_POWER_RESULT* result = (tBTM_TX_POWER_RESULT*)data;
  if (result->status != BTM_SUCCESS) {
    LOG_ERROR(LOG_TAG, "%s unable to read Tx Power (status %d)", __func__,
              result->status);
    return;
  }

  LOG_WARN(LOG_TAG, "%s device: %s, Tx Power: %d", __func__,
           result->rem_bda.ToString().c_str(), result->tx_power);
}<|MERGE_RESOLUTION|>--- conflicted
+++ resolved
@@ -423,16 +423,10 @@
   /* Make sure no channels are restarted while shutting down */
   btif_a2dp_source_cb.SetState(BtifA2dpSource::kStateShuttingDown);
 
-<<<<<<< HEAD
-  APPL_TRACE_EVENT("## A2DP SOURCE STOP MEDIA THREAD ##");
-
-  // Exit the thread
-=======
   // Stop the timer
   alarm_free(btif_a2dp_source_cb.media_alarm);
   btif_a2dp_source_cb.media_alarm = nullptr;
 
->>>>>>> 2c1357fa
   btif_a2dp_source_thread.DoInThread(
       FROM_HERE, base::Bind(&btif_a2dp_source_shutdown_delayed));
 }
