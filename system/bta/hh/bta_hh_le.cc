--- conflicted
+++ resolved
@@ -252,7 +252,7 @@
  * Parameters:
  *
  ******************************************************************************/
-void bta_hh_le_open_conn(tBTA_HH_DEV_CB* p_cb, const RawAddress& remote_bda) {
+void bta_hh_le_open_conn(tBTA_HH_DEV_CB* p_cb, const tAclLinkSpec& link_spec) {
   tBTA_HH_STATUS status = BTA_HH_ERR_NO_RES;
 
   /* update cb_index[] map */
@@ -262,12 +262,12 @@
     return;
   }
 
-  p_cb->addr = remote_bda;
+  p_cb->link_spec = link_spec;
   bta_hh_cb.le_cb_index[BTA_HH_GET_LE_CB_IDX(p_cb->hid_handle)] = p_cb->index;
   p_cb->in_use = true;
 
-  BTA_GATTC_Open(bta_hh_cb.gatt_if, remote_bda, BTM_BLE_DIRECT_CONNECTION,
-                 false);
+  BTA_GATTC_Open(bta_hh_cb.gatt_if, link_spec.addrt.bda,
+                 BTM_BLE_DIRECT_CONNECTION, false);
 }
 
 /*******************************************************************************
@@ -295,12 +295,15 @@
  * Description      Utility function find a device control block by BD address.
  *
  ******************************************************************************/
-static tBTA_HH_DEV_CB* bta_hh_le_find_dev_cb_by_bda(const RawAddress& bda) {
+static tBTA_HH_DEV_CB* bta_hh_le_find_dev_cb_by_bda(
+    const tAclLinkSpec& link_spec) {
   uint8_t i;
   tBTA_HH_DEV_CB* p_dev_cb = &bta_hh_cb.kdev[0];
 
   for (i = 0; i < BTA_HH_MAX_DEVICE; i++, p_dev_cb++) {
-    if (p_dev_cb->in_use && p_dev_cb->addr == bda) return p_dev_cb;
+    if (p_dev_cb->in_use &&
+        p_dev_cb->link_spec.addrt.bda == link_spec.addrt.bda)
+      return p_dev_cb;
   }
   return NULL;
 }
@@ -521,7 +524,7 @@
     rpt_entry.srvc_inst_id = p_rpt->srvc_inst_id;
     rpt_entry.char_inst_id = p_rpt->char_inst_id;
 
-    bta_hh_le_co_rpt_info(p_dev_cb->addr, &rpt_entry, p_dev_cb->app_id);
+    bta_hh_le_co_rpt_info(p_dev_cb->link_spec, &rpt_entry, p_dev_cb->app_id);
   }
 
   if (p_rpt->index < BTA_HH_LE_RPT_MAX - 1)
@@ -550,50 +553,31 @@
   for (int i = 0; i < BTA_HH_LE_RPT_MAX; i++, p_rpt++) {
     if (p_rpt->rpt_type == BTA_HH_RPTT_INPUT) {
       if (register_ba && p_rpt->uuid == GATT_UUID_BATTERY_LEVEL) {
-        BTA_GATTC_RegisterForNotifications(bta_hh_cb.gatt_if, p_dev_cb->addr,
+        BTA_GATTC_RegisterForNotifications(bta_hh_cb.gatt_if,
+                                           p_dev_cb->link_spec.addrt.bda,
                                            p_rpt->char_inst_id);
       }
       /* boot mode, deregister report input notification */
       else if (proto_mode == BTA_HH_PROTO_BOOT_MODE) {
         if (p_rpt->uuid == GATT_UUID_HID_REPORT &&
             p_rpt->client_cfg_value == GATT_CLT_CONFIG_NOTIFICATION) {
-<<<<<<< HEAD
-          LOG_VERBOSE("---> Deregister Report ID:%d", p_rpt->rpt_id);
-          BTA_GATTC_DeregisterForNotifications(
-              bta_hh_cb.gatt_if, p_dev_cb->addr, p_rpt->char_inst_id);
-=======
           log::verbose("---> Deregister Report ID:{}", p_rpt->rpt_id);
           BTA_GATTC_DeregisterForNotifications(bta_hh_cb.gatt_if,
                                                p_dev_cb->link_spec.addrt.bda,
                                                p_rpt->char_inst_id);
->>>>>>> 55df697a
         }
         /* register boot reports notification */
         else if (p_rpt->uuid == GATT_UUID_HID_BT_KB_INPUT ||
                  p_rpt->uuid == GATT_UUID_HID_BT_MOUSE_INPUT) {
-<<<<<<< HEAD
-          LOG_VERBOSE("<--- Register Boot Report ID:%d", p_rpt->rpt_id);
-          BTA_GATTC_RegisterForNotifications(bta_hh_cb.gatt_if, p_dev_cb->addr,
-=======
           log::verbose("<--- Register Boot Report ID:{}", p_rpt->rpt_id);
           BTA_GATTC_RegisterForNotifications(bta_hh_cb.gatt_if,
                                              p_dev_cb->link_spec.addrt.bda,
->>>>>>> 55df697a
                                              p_rpt->char_inst_id);
         }
       } else if (proto_mode == BTA_HH_PROTO_RPT_MODE) {
         if ((p_rpt->uuid == GATT_UUID_HID_BT_KB_INPUT ||
              p_rpt->uuid == GATT_UUID_HID_BT_MOUSE_INPUT) &&
             p_rpt->client_cfg_value == GATT_CLT_CONFIG_NOTIFICATION) {
-<<<<<<< HEAD
-          LOG_VERBOSE("--> Deregister Boot Report ID:%d", p_rpt->rpt_id);
-          BTA_GATTC_DeregisterForNotifications(
-              bta_hh_cb.gatt_if, p_dev_cb->addr, p_rpt->char_inst_id);
-        } else if (p_rpt->uuid == GATT_UUID_HID_REPORT &&
-                   p_rpt->client_cfg_value == GATT_CLT_CONFIG_NOTIFICATION) {
-          LOG_VERBOSE("<--- Register Report ID:%d", p_rpt->rpt_id);
-          BTA_GATTC_RegisterForNotifications(bta_hh_cb.gatt_if, p_dev_cb->addr,
-=======
           log::verbose("--> Deregister Boot Report ID:{}", p_rpt->rpt_id);
           BTA_GATTC_DeregisterForNotifications(bta_hh_cb.gatt_if,
                                                p_dev_cb->link_spec.addrt.bda,
@@ -603,7 +587,6 @@
           log::verbose("<--- Register Report ID:{}", p_rpt->rpt_id);
           BTA_GATTC_RegisterForNotifications(bta_hh_cb.gatt_if,
                                              p_dev_cb->link_spec.addrt.bda,
->>>>>>> 55df697a
                                              p_rpt->char_inst_id);
         }
       }
@@ -627,26 +610,16 @@
     if (p_rpt->rpt_type == BTA_HH_RPTT_INPUT) {
       if (p_rpt->uuid == GATT_UUID_HID_REPORT &&
           p_rpt->client_cfg_value == GATT_CLT_CONFIG_NOTIFICATION) {
-<<<<<<< HEAD
-        LOG_VERBOSE("---> Deregister Report ID:%d", p_rpt->rpt_id);
-        BTA_GATTC_DeregisterForNotifications(bta_hh_cb.gatt_if, p_dev_cb->addr,
-=======
         log::verbose("---> Deregister Report ID:{}", p_rpt->rpt_id);
         BTA_GATTC_DeregisterForNotifications(bta_hh_cb.gatt_if,
                                              p_dev_cb->link_spec.addrt.bda,
->>>>>>> 55df697a
                                              p_rpt->char_inst_id);
       } else if ((p_rpt->uuid == GATT_UUID_HID_BT_KB_INPUT ||
                   p_rpt->uuid == GATT_UUID_HID_BT_MOUSE_INPUT) &&
                  p_rpt->client_cfg_value == GATT_CLT_CONFIG_NOTIFICATION) {
-<<<<<<< HEAD
-        LOG_VERBOSE("---> Deregister Boot Report ID:%d", p_rpt->rpt_id);
-        BTA_GATTC_DeregisterForNotifications(bta_hh_cb.gatt_if, p_dev_cb->addr,
-=======
         log::verbose("---> Deregister Boot Report ID:{}", p_rpt->rpt_id);
         BTA_GATTC_DeregisterForNotifications(bta_hh_cb.gatt_if,
                                              p_dev_cb->link_spec.addrt.bda,
->>>>>>> 55df697a
                                              p_rpt->char_inst_id);
       }
     }
@@ -915,7 +888,11 @@
  ******************************************************************************/
 static void bta_hh_le_dis_cback(const RawAddress& addr,
                                 tDIS_VALUE* p_dis_value) {
-  tBTA_HH_DEV_CB* p_cb = bta_hh_le_find_dev_cb_by_bda(addr);
+  tAclLinkSpec link_spec;
+  link_spec.addrt.bda = addr;
+  link_spec.addrt.type = BLE_ADDR_PUBLIC;
+  link_spec.transport = BT_TRANSPORT_LE;
+  tBTA_HH_DEV_CB* p_cb = bta_hh_le_find_dev_cb_by_bda(link_spec);
 
   if (p_cb == nullptr) {
     log::warn("Unknown address");
@@ -957,19 +934,14 @@
  *
  ******************************************************************************/
 static void bta_hh_le_pri_service_discovery(tBTA_HH_DEV_CB* p_cb) {
-  bta_hh_le_co_reset_rpt_cache(p_cb->addr, p_cb->app_id);
+  bta_hh_le_co_reset_rpt_cache(p_cb->link_spec, p_cb->app_id);
 
   p_cb->disc_active |= (BTA_HH_LE_DISC_HIDS | BTA_HH_LE_DISC_DIS);
 
   /* read DIS info */
-<<<<<<< HEAD
-  if (!DIS_ReadDISInfo(p_cb->addr, bta_hh_le_dis_cback, DIS_ATTR_PNP_ID_BIT)) {
-    LOG_ERROR("read DIS failed");
-=======
   if (!DIS_ReadDISInfo(p_cb->link_spec.addrt.bda, bta_hh_le_dis_cback,
                        DIS_ATTR_PNP_ID_BIT)) {
     log::error("read DIS failed");
->>>>>>> 55df697a
     p_cb->disc_active &= ~BTA_HH_LE_DISC_DIS;
   }
 
@@ -993,7 +965,12 @@
                                     UNUSED_ATTR tBT_TRANSPORT transport,
                                     UNUSED_ATTR void* p_ref_data,
                                     tBTM_STATUS result) {
-  tBTA_HH_DEV_CB* p_dev_cb = bta_hh_get_cb(*bd_addr);
+  tAclLinkSpec link_spec;
+  link_spec.addrt.bda = *bd_addr;
+  link_spec.addrt.type = BLE_ADDR_PUBLIC;
+  link_spec.transport = transport;
+
+  tBTA_HH_DEV_CB* p_dev_cb = bta_hh_get_cb(link_spec);
   if (p_dev_cb == nullptr) {
     log::error("unexpected encryption callback, ignore");
     return;
@@ -1019,13 +996,8 @@
  ******************************************************************************/
 void bta_hh_security_cmpl(tBTA_HH_DEV_CB* p_cb,
                           UNUSED_ATTR const tBTA_HH_DATA* p_buf) {
-<<<<<<< HEAD
-  LOG_VERBOSE("addr:%s, status:%d", ADDRESS_TO_LOGGABLE_CSTR(p_cb->addr),
-              p_cb->status);
-=======
   log::verbose("addr:{}, status:{}", ADDRESS_TO_LOGGABLE_CSTR(p_cb->link_spec),
                p_cb->status);
->>>>>>> 55df697a
   if (p_cb->status == BTA_HH_OK) {
     if (p_cb->hid_srvc.state < BTA_HH_SERVICE_DISCOVERED) {
       log::debug("No reports loaded, try to load");
@@ -1033,7 +1005,7 @@
       /* start loading the cache if not in stack */
       tBTA_HH_RPT_CACHE_ENTRY* p_rpt_cache;
       uint8_t num_rpt = 0;
-      if ((p_rpt_cache = bta_hh_le_co_cache_load(p_cb->addr, &num_rpt,
+      if ((p_rpt_cache = bta_hh_le_co_cache_load(p_cb->link_spec, &num_rpt,
                                                  p_cb->app_id)) != NULL) {
         log::debug("Cache found, no need to perform service discovery");
         bta_hh_process_cache_rpt(p_cb, p_rpt_cache, num_rpt);
@@ -1122,57 +1094,37 @@
  ******************************************************************************/
 void bta_hh_start_security(tBTA_HH_DEV_CB* p_cb,
                            UNUSED_ATTR const tBTA_HH_DATA* p_buf) {
-<<<<<<< HEAD
-  LOG_VERBOSE("addr:%s", ADDRESS_TO_LOGGABLE_CSTR(p_cb->addr));
-  if (BTM_SecIsSecurityPending(p_cb->addr)) {
-=======
   log::verbose("addr:{}", ADDRESS_TO_LOGGABLE_CSTR(p_cb->link_spec.addrt.bda));
   if (BTM_SecIsSecurityPending(p_cb->link_spec.addrt.bda)) {
->>>>>>> 55df697a
     /* if security collision happened, wait for encryption done */
     p_cb->security_pending = true;
     return;
   }
 
   /* if link has been encrypted */
-<<<<<<< HEAD
-  if (BTM_IsEncrypted(p_cb->addr, BT_TRANSPORT_LE)) {
-    LOG_DEBUG("addr:%s already encrypted",
-              ADDRESS_TO_LOGGABLE_CSTR(p_cb->addr));
-=======
   if (BTM_IsEncrypted(p_cb->link_spec.addrt.bda, BT_TRANSPORT_LE)) {
     log::debug("addr:{} already encrypted",
                ADDRESS_TO_LOGGABLE_CSTR(p_cb->link_spec.addrt.bda));
->>>>>>> 55df697a
     p_cb->status = BTA_HH_OK;
     bta_hh_sm_execute(p_cb, BTA_HH_ENC_CMPL_EVT, NULL);
   }
   /* if bonded and link not encrypted */
-<<<<<<< HEAD
-  else if (BTM_IsLinkKeyKnown(p_cb->addr, BT_TRANSPORT_LE)) {
-    LOG_DEBUG("addr:%s bonded, not encrypted",
-              ADDRESS_TO_LOGGABLE_CSTR(p_cb->addr));
-=======
   else if (BTM_IsLinkKeyKnown(p_cb->link_spec.addrt.bda, BT_TRANSPORT_LE)) {
     log::debug("addr:{} bonded, not encrypted",
                ADDRESS_TO_LOGGABLE_CSTR(p_cb->link_spec.addrt.bda));
->>>>>>> 55df697a
     p_cb->status = BTA_HH_ERR_AUTH_FAILED;
-    BTM_SetEncryption(p_cb->addr, BT_TRANSPORT_LE, bta_hh_le_encrypt_cback,
-                      NULL, BTM_BLE_SEC_ENCRYPT);
+    BTM_SetEncryption(p_cb->link_spec.addrt.bda, BT_TRANSPORT_LE,
+                      bta_hh_le_encrypt_cback, NULL, BTM_BLE_SEC_ENCRYPT);
   }
   /* unbonded device, report security error here */
   else {
-<<<<<<< HEAD
-    LOG_DEBUG("addr:%s not bonded", ADDRESS_TO_LOGGABLE_CSTR(p_cb->addr));
-=======
     log::debug("addr:{} not bonded",
                ADDRESS_TO_LOGGABLE_CSTR(p_cb->link_spec.addrt.bda));
->>>>>>> 55df697a
     p_cb->status = BTA_HH_ERR_AUTH_FAILED;
     bta_hh_clear_service_cache(p_cb);
-    BTM_SetEncryption(p_cb->addr, BT_TRANSPORT_LE, bta_hh_le_encrypt_cback,
-                      NULL, BTM_BLE_SEC_ENCRYPT_NO_MITM);
+    BTM_SetEncryption(p_cb->link_spec.addrt.bda, BT_TRANSPORT_LE,
+                      bta_hh_le_encrypt_cback, NULL,
+                      BTM_BLE_SEC_ENCRYPT_NO_MITM);
   }
 }
 
@@ -1231,7 +1183,12 @@
  *
  ******************************************************************************/
 static void bta_hh_le_close(const tBTA_GATTC_CLOSE& gattc_data) {
-  tBTA_HH_DEV_CB* p_cb = bta_hh_le_find_dev_cb_by_bda(gattc_data.remote_bda);
+  tAclLinkSpec link_spec;
+  link_spec.addrt.bda = gattc_data.remote_bda;
+  link_spec.addrt.type = BLE_ADDR_PUBLIC;
+  link_spec.transport = BT_TRANSPORT_LE;
+
+  tBTA_HH_DEV_CB* p_cb = bta_hh_le_find_dev_cb_by_bda(link_spec);
   if (p_cb == nullptr) {
     log::warn("unknown device:{}",
               ADDRESS_TO_LOGGABLE_CSTR(gattc_data.remote_bda));
@@ -1437,14 +1394,14 @@
   tBTA_HH_DEV_CB* p_dev_cb = (tBTA_HH_DEV_CB*)data;
 
   if (interop_match_addr(INTEROP_HID_PREF_CONN_SUP_TIMEOUT_3S,
-                         (RawAddress*)&p_dev_cb->addr)) {
+                         (RawAddress*)&p_dev_cb->link_spec.addrt.bda)) {
     if (timeout < 300) timeout = 300;
   }
 
-  BTM_BleSetPrefConnParams(p_dev_cb->addr, min_interval, max_interval, latency,
-                           timeout);
-  L2CA_UpdateBleConnParams(p_dev_cb->addr, min_interval, max_interval, latency,
-                           timeout, 0, 0);
+  BTM_BleSetPrefConnParams(p_dev_cb->link_spec.addrt.bda, min_interval,
+                           max_interval, latency, timeout);
+  L2CA_UpdateBleConnParams(p_dev_cb->link_spec.addrt.bda, min_interval,
+                           max_interval, latency, timeout, 0, 0);
 }
 
 /*******************************************************************************
@@ -1673,7 +1630,7 @@
 
   bta_hh_co_data((uint8_t)p_dev_cb->hid_handle, p_buf, p_data->len,
                  p_dev_cb->mode, 0, /* no sub class*/
-                 p_dev_cb->dscp_info.ctry_code, p_dev_cb->addr, app_id);
+                 p_dev_cb->dscp_info.ctry_code, p_dev_cb->link_spec, app_id);
 
   if (p_buf != p_data->value) osi_free(p_buf);
 }
@@ -1690,16 +1647,12 @@
 void bta_hh_le_open_fail(tBTA_HH_DEV_CB* p_cb, const tBTA_HH_DATA* p_data) {
   const tBTA_HH_LE_CLOSE* le_close = &p_data->le_close;
 
-  BTM_LogHistory(kBtmLogTag, p_cb->addr, "Open failed",
+  BTM_LogHistory(kBtmLogTag, p_cb->link_spec.addrt.bda, "Open failed",
                  base::StringPrintf(
                      "%s reason %s", (p_cb->is_le_device) ? "le" : "classic",
                      gatt_disconnection_reason_text(le_close->reason).c_str()));
-<<<<<<< HEAD
-  LOG_WARN("Open failed for device:%s", ADDRESS_TO_LOGGABLE_CSTR(p_cb->addr));
-=======
   log::warn("Open failed for device:{}",
             ADDRESS_TO_LOGGABLE_CSTR(p_cb->link_spec.addrt.bda));
->>>>>>> 55df697a
 
   /* open failure in the middle of service discovery, clear all services */
   if (p_cb->disc_active & BTA_HH_LE_DISC_HIDS) {
@@ -1718,7 +1671,7 @@
   tBTA_HH data = {
       .conn =
           {
-              .bda = p_cb->addr,
+              .link_spec = p_cb->link_spec,
               .status = (le_close->reason != GATT_CONN_OK) ? BTA_HH_ERR
                                                            : p_cb->status,
               .handle = p_cb->hid_handle,
@@ -1744,7 +1697,7 @@
 void bta_hh_gatt_close(tBTA_HH_DEV_CB* p_cb, const tBTA_HH_DATA* p_data) {
   const tBTA_HH_LE_CLOSE* le_close = &p_data->le_close;
 
-  BTM_LogHistory(kBtmLogTag, p_cb->addr, "Closed",
+  BTM_LogHistory(kBtmLogTag, p_cb->link_spec.addrt.bda, "Closed",
                  base::StringPrintf(
                      "%s reason %s", (p_cb->is_le_device) ? "le" : "classic",
                      gatt_disconnection_reason_text(le_close->reason).c_str()));
@@ -1769,17 +1722,10 @@
       case GATT_CONN_FAILED_ESTABLISHMENT:
       case GATT_CONN_TERMINATE_PEER_USER:
       case GATT_CONN_TIMEOUT:
-<<<<<<< HEAD
-        LOG_DEBUG(
-            "gd_acl: add into acceptlist for reconnection device:%s reason:%s",
-            ADDRESS_TO_LOGGABLE_CSTR(p_cb->addr),
-            gatt_disconnection_reason_text(le_close->reason).c_str());
-=======
         log::debug(
             "gd_acl: add into acceptlist for reconnection device:{} reason:{}",
             ADDRESS_TO_LOGGABLE_CSTR(p_cb->link_spec),
             gatt_disconnection_reason_text(le_close->reason));
->>>>>>> 55df697a
         // gd removes from bg list after successful connection
         // Correct the cached state to allow re-add to acceptlist.
         bta_hh_le_add_dev_bg_conn(p_cb);
@@ -1791,19 +1737,11 @@
       case GATT_CONN_OK:
       case GATT_CONN_TERMINATE_LOCAL_HOST:
       default:
-<<<<<<< HEAD
-        LOG_DEBUG(
-            "gd_acl: SKIP add into acceptlist for reconnection device:%s "
-            "reason:%s",
-            ADDRESS_TO_LOGGABLE_CSTR(p_cb->addr),
-            gatt_disconnection_reason_text(le_close->reason).c_str());
-=======
         log::debug(
             "gd_acl: SKIP add into acceptlist for reconnection device:{} "
             "reason:{}",
             ADDRESS_TO_LOGGABLE_CSTR(p_cb->link_spec),
             gatt_disconnection_reason_text(le_close->reason));
->>>>>>> 55df697a
         break;
     }
   }
@@ -2107,7 +2045,7 @@
  ******************************************************************************/
 static void bta_hh_le_add_dev_bg_conn(tBTA_HH_DEV_CB* p_cb) {
   /* Add device into BG connection to accept remote initiated connection */
-  BTA_GATTC_Open(bta_hh_cb.gatt_if, p_cb->addr,
+  BTA_GATTC_Open(bta_hh_cb.gatt_if, p_cb->link_spec.addrt.bda,
                  BTM_BLE_BKG_CONNECT_ALLOW_LIST, false);
   p_cb->in_bg_conn = true;
 }
@@ -2159,37 +2097,28 @@
  ******************************************************************************/
 void bta_hh_le_remove_dev_bg_conn(tBTA_HH_DEV_CB* p_dev_cb) {
   if (p_dev_cb->in_bg_conn) {
-<<<<<<< HEAD
-    LOG_DEBUG("Removing from background connection device:%s",
-              ADDRESS_TO_LOGGABLE_CSTR(p_dev_cb->addr));
-=======
     log::debug("Removing from background connection device:{}",
                ADDRESS_TO_LOGGABLE_CSTR(p_dev_cb->link_spec));
->>>>>>> 55df697a
     p_dev_cb->in_bg_conn = false;
 
-    BTA_GATTC_CancelOpen(bta_hh_cb.gatt_if, p_dev_cb->addr, false);
+    BTA_GATTC_CancelOpen(bta_hh_cb.gatt_if, p_dev_cb->link_spec.addrt.bda,
+                         false);
   }
 
   /* deregister all notifications */
   bta_hh_le_deregister_input_notif(p_dev_cb);
 }
 
-static void bta_hh_le_service_changed(RawAddress remote_bda) {
-  tBTA_HH_DEV_CB* p_cb = bta_hh_le_find_dev_cb_by_bda(remote_bda);
+static void bta_hh_le_service_changed(tAclLinkSpec link_spec) {
+  tBTA_HH_DEV_CB* p_cb = bta_hh_le_find_dev_cb_by_bda(link_spec);
   if (p_cb == nullptr) {
-<<<<<<< HEAD
-    LOG_WARN("Received close event with unknown device:%s",
-             ADDRESS_TO_LOGGABLE_CSTR(remote_bda));
-=======
     log::warn("Received close event with unknown device:{}",
               ADDRESS_TO_LOGGABLE_CSTR(link_spec));
->>>>>>> 55df697a
     return;
   }
 
   /* Forget the cached reports */
-  bta_hh_le_co_reset_rpt_cache(p_cb->addr, p_cb->app_id);
+  bta_hh_le_co_reset_rpt_cache(p_cb->link_spec, p_cb->app_id);
   p_cb->dscp_info.descriptor.dsc_list = NULL;
   osi_free_and_reset((void**)&p_cb->hid_srvc.rpt_map);
   p_cb->hid_srvc = {};
@@ -2213,14 +2142,10 @@
   bta_hh_sm_execute(p_cb, BTA_HH_GATT_CLOSE_EVT, &data);
 }
 
-static void bta_hh_le_service_discovery_done(RawAddress remote_bda) {
-  tBTA_HH_DEV_CB* p_cb = bta_hh_le_find_dev_cb_by_bda(remote_bda);
+static void bta_hh_le_service_discovery_done(tAclLinkSpec link_spec) {
+  tBTA_HH_DEV_CB* p_cb = bta_hh_le_find_dev_cb_by_bda(link_spec);
   if (p_cb == nullptr) {
-<<<<<<< HEAD
-    LOG_WARN("unknown device:%s", ADDRESS_TO_LOGGABLE_CSTR(remote_bda));
-=======
     log::warn("unknown device:{}", ADDRESS_TO_LOGGABLE_CSTR(link_spec));
->>>>>>> 55df697a
     return;
   }
 
@@ -2232,7 +2157,7 @@
         .status = GATT_SUCCESS,
         .conn_id = p_cb->conn_id,
         .client_if = bta_hh_cb.gatt_if,
-        .remote_bda = remote_bda,
+        .remote_bda = link_spec.addrt.bda,
         .transport = BT_TRANSPORT_LE,
         .mtu = 0,
     };
@@ -2253,15 +2178,11 @@
  ******************************************************************************/
 static void bta_hh_gattc_callback(tBTA_GATTC_EVT event, tBTA_GATTC* p_data) {
   tBTA_HH_DEV_CB* p_dev_cb;
-<<<<<<< HEAD
-  LOG_VERBOSE("event:%s", gatt_client_event_text(event).c_str());
-=======
   tAclLinkSpec link_spec;
   link_spec.addrt.type = BLE_ADDR_PUBLIC;
   link_spec.transport = BT_TRANSPORT_LE;
 
   log::verbose("event:{}", gatt_client_event_text(event));
->>>>>>> 55df697a
   if (p_data == NULL) return;
 
   switch (event) {
@@ -2271,7 +2192,9 @@
       break;
 
     case BTA_GATTC_OPEN_EVT: /* 2 */
-      p_dev_cb = bta_hh_le_find_dev_cb_by_bda(p_data->open.remote_bda);
+      link_spec.addrt.bda = p_data->open.remote_bda;
+      link_spec.transport = p_data->open.transport;
+      p_dev_cb = bta_hh_le_find_dev_cb_by_bda(link_spec);
       if (p_dev_cb) {
         bta_hh_sm_execute(p_dev_cb, BTA_HH_GATT_OPEN_EVT,
                           (tBTA_HH_DATA*)&p_data->open);
@@ -2291,15 +2214,18 @@
       break;
 
     case BTA_GATTC_SRVC_CHG_EVT:
-      bta_hh_le_service_changed(p_data->remote_bda);
+      link_spec.addrt.bda = p_data->remote_bda;
+      bta_hh_le_service_changed(link_spec);
       break;
 
     case BTA_GATTC_SRVC_DISC_DONE_EVT:
-      bta_hh_le_service_discovery_done(p_data->remote_bda);
+      link_spec.addrt.bda = p_data->remote_bda;
+      bta_hh_le_service_discovery_done(link_spec);
       break;
 
     case BTA_GATTC_ENC_CMPL_CB_EVT: /* 17 */
-      p_dev_cb = bta_hh_le_find_dev_cb_by_bda(p_data->enc_cmpl.remote_bda);
+      link_spec.addrt.bda = p_data->enc_cmpl.remote_bda;
+      p_dev_cb = bta_hh_le_find_dev_cb_by_bda(link_spec);
       if (p_dev_cb) {
         bta_hh_sm_execute(p_dev_cb, BTA_HH_GATT_ENC_CMPL_EVT,
                           (tBTA_HH_DATA*)&p_data->enc_cmpl);
