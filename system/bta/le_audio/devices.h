--- conflicted
+++ resolved
@@ -141,14 +141,9 @@
         model_name_(""),
         allowlist_flag_(false),
         link_quality_timer(nullptr),
-<<<<<<< HEAD
-        dsa_state_(types::DataPathState::IDLE),
-        dsa_modes_({DsaMode::DISABLED}) {}
-=======
         dsa_({{DsaMode::DISABLED},
               types::DataPathState::IDLE,
               GATT_INVALID_CONN_ID}) {}
->>>>>>> fb94ddfd
   ~LeAudioDevice(void);
 
   void SetConnectionState(DeviceConnectState state);
@@ -262,8 +257,6 @@
   uint16_t GetDsaCisHandle(void);
   void SetDsaCisHandle(uint16_t cis_handle);
 
-  types::DataPathState dsa_state_;
-
  private:
   types::BidirectionalPair<types::AudioContexts> avail_contexts_;
   types::BidirectionalPair<types::AudioContexts> supp_contexts_;
