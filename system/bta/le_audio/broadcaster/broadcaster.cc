/*
 * Copyright 2021 HIMSA II K/S - www.himsa.com.
 * Represented by EHIMA - www.ehima.com
 *
 * Licensed under the Apache License, Version 2.0 (the "License");
 * you may not use this file except in compliance with the License.
 * You may obtain a copy of the License at
 *
 *      http://www.apache.org/licenses/LICENSE-2.0
 *
 * Unless required by applicable law or agreed to in writing, software
 * distributed under the License is distributed on an "AS IS" BASIS,
 * WITHOUT WARRANTIES OR CONDITIONS OF ANY KIND, either express or implied.
 * See the License for the specific language governing permissions and
 * limitations under the License.
 */

#include <base/functional/bind.h>
#include <bluetooth/log.h>
#include <lc3.h>

#include <mutex>

#include "bta/include/bta_le_audio_broadcaster_api.h"
#include "bta/le_audio/broadcaster/state_machine.h"
#include "bta/le_audio/codec_interface.h"
#include "bta/le_audio/content_control_id_keeper.h"
#include "bta/le_audio/le_audio_types.h"
#include "bta/le_audio/le_audio_utils.h"
#include "bta/le_audio/metrics_collector.h"
#include "bta_le_audio_api.h"
#include "common/strings.h"
#include "hci/controller_interface.h"
#include "internal_include/stack_config.h"
#include "main/shim/entry.h"
#include "os/log.h"
#include "osi/include/properties.h"
#include "stack/include/bt_types.h"
#include "stack/include/btm_api_types.h"
#include "stack/include/btm_iso_api.h"

using bluetooth::common::ToString;
using bluetooth::hci::IsoManager;
using bluetooth::hci::iso_manager::big_create_cmpl_evt;
using bluetooth::hci::iso_manager::big_terminate_cmpl_evt;
using bluetooth::hci::iso_manager::BigCallbacks;
using bluetooth::le_audio::BasicAudioAnnouncementData;
using bluetooth::le_audio::BasicAudioAnnouncementSubgroup;
using bluetooth::le_audio::BroadcastId;
using bluetooth::le_audio::CodecManager;
using bluetooth::le_audio::ContentControlIdKeeper;
using bluetooth::le_audio::DsaMode;
using bluetooth::le_audio::LeAudioCodecConfiguration;
using bluetooth::le_audio::LeAudioSourceAudioHalClient;
using bluetooth::le_audio::PublicBroadcastAnnouncementData;
using bluetooth::le_audio::broadcaster::BigConfig;
using bluetooth::le_audio::broadcaster::BroadcastConfiguration;
using bluetooth::le_audio::broadcaster::BroadcastQosConfig;
using bluetooth::le_audio::broadcaster::BroadcastStateMachine;
using bluetooth::le_audio::broadcaster::BroadcastStateMachineConfig;
using bluetooth::le_audio::broadcaster::BroadcastSubgroupCodecConfig;
using bluetooth::le_audio::broadcaster::IBroadcastStateMachineCallbacks;
using bluetooth::le_audio::types::AudioContexts;
using bluetooth::le_audio::types::CodecLocation;
using bluetooth::le_audio::types::kLeAudioCodingFormatLC3;
using bluetooth::le_audio::types::LeAudioContextType;
using bluetooth::le_audio::types::LeAudioLtvMap;
using bluetooth::le_audio::utils::GetAudioContextsFromSourceMetadata;

using namespace bluetooth;

namespace {
class LeAudioBroadcasterImpl;
LeAudioBroadcasterImpl* instance;
std::mutex instance_mutex;

/* Class definitions */

/* LeAudioBroadcasterImpl class represents main implementation class for le
 * audio broadcaster feature in the stack.
 *
 * This class may be bonded with Test socket which allows to drive an instance
 * for test purposes.
 */
class LeAudioBroadcasterImpl : public LeAudioBroadcaster, public BigCallbacks {
  enum class AudioDataPathState {
    INACTIVE,
    ACTIVE,
    SUSPENDED,
  };

 public:
  LeAudioBroadcasterImpl(
      bluetooth::le_audio::LeAudioBroadcasterCallbacks* callbacks_)
      : callbacks_(callbacks_),
        current_phy_(PHY_LE_2M),
        audio_data_path_state_(AudioDataPathState::INACTIVE),
        le_audio_source_hal_client_(nullptr) {
    log::info("");

    /* Register State machine callbacks */
    BroadcastStateMachine::Initialize(&state_machine_callbacks_,
                                      &state_machine_adv_callbacks_);

    GenerateBroadcastIds();
  }

  ~LeAudioBroadcasterImpl() override = default;

  void GenerateBroadcastIds(void) {
    btsnd_hcic_ble_rand(base::Bind([](BT_OCTET8 rand) {
      if (!instance) return;

      /* LE Rand returns 8 octets. Lets' make 2 outstanding Broadcast Ids out
       * of it */
      for (int i = 0; i < 8; i += 4) {
        BroadcastId broadcast_id = 0;
        /* Broadcast ID should be 3 octets long (BAP v1.0 spec.) */
        STREAM_TO_UINT24(broadcast_id, rand);
        if (broadcast_id == bluetooth::le_audio::kBroadcastIdInvalid) continue;
        instance->available_broadcast_ids_.emplace_back(broadcast_id);
      }

      if (instance->available_broadcast_ids_.empty()) {
        log::fatal("Unable to generate proper broadcast identifiers.");
      }
    }));
  }

  void CleanUp() {
    log::info("Broadcaster");
    broadcasts_.clear();
    callbacks_ = nullptr;
    is_iso_running_ = false;

    if (!LeAudioClient::IsLeAudioClientRunning())
      IsoManager::GetInstance()->Stop();

    queued_start_broadcast_request_ = std::nullopt;
    queued_create_broadcast_request_ = std::nullopt;

    if (le_audio_source_hal_client_) {
      le_audio_source_hal_client_->Stop();
      auto result =
          CodecManager::GetInstance()->UpdateActiveBroadcastAudioHalClient(
              le_audio_source_hal_client_.get(), false);
      log::assert_that(result, "Could not update session in codec manager");
      le_audio_source_hal_client_.reset();
    }
  }

  void Stop() {
    log::info("Broadcaster");

    for (auto& sm_pair : broadcasts_) {
      StopAudioBroadcast(sm_pair.first);
    }
  }

  static PublicBroadcastAnnouncementData preparePublicAnnouncement(
      uint8_t features, const LeAudioLtvMap& metadata) {
    PublicBroadcastAnnouncementData announcement;

    /* Prepare the announcement */
    announcement.features = features;
    announcement.metadata = metadata.Values();
    return announcement;
  }

  static BasicAudioAnnouncementData prepareBasicAnnouncement(
      const std::vector<BroadcastSubgroupCodecConfig>& subgroup_configs,
      const std::vector<LeAudioLtvMap>& metadata_group) {
    BasicAudioAnnouncementData announcement;

    /* Prepare the announcement */
    announcement.presentation_delay_us = 40000; /* us */

    log::assert_that(subgroup_configs.size() == metadata_group.size(),
                     "The number of metadata subgroups {} does not match the "
                     "number of subgroup configurations {}.",
                     metadata_group.size(), subgroup_configs.size());

    uint8_t subgroup_idx = 0;
    uint8_t bis_index = 0;
    while (subgroup_idx < subgroup_configs.size() &&
           subgroup_idx < metadata_group.size()) {
      const auto& subgroup_config = subgroup_configs.at(subgroup_idx);
      const auto& metadata = metadata_group.at(subgroup_idx);

      auto const& codec_id = subgroup_config.GetLeAudioCodecId();
      auto const subgroup_codec_spec =
          subgroup_config.GetCommonBisCodecSpecData();
      auto opt_vendor_spec_data = subgroup_config.GetVendorCodecSpecData();

      /* Note: Currently we have a single audio source configured with a one
       *       set of codec/pcm parameters thus we can use a single subgroup
       *       for all the BISes. Configure common BIS codec params at the
       *       subgroup level.
       */
      BasicAudioAnnouncementSubgroup config = {
          .codec_config =
              {
                  .codec_id = codec_id.coding_format,
                  .vendor_company_id = codec_id.vendor_company_id,
                  .vendor_codec_id = codec_id.vendor_codec_id,
                  .codec_specific_params =
                      opt_vendor_spec_data.has_value()
                          ? std::map<uint8_t, std::vector<uint8_t>>{}
                          : subgroup_codec_spec.Values(),
                  .vendor_codec_specific_params =
                      std::move(opt_vendor_spec_data),
              },
          .metadata = metadata.Values(),
          .bis_configs = {},
      };

      for (uint8_t bis_cfg_idx = 0;
           bis_cfg_idx < subgroup_config.GetAllBisConfigCount();
           ++bis_cfg_idx) {
        auto bis_cfg_num_of_bises = subgroup_config.GetNumBis(bis_cfg_idx);
        for (uint8_t bis_num = 0; bis_num < bis_cfg_num_of_bises; ++bis_num) {
          // Internally BISes are indexed from 0 in each subgroup, but the BT
          // spec requires the indices to start from 1 in the entire BIG.
          ++bis_index;

          // Check for vendor byte array
          bluetooth::le_audio::BasicAudioAnnouncementBisConfig bis_config;
          auto vendor_config =
              subgroup_config.GetBisVendorCodecSpecData(bis_num);
          if (vendor_config) {
            bis_config.vendor_codec_specific_params = vendor_config.value();
          }

          // Check for non vendor LTVs
          auto config_ltv =
              subgroup_config.GetBisCodecSpecData(bis_num, bis_cfg_idx);
          if (config_ltv) {
            // Remove the part which is common with the parent subgroup
            // parameters
            config_ltv->RemoveAllTypes(subgroup_codec_spec);
            bis_config.codec_specific_params = config_ltv->Values();
          }

          bis_config.bis_index = bis_index;
          config.bis_configs.push_back(std::move(bis_config));
        }
      }

      announcement.subgroup_configs.push_back(config);
      ++subgroup_idx;
    }

    return announcement;
  }

  void UpdateStreamingContextTypeOnAllSubgroups(const AudioContexts& contexts) {
    log::debug("context_type_map={}", contexts.to_string());

    auto ccids = ContentControlIdKeeper::GetInstance()->GetAllCcids(contexts);
    if (ccids.empty()) {
      log::warn("No content providers available for context_type_map={}.",
                contexts.to_string());
    }

    std::vector<uint8_t> stream_context_vec(2);
    auto pp = stream_context_vec.data();
    UINT16_TO_STREAM(pp, contexts.value());

    for (auto const& kv_it : broadcasts_) {
      auto& broadcast = kv_it.second;
      if (broadcast->GetState() == BroadcastStateMachine::State::STREAMING) {
        auto announcement = broadcast->GetBroadcastAnnouncement();
        bool broadcast_update = false;

        // Replace context type and CCID list
        for (auto& subgroup : announcement.subgroup_configs) {
          auto subgroup_ltv = LeAudioLtvMap(subgroup.metadata);
          bool subgroup_update = false;

          auto existing_context =
              subgroup_ltv.Find(bluetooth::le_audio::types::
                                    kLeAudioMetadataTypeStreamingAudioContext);
          if (existing_context) {
            if (memcmp(stream_context_vec.data(), existing_context->data(),
                       existing_context->size()) != 0) {
              subgroup_ltv.Add(bluetooth::le_audio::types::
                                   kLeAudioMetadataTypeStreamingAudioContext,
                               stream_context_vec);
              subgroup_update = true;
            }
          } else {
            subgroup_ltv.Add(bluetooth::le_audio::types::
                                 kLeAudioMetadataTypeStreamingAudioContext,
                             stream_context_vec);
            subgroup_update = true;
          }

          auto existing_ccid_list = subgroup_ltv.Find(
              bluetooth::le_audio::types::kLeAudioMetadataTypeCcidList);
          if (existing_ccid_list) {
            if (ccids.empty()) {
              subgroup_ltv.Remove(
                  bluetooth::le_audio::types::kLeAudioMetadataTypeCcidList);
              subgroup_update = true;

            } else if (!std::is_permutation(ccids.begin(), ccids.end(),
                                            existing_ccid_list->begin())) {
              subgroup_ltv.Add(
                  bluetooth::le_audio::types::kLeAudioMetadataTypeCcidList,
                  ccids);
              subgroup_update = true;
            }
          } else if (!ccids.empty()) {
            subgroup_ltv.Add(
                bluetooth::le_audio::types::kLeAudioMetadataTypeCcidList,
                ccids);
            subgroup_update = true;
          }

          if (subgroup_update) {
            subgroup.metadata = subgroup_ltv.Values();
            broadcast_update = true;
          }
        }

        if (broadcast_update) {
          broadcast->UpdateBroadcastAnnouncement(std::move(announcement));
        }
      }
    }
  }

  void UpdateMetadata(
      uint32_t broadcast_id, const std::string& broadcast_name,
      const std::vector<uint8_t>& public_metadata,
      const std::vector<std::vector<uint8_t>>& subgroup_metadata) override {
    std::vector<LeAudioLtvMap> subgroup_ltvs;

    if (broadcasts_.count(broadcast_id) == 0) {
      log::error("No such broadcast_id={}", broadcast_id);
      return;
    }

    log::info("For broadcast_id={}", broadcast_id);

    for (const std::vector<uint8_t>& metadata : subgroup_metadata) {
      /* Prepare the announcement format */
      bool is_metadata_valid;
      auto ltv = LeAudioLtvMap::Parse(metadata.data(), metadata.size(), is_metadata_valid);
      if (!is_metadata_valid) {
        log::error("Invalid metadata provided.");
        return;
      }

      auto context_type = AudioContexts(LeAudioContextType::MEDIA);

      /* Adds multiple contexts and CCIDs regardless of the incoming audio
       * context. Android has only two CCIDs, one for Media and one for
       * Conversational context. Even though we are not broadcasting
       * Conversational streams, some PTS test cases wants multiple CCIDs.
       */
      if (stack_config_get_interface()
              ->get_pts_force_le_audio_multiple_contexts_metadata()) {
        context_type =
            LeAudioContextType::MEDIA | LeAudioContextType::CONVERSATIONAL;
        auto stream_context_vec =
            ltv.Find(bluetooth::le_audio::types::
                         kLeAudioMetadataTypeStreamingAudioContext);
        if (stream_context_vec) {
          auto pp = stream_context_vec.value().data();
          if (stream_context_vec.value().size() < 2) {
            log::error("stream_context_vec.value() size < 2");
            return;
          }
          UINT16_TO_STREAM(pp, context_type.value());
        }
      }

      auto stream_context_vec =
          ltv.Find(bluetooth::le_audio::types::
                       kLeAudioMetadataTypeStreamingAudioContext);
      if (stream_context_vec) {
        auto pp = stream_context_vec.value().data();
        if (stream_context_vec.value().size() < 2) {
          log::error("stream_context_vec.value() size < 2");
          return;
        }
        STREAM_TO_UINT16(context_type.value_ref(), pp);
      }

      // Append the CCID list
      auto ccid_vec =
          ContentControlIdKeeper::GetInstance()->GetAllCcids(context_type);
      if (!ccid_vec.empty()) {
        ltv.Add(bluetooth::le_audio::types::kLeAudioMetadataTypeCcidList,
                ccid_vec);
      }

      // Push to subgroup ltvs
      subgroup_ltvs.push_back(ltv);
    }

    if (broadcasts_[broadcast_id]->IsPublicBroadcast()) {
      // Only update broadcast name and public metadata if current broadcast is
      // public Otherwise ignore those fields
      bool is_public_metadata_valid;
      LeAudioLtvMap public_ltv =
          LeAudioLtvMap::Parse(public_metadata.data(), public_metadata.size(),
                               is_public_metadata_valid);
      if (!is_public_metadata_valid) {
        log::error("Invalid public metadata provided.");
        return;
      }
      PublicBroadcastAnnouncementData pb_announcement =
          preparePublicAnnouncement(broadcasts_[broadcast_id]
                                        ->GetPublicBroadcastAnnouncement()
                                        .features,
                                    public_ltv);

      broadcasts_[broadcast_id]->UpdatePublicBroadcastAnnouncement(
          broadcast_id, broadcast_name, pb_announcement);
    }

    auto& subgroup_configs = broadcasts_[broadcast_id]->GetCodecConfig();
    BasicAudioAnnouncementData announcement =
        prepareBasicAnnouncement(subgroup_configs, subgroup_ltvs);

    broadcasts_[broadcast_id]->UpdateBroadcastAnnouncement(
        std::move(announcement));
  }

  /* Choose the dominating audio context when multiple contexts are mixed */
  LeAudioContextType ChooseConfigurationContextType(
      AudioContexts audio_contexts) {
    log::debug("Got contexts={}", bluetooth::common::ToString(audio_contexts));

    /* Prioritize the most common use cases. */
    if (audio_contexts.any()) {
      LeAudioContextType context_priority_list[] = {
          LeAudioContextType::LIVE,          LeAudioContextType::GAME,
          LeAudioContextType::MEDIA,         LeAudioContextType::EMERGENCYALARM,
          LeAudioContextType::ALERTS,        LeAudioContextType::INSTRUCTIONAL,
          LeAudioContextType::NOTIFICATIONS, LeAudioContextType::SOUNDEFFECTS,
      };
      for (auto ct : context_priority_list) {
        if (audio_contexts.test(ct)) {
          log::debug("Selecting configuration context type: {}", ToString(ct));
          return ct;
        }
      }
    }

    auto fallback_config = LeAudioContextType::MEDIA;
    log::debug("Selecting configuration context type: {}",
               ToString(fallback_config));
    return fallback_config;
  }

  void CreateAudioBroadcast(
      bool is_public, const std::string& broadcast_name,
      const std::optional<bluetooth::le_audio::BroadcastCode>& broadcast_code,
      const std::vector<uint8_t>& public_metadata,
      const std::vector<uint8_t>& subgroup_quality,
      const std::vector<std::vector<uint8_t>>& subgroup_metadata) override {
    uint8_t public_features = 0;
    LeAudioLtvMap public_ltv;
    std::vector<LeAudioLtvMap> subgroup_ltvs;

    if (queued_create_broadcast_request_) {
      log::error("Not processed yet queued broadcast");
      callbacks_->OnBroadcastCreated(bluetooth::le_audio::kBroadcastIdInvalid,
                                     false);
      return;
    }

    if (is_public) {
      // Prepare public broadcast announcement format
      bool is_metadata_valid;
      public_ltv = LeAudioLtvMap::Parse(
          public_metadata.data(), public_metadata.size(), is_metadata_valid);
      if (!is_metadata_valid) {
        log::error("Invalid metadata provided.");
        callbacks_->OnBroadcastCreated(bluetooth::le_audio::kBroadcastIdInvalid,
                                       false);
        return;
      }
      // Prepare public features byte
      // bit 0 Encryption broadcast stream encrypted or not
      // bit 1 Standard quality audio configuration present or not
      // bit 2 High quality audio configuration present or not
      // bit 3-7 RFU
      public_features = static_cast<uint8_t>(broadcast_code ? 1 : 0);
    }

    auto broadcast_id = available_broadcast_ids_.back();
    available_broadcast_ids_.pop_back();
    if (available_broadcast_ids_.size() == 0) GenerateBroadcastIds();

    auto context_type = AudioContexts(LeAudioContextType::MEDIA);

    /* Adds multiple contexts and CCIDs regardless of the incoming audio
     * context. Android has only two CCIDs, one for Media and one for
     * Conversational context. Even though we are not broadcasting
     * Conversational streams, some PTS test cases wants multiple CCIDs.
     */
    if (stack_config_get_interface()
            ->get_pts_force_le_audio_multiple_contexts_metadata()) {
      context_type =
          LeAudioContextType::MEDIA | LeAudioContextType::CONVERSATIONAL;
    }

    for (const uint8_t quality : subgroup_quality) {
      if (quality == bluetooth::le_audio::QUALITY_STANDARD) {
        public_features |= bluetooth::le_audio::kLeAudioQualityStandard;
      } else if (quality == bluetooth::le_audio::QUALITY_HIGH) {
        public_features |= bluetooth::le_audio::kLeAudioQualityHigh;
      }
    }

    for (const std::vector<uint8_t>& metadata : subgroup_metadata) {
      /* Prepare the announcement format */
      bool is_metadata_valid;
      auto ltv = LeAudioLtvMap::Parse(metadata.data(), metadata.size(), is_metadata_valid);
      if (!is_metadata_valid) {
        log::error("Invalid metadata provided.");
        callbacks_->OnBroadcastCreated(bluetooth::le_audio::kBroadcastIdInvalid,
                                       false);
        return;
      }

      if (stack_config_get_interface()
              ->get_pts_force_le_audio_multiple_contexts_metadata()) {
        auto stream_context_vec =
            ltv.Find(bluetooth::le_audio::types::
                         kLeAudioMetadataTypeStreamingAudioContext);
        if (stream_context_vec) {
          if (stream_context_vec.value().size() < 2) {
            log::error("kLeAudioMetadataTypeStreamingAudioContext size < 2");
            callbacks_->OnBroadcastCreated(
                bluetooth::le_audio::kBroadcastIdInvalid, false);
            return;
          }
          auto pp = stream_context_vec.value().data();
          UINT16_TO_STREAM(pp, context_type.value());
        }
      }

      auto stream_context_vec =
          ltv.Find(bluetooth::le_audio::types::
                       kLeAudioMetadataTypeStreamingAudioContext);
      if (stream_context_vec) {
        if (stream_context_vec.value().size() < 2) {
          log::error("kLeAudioMetadataTypeStreamingAudioContext size < 2");
          callbacks_->OnBroadcastCreated(
              bluetooth::le_audio::kBroadcastIdInvalid, false);
          return;
        }

        auto pp = stream_context_vec.value().data();
        STREAM_TO_UINT16(context_type.value_ref(), pp);
      }

      // Append the CCID list
      auto ccid_vec =
          ContentControlIdKeeper::GetInstance()->GetAllCcids(context_type);
      if (!ccid_vec.empty()) {
        ltv.Add(bluetooth::le_audio::types::kLeAudioMetadataTypeCcidList,
                ccid_vec);
      }

      // Push to subgroup ltvs
      subgroup_ltvs.push_back(ltv);
    }

    // Prepare the configuration requirements for each subgroup.
    // Note: For now, each subgroup contains exactly the same content, but
    // differs in codec configuration.
    CodecManager::BroadcastConfigurationRequirements requirements;
    for (auto& idx : subgroup_quality) {
      requirements.subgroup_quality.push_back(
          {ChooseConfigurationContextType(context_type), idx});
    }

    if (!le_audio_source_hal_client_) {
      le_audio_source_hal_client_ =
          LeAudioSourceAudioHalClient::AcquireBroadcast();
      if (!le_audio_source_hal_client_) {
        log::error("Could not acquire le audio");
        return;
      }
      auto result =
          CodecManager::GetInstance()->UpdateActiveBroadcastAudioHalClient(
              le_audio_source_hal_client_.get(), true);
      log::assert_that(result, "Could not update session in codec manager");
    }

    auto config = CodecManager::GetInstance()->GetBroadcastConfig(requirements);
    if (!config) {
      log::error("No valid broadcast offload config");
      callbacks_->OnBroadcastCreated(bluetooth::le_audio::kBroadcastIdInvalid,
                                     false);
      return;
    }

    if (public_features & bluetooth::le_audio::kLeAudioQualityHigh &&
        config->GetSamplingFrequencyHzMax() < 48000) {
      log::warn(
          "Preferred quality isn't supported. Fallback to standard audio "
          "quality");
      public_features &= (0xFFFF & ~bluetooth::le_audio::kLeAudioQualityHigh);
      public_features |= bluetooth::le_audio::kLeAudioQualityStandard;
    }

    BroadcastStateMachineConfig msg = {
        .is_public = is_public,
        .broadcast_id = broadcast_id,
        .broadcast_name = broadcast_name,
        .streaming_phy = GetStreamingPhy(),
        .config = *config,
        .announcement =
            prepareBasicAnnouncement(config->subgroups, subgroup_ltvs),
        .broadcast_code = std::move(broadcast_code)};
    if (is_public) {
      msg.public_announcement =
          preparePublicAnnouncement(public_features, public_ltv);
    }

    // If there is ongoing ISO traffic, it might be a unicast stream
    if (is_iso_running_) {
      log::info("Iso is still active. Queueing broadcast creation for later.");
      if (queued_create_broadcast_request_) {
        log::warn(
            "Already queued. Updating queued broadcast creation with the new "
            "configuration.");
      }
      queued_create_broadcast_request_ = std::move(msg);
      return;
    }

    InstantiateBroadcast(std::move(msg));
  }

  void InstantiateBroadcast(BroadcastStateMachineConfig msg) {
    log::info("CreateAudioBroadcast");

    /* Put the new broadcast on the initialization queue, notify the error and
     * drop the pending broadcast data if init fails.
     */
    pending_broadcasts_.push_back(
        BroadcastStateMachine::CreateInstance(std::move(msg)));
    if (!pending_broadcasts_.back()->Initialize()) {
      pending_broadcasts_.pop_back();
      callbacks_->OnBroadcastCreated(bluetooth::le_audio::kBroadcastIdInvalid,
                                     false);
    }
  }

  void SuspendAudioBroadcast(uint32_t broadcast_id) override {
    log::info("broadcast_id={}", broadcast_id);

    if (broadcasts_.count(broadcast_id) != 0) {
      log::info("Stopping AudioHalClient");
      if (le_audio_source_hal_client_) le_audio_source_hal_client_->Stop();
      broadcasts_[broadcast_id]->SetMuted(true);
      broadcasts_[broadcast_id]->ProcessMessage(
          BroadcastStateMachine::Message::SUSPEND, nullptr);
    } else {
      log::error("No such broadcast_id={}", broadcast_id);
    }
  }

  static bool IsAnyoneStreaming() {
    if (!instance) return false;

    auto const& iter =
        std::find_if(instance->broadcasts_.cbegin(),
                     instance->broadcasts_.cend(), [](auto const& sm) {
                       return sm.second->GetState() ==
                              BroadcastStateMachine::State::STREAMING;
                     });
    return (iter != instance->broadcasts_.cend());
  }

  void StartAudioBroadcast(uint32_t broadcast_id) override {
    log::info("Starting broadcast_id={}", broadcast_id);

    if (queued_start_broadcast_request_) {
      log::error("Not processed yet start broadcast request");
      return;
    }

    if (is_iso_running_) {
      queued_start_broadcast_request_ = broadcast_id;
      return;
    }

    if (IsAnyoneStreaming()) {
      log::error("Stop the other broadcast first!");
      return;
    }

    if (broadcasts_.count(broadcast_id) != 0) {
      if (!le_audio_source_hal_client_) {
        le_audio_source_hal_client_ =
            LeAudioSourceAudioHalClient::AcquireBroadcast();
        if (!le_audio_source_hal_client_) {
          log::error("Could not acquire le audio");
          return;
        }

        auto result =
            CodecManager::GetInstance()->UpdateActiveBroadcastAudioHalClient(
                le_audio_source_hal_client_.get(), true);
        log::assert_that(result, "Could not update session in codec manager");
      }

      broadcasts_[broadcast_id]->ProcessMessage(
          BroadcastStateMachine::Message::START, nullptr);
      bluetooth::le_audio::MetricsCollector::Get()->OnBroadcastStateChanged(
          true);
    } else {
      log::error("No such broadcast_id={}", broadcast_id);
    }
  }

  void StopAudioBroadcast(uint32_t broadcast_id) override {
    if (broadcasts_.count(broadcast_id) == 0) {
      log::error("no such broadcast_id={}", broadcast_id);
      return;
    }

    log::info("Stopping AudioHalClient, broadcast_id={}", broadcast_id);

    if (le_audio_source_hal_client_) le_audio_source_hal_client_->Stop();
    broadcasts_[broadcast_id]->SetMuted(true);
    broadcasts_[broadcast_id]->ProcessMessage(
        BroadcastStateMachine::Message::STOP, nullptr);
    bluetooth::le_audio::MetricsCollector::Get()->OnBroadcastStateChanged(
        false);
  }

  void DestroyAudioBroadcast(uint32_t broadcast_id) override {
    log::info("Destroying broadcast_id={}", broadcast_id);
    broadcasts_.erase(broadcast_id);

    if (broadcasts_.empty() && le_audio_source_hal_client_) {
      auto result =
          CodecManager::GetInstance()->UpdateActiveBroadcastAudioHalClient(
              le_audio_source_hal_client_.get(), false);
      log::assert_that(result, "Could not update session in codec manager");
      le_audio_source_hal_client_.reset();
    }
  }

  std::optional<bluetooth::le_audio::BroadcastMetadata> GetBroadcastMetadataOpt(
      bluetooth::le_audio::BroadcastId broadcast_id) {
    bluetooth::le_audio::BroadcastMetadata metadata;
    for (auto const& kv_it : broadcasts_) {
      if (kv_it.second->GetBroadcastId() == broadcast_id) {
        metadata.is_public = kv_it.second->IsPublicBroadcast();
        metadata.broadcast_id = kv_it.second->GetBroadcastId();
        metadata.broadcast_name = kv_it.second->GetBroadcastName();
        metadata.adv_sid = kv_it.second->GetAdvertisingSid();
        metadata.pa_interval = kv_it.second->GetPaInterval();
        metadata.addr = kv_it.second->GetOwnAddress();
        metadata.addr_type = kv_it.second->GetOwnAddressType();
        metadata.broadcast_code = kv_it.second->GetBroadcastCode();
        metadata.basic_audio_announcement =
            kv_it.second->GetBroadcastAnnouncement();
        metadata.public_announcement =
            kv_it.second->GetPublicBroadcastAnnouncement();
        return metadata;
      }
    }
    return std::nullopt;
  }

  void GetBroadcastMetadata(uint32_t broadcast_id) override {
    if (broadcasts_.count(broadcast_id) == 0) {
      log::error("No such broadcast_id={}", broadcast_id);
      return;
    }

    auto meta = GetBroadcastMetadataOpt(broadcast_id);
    if (!meta) {
      log::error("No metadata for broadcast_id={}", broadcast_id);
      return;
    }
    callbacks_->OnBroadcastMetadataChanged(broadcast_id,
                                           std::move(meta.value()));
  }

  void GetAllBroadcastStates(void) override {
    for (auto const& kv_it : broadcasts_) {
      callbacks_->OnBroadcastStateChanged(
          kv_it.second->GetBroadcastId(),
          static_cast<bluetooth::le_audio::BroadcastState>(
              kv_it.second->GetState()));
    }
  }

  void IsValidBroadcast(
      uint32_t broadcast_id, uint8_t addr_type, RawAddress addr,
      base::Callback<void(uint8_t /* broadcast_id */, uint8_t /* addr_type */,
                          RawAddress /* addr */, bool /* is_local */)>
          cb) override {
    if (broadcasts_.count(broadcast_id) == 0) {
      log::error("No such broadcast_id={}", broadcast_id);
      std::move(cb).Run(broadcast_id, addr_type, addr, false);
      return;
    }

    broadcasts_[broadcast_id]->RequestOwnAddress(base::Bind(
        [](uint32_t broadcast_id, uint8_t req_address_type,
           RawAddress req_address,
           base::Callback<void(uint8_t /* broadcast_id */,
                               uint8_t /* addr_type */, RawAddress /* addr */,
                               bool /* is_local */)>
               cb,
           uint8_t rcv_address_type, RawAddress rcv_address) {
          bool is_local = (req_address_type == rcv_address_type) &&
                          (req_address == rcv_address);
          std::move(cb).Run(broadcast_id, req_address_type, req_address,
                            is_local);
        },
        broadcast_id, addr_type, addr, std::move(cb)));
  }

  void SetStreamingPhy(uint8_t phy) override { current_phy_ = phy; }

  uint8_t GetStreamingPhy(void) const override { return current_phy_; }

  BroadcastId BroadcastIdFromBigHandle(uint8_t big_handle) const {
    auto pair_it =
        std::find_if(broadcasts_.begin(), broadcasts_.end(),
                     [big_handle](auto const& entry) {
                       return entry.second->GetAdvertisingSid() == big_handle;
                     });
    if (pair_it != broadcasts_.end()) {
      return pair_it->second->GetBroadcastId();
    }
    return bluetooth::le_audio::kBroadcastIdInvalid;
  }

  void OnSetupIsoDataPath(uint8_t status, uint16_t conn_handle,
                          uint8_t big_handle) override {
    auto broadcast_id = BroadcastIdFromBigHandle(big_handle);
    log::assert_that(broadcasts_.count(broadcast_id) != 0,
                     "assert failed: broadcasts_.count(broadcast_id) != 0");
    broadcasts_[broadcast_id]->OnSetupIsoDataPath(status, conn_handle);
  }

  void OnRemoveIsoDataPath(uint8_t status, uint16_t conn_handle,
                           uint8_t big_handle) override {
    auto broadcast_id = BroadcastIdFromBigHandle(big_handle);
    log::assert_that(broadcasts_.count(broadcast_id) != 0,
                     "assert failed: broadcasts_.count(broadcast_id) != 0");
    broadcasts_[broadcast_id]->OnRemoveIsoDataPath(status, conn_handle);
  }

  void OnBigEvent(uint8_t event, void* data) override {
    switch (event) {
      case bluetooth::hci::iso_manager::kIsoEventBigOnCreateCmpl: {
        auto* evt = static_cast<big_create_cmpl_evt*>(data);
        auto broadcast_id = BroadcastIdFromBigHandle(evt->big_id);
        log::assert_that(broadcasts_.count(broadcast_id) != 0,
                         "assert failed: broadcasts_.count(broadcast_id) != 0");
        broadcasts_[broadcast_id]->HandleHciEvent(HCI_BLE_CREATE_BIG_CPL_EVT,
                                                  evt);

      } break;
      case bluetooth::hci::iso_manager::kIsoEventBigOnTerminateCmpl: {
        auto* evt = static_cast<big_terminate_cmpl_evt*>(data);
        auto broadcast_id = BroadcastIdFromBigHandle(evt->big_id);
        log::assert_that(broadcasts_.count(broadcast_id) != 0,
                         "assert failed: broadcasts_.count(broadcast_id) != 0");
        broadcasts_[broadcast_id]->HandleHciEvent(HCI_BLE_TERM_BIG_CPL_EVT,
                                                  evt);
        auto result =
            CodecManager::GetInstance()->UpdateActiveBroadcastAudioHalClient(
                le_audio_source_hal_client_.get(), false);
        log::assert_that(result, "Could not update session in codec manager");
        le_audio_source_hal_client_.reset();
      } break;
      default:
        log::error("Invalid event={}", event);
    }
  }

  void IsoTrafficEventCb(bool is_active) {
    is_iso_running_ = is_active;
    log::info("is_iso_running: {}", is_iso_running_);
    if (!is_iso_running_) {
      if (queued_start_broadcast_request_) {
        auto broadcast_id = *queued_start_broadcast_request_;
        queued_start_broadcast_request_ = std::nullopt;

        log::info("Start queued broadcast.");
        StartAudioBroadcast(broadcast_id);
      }
      if (queued_create_broadcast_request_) {
        auto broadcast_msg = std::move(*queued_create_broadcast_request_);
        queued_create_broadcast_request_ = std::nullopt;

        log::info("Create queued broadcast.");
        InstantiateBroadcast(std::move(broadcast_msg));
      }
    }
  }

  void Dump(int fd) {
    std::stringstream stream;

    stream << "    Number of broadcasts: " << broadcasts_.size() << "\n";
    for (auto& broadcast_pair : broadcasts_) {
      auto& broadcast = broadcast_pair.second;
      if (broadcast) stream << *broadcast;
    }

    dprintf(fd, "%s", stream.str().c_str());
  }

 private:
  static class BroadcastStateMachineCallbacks
      : public IBroadcastStateMachineCallbacks {
    void OnStateMachineCreateStatus(uint32_t broadcast_id,
                                    bool initialized) override {
      auto pending_broadcast = std::find_if(
          instance->pending_broadcasts_.begin(),
          instance->pending_broadcasts_.end(), [broadcast_id](auto& sm) {
            return (sm->GetBroadcastId() == broadcast_id);
          });
      log::assert_that(pending_broadcast != instance->pending_broadcasts_.end(),
                       "assert failed: pending_broadcast != "
                       "instance->pending_broadcasts_.end()");
      log::assert_that(
          instance->broadcasts_.count(broadcast_id) == 0,
          "assert failed: instance->broadcasts_.count(broadcast_id) == 0");

      if (initialized) {
        const uint32_t broadcast_id = (*pending_broadcast)->GetBroadcastId();
        log::info("broadcast_id={} state={}", broadcast_id,
                  ToString((*pending_broadcast)->GetState()));

        instance->broadcasts_[broadcast_id] = std::move(*pending_broadcast);
      } else {
        log::error("Failed creating broadcast!");
      }
      instance->pending_broadcasts_.erase(pending_broadcast);
      instance->callbacks_->OnBroadcastCreated(broadcast_id, initialized);
    }

    void OnStateMachineDestroyed(uint32_t broadcast_id) override {
      /* This is a special case when state machine destructor calls this
       * callback. It may happen during the Cleanup() call when all state
       * machines are erased and instance can already be set to null to avoid
       * unnecessary calls.
       */
      if (instance) instance->callbacks_->OnBroadcastDestroyed(broadcast_id);
    }

    static int getStreamerCount() {
      return std::count_if(instance->broadcasts_.begin(),
                           instance->broadcasts_.end(), [](auto const& sm) {
                             log::verbose("broadcast_id={}, state={}",
                                          sm.second->GetBroadcastId(),
                                          ToString(sm.second->GetState()));
                             return sm.second->GetState() ==
                                    BroadcastStateMachine::State::STREAMING;
                           });
    }

    void OnStateMachineEvent(uint32_t broadcast_id,
                             BroadcastStateMachine::State state,
                             const void* data) override {
      log::info("broadcast_id={} state={}", broadcast_id, ToString(state));

      switch (state) {
        case BroadcastStateMachine::State::STOPPED:
          /* Pass through */
        case BroadcastStateMachine::State::CONFIGURING:
          /* Pass through */
        case BroadcastStateMachine::State::CONFIGURED:
          /* Pass through */
        case BroadcastStateMachine::State::STOPPING:
          /* Nothing to do here? */
          break;
        case BroadcastStateMachine::State::STREAMING:
          if (getStreamerCount() == 1) {
            log::info("Starting AudioHalClient");

            if (instance->broadcasts_.count(broadcast_id) != 0) {
              const auto& broadcast = instance->broadcasts_.at(broadcast_id);
              const auto& broadcast_config = broadcast->GetBroadcastConfig();

              // Reconfigure encoder instances for the new stream requirements
              audio_receiver_.CheckAndReconfigureEncoders(broadcast_config);

              broadcast->SetMuted(false);
              auto is_started = instance->le_audio_source_hal_client_->Start(
                  broadcast_config.GetAudioHalClientConfig(), &audio_receiver_);
              if (!is_started) {
                /* Audio Source setup failed - stop the broadcast */
                instance->StopAudioBroadcast(broadcast_id);
                return;
              }

              instance->audio_data_path_state_ = AudioDataPathState::ACTIVE;
            }
          }
          break;
      };

      instance->callbacks_->OnBroadcastStateChanged(
          broadcast_id,
          static_cast<bluetooth::le_audio::BroadcastState>(state));
    }

    void OnOwnAddressResponse(uint32_t broadcast_id, uint8_t addr_type,
                              RawAddress addr) override {
      /* Not used currently */
    }

    void OnBigCreated(const std::vector<uint16_t>& conn_handle) {
      CodecManager::GetInstance()->UpdateBroadcastConnHandle(
          conn_handle,
          std::bind(
              &LeAudioSourceAudioHalClient::UpdateBroadcastAudioConfigToHal,
              instance->le_audio_source_hal_client_.get(),
              std::placeholders::_1));
    }
  } state_machine_callbacks_;

  static class BroadcastAdvertisingCallbacks : public AdvertisingCallbacks {
    void OnAdvertisingSetStarted(int reg_id, uint8_t advertiser_id,
                                 int8_t tx_power, uint8_t status) {
      if (!instance) return;

      if (reg_id == BroadcastStateMachine::kLeAudioBroadcastRegId &&
          !instance->pending_broadcasts_.empty()) {
        instance->pending_broadcasts_.back()->OnCreateAnnouncement(
            advertiser_id, tx_power, status);
      } else {
        log::warn(
            "Ignored OnAdvertisingSetStarted callback reg_id:{} "
            "advertiser_id:{}",
            reg_id, advertiser_id);
      }
    }

    void OnAdvertisingEnabled(uint8_t advertiser_id, bool enable,
                              uint8_t status) {
      if (!instance) return;

      auto const& iter = std::find_if(
          instance->broadcasts_.cbegin(), instance->broadcasts_.cend(),
          [advertiser_id](auto const& sm) {
            return sm.second->GetAdvertisingSid() == advertiser_id;
          });
      if (iter != instance->broadcasts_.cend()) {
        iter->second->OnEnableAnnouncement(enable, status);
      } else {
        log::warn("Ignored OnAdvertisingEnabled callback advertiser_id:{}",
                  advertiser_id);
      }
    }

    void OnAdvertisingDataSet(uint8_t advertiser_id, uint8_t status) {
      log::warn(
          "Not being used, ignored OnAdvertisingDataSet callback "
          "advertiser_id:{}",
          advertiser_id);
    }

    void OnScanResponseDataSet(uint8_t advertiser_id, uint8_t status) {
      log::warn(
          "Not being used, ignored OnScanResponseDataSet callback "
          "advertiser_id:{}",
          advertiser_id);
    }

    void OnAdvertisingParametersUpdated(uint8_t advertiser_id, int8_t tx_power,
                                        uint8_t status) {
      log::warn(
          "Not being used, ignored OnAdvertisingParametersUpdated callback "
          "advertiser_id:{}",
          advertiser_id);
    }

    void OnPeriodicAdvertisingParametersUpdated(uint8_t advertiser_id,
                                                uint8_t status) {
      log::warn(
          "Not being used, ignored OnPeriodicAdvertisingParametersUpdated "
          "callback advertiser_id:{}",
          advertiser_id);
    }

    void OnPeriodicAdvertisingDataSet(uint8_t advertiser_id, uint8_t status) {
      log::warn(
          "Not being used, ignored OnPeriodicAdvertisingDataSet callback "
          "advertiser_id:{}",
          advertiser_id);
    }

    void OnPeriodicAdvertisingEnabled(uint8_t advertiser_id, bool enable,
                                      uint8_t status) {
      log::warn(
          "Not being used, ignored OnPeriodicAdvertisingEnabled callback "
          "advertiser_id:{}",
          advertiser_id);
    }

    void OnOwnAddressRead(uint8_t advertiser_id, uint8_t address_type,
                          RawAddress address) {
      log::warn(
          "Not being used, ignored OnOwnAddressRead callback advertiser_id:{}",
          advertiser_id);
    }
  } state_machine_adv_callbacks_;

  static class LeAudioSourceCallbacksImpl
      : public LeAudioSourceAudioHalClient::Callbacks {
   public:
    LeAudioSourceCallbacksImpl() = default;
    void CheckAndReconfigureEncoders(
        const BroadcastConfiguration& broadcast_config) {
      /* TODO: Move software codec instance management to the Codec Manager */
      if (CodecManager::GetInstance()->GetCodecLocation() ==
          CodecLocation::ADSP) {
        return;
      }

      auto codec_config = broadcast_config.GetAudioHalClientConfig();

      /* Note: Currently we support only a single subgroup software encoding.
       * In future consider mirroring the same data in a different quality
       * subgroups.
       */
      auto const& subgroup_config = broadcast_config.subgroups.at(0);

      auto const& codec_id = subgroup_config.GetLeAudioCodecId();
      /* TODO: We should act smart and reuse current configurations */
      sw_enc_.clear();
      while (sw_enc_.size() != subgroup_config.GetNumChannelsTotal()) {
        auto codec =
            bluetooth::le_audio::CodecInterface::CreateInstance(codec_id);

        auto codec_status = codec->InitEncoder(codec_config, codec_config);
        if (codec_status !=
            bluetooth::le_audio::CodecInterface::Status::STATUS_OK) {
          log::error("Channel {} codec setup failed with err: {}",
                     (uint32_t)sw_enc_.size(), codec_status);
          return;
        }

        sw_enc_.emplace_back(std::move(codec));
      }

      broadcast_config_ = broadcast_config;
    }

    static void sendBroadcastData(
        const std::unique_ptr<BroadcastStateMachine>& broadcast,
        std::vector<std::unique_ptr<bluetooth::le_audio::CodecInterface>>&
            encoders) {
      auto const& config = broadcast->GetBigConfig();
      if (config == std::nullopt) {
        log::error(
            "Broadcast broadcast_id={} has no valid BIS configurations in "
            "state={}",
            broadcast->GetBroadcastId(), ToString(broadcast->GetState()));
        return;
      }

      if (config->connection_handles.size() < encoders.size()) {
        log::error("Not enough BIS'es to broadcast all channels!");
        return;
      }

      for (uint8_t chan = 0; chan < encoders.size(); ++chan) {
        IsoManager::GetInstance()->SendIsoData(
            config->connection_handles[chan],
            (const uint8_t*)encoders[chan]->GetDecodedSamples().data(),
            encoders[chan]->GetDecodedSamples().size() * 2);
      }
    }

    virtual void OnAudioDataReady(const std::vector<uint8_t>& data) override {
      if (!instance) return;

      log::verbose("Received {} bytes.", data.size());

      if (!broadcast_config_.has_value() ||
          (broadcast_config_->subgroups.size() == 0)) {
        log::error("Codec was not configured properly");
        return;
      }

      /* Note: Currently we support only a single subgroup.
       * In future consider mirroring the same data in a different quality
       * subgroups.
       */
      auto const& subgroup_config = broadcast_config_->subgroups.at(0);

      /* Constants for the channel data configuration */
      const auto num_bis = subgroup_config.GetNumBis();
      const auto bytes_per_sample = (subgroup_config.GetBitsPerSample() / 8);

      /* Prepare encoded data for all channels */
      for (uint8_t bis_idx = 0; bis_idx < num_bis; ++bis_idx) {
        auto initial_channel_offset = bis_idx * bytes_per_sample;
        sw_enc_[bis_idx]->Encode(
            data.data() + initial_channel_offset, num_bis,
            subgroup_config.GetBisOctetsPerCodecFrame(bis_idx));
      }

      /* Currently there is no way to broadcast multiple distinct streams.
       * We just receive all system sounds mixed into a one stream and each
       * broadcast gets the same data.
       */
      for (auto& broadcast_pair : instance->broadcasts_) {
        auto& broadcast = broadcast_pair.second;
        if ((broadcast->GetState() ==
             BroadcastStateMachine::State::STREAMING) &&
            !broadcast->IsMuted())
          sendBroadcastData(broadcast, sw_enc_);
      }
      log::verbose("All data sent.");
    }

    virtual void OnAudioSuspend(void) override {
      log::info("");
      /* TODO: Should we suspend all broadcasts - remove BIGs? */
      if (instance)
        instance->audio_data_path_state_ = AudioDataPathState::SUSPENDED;
    }

    virtual void OnAudioResume(void) override {
      log::info("");
      if (!instance) return;

      /* TODO: Should we resume all broadcasts - recreate BIGs? */
      instance->audio_data_path_state_ = AudioDataPathState::ACTIVE;

      if (!IsAnyoneStreaming()) {
        instance->le_audio_source_hal_client_->CancelStreamingRequest();
        return;
      }

      instance->le_audio_source_hal_client_->ConfirmStreamingRequest();
    }

<<<<<<< HEAD
    virtual void OnAudioMetadataUpdate(source_metadata_v7 source_metadata,
                                       DsaMode dsa_mode) override {
      log::info("");
=======
    virtual void OnAudioMetadataUpdate(
        const std::vector<struct playback_track_metadata_v7> source_metadata,
        DsaMode dsa_mode) override {
      LOG_INFO();
>>>>>>> 8786b78c
      if (!instance) return;

      /* TODO: Should we take supported contexts from ASCS? */
      auto contexts = GetAudioContextsFromSourceMetadata(source_metadata);
      if (contexts.any()) {
        /* NOTICE: We probably don't want to change the stream configuration
         * on each metadata change, so just update the context type metadata.
         * Since we are not able to identify individual track streams and
         * they are all mixed inside a single data stream, we will update
         * the metadata of all BIS subgroups with the same combined context.
         */
        instance->UpdateStreamingContextTypeOnAllSubgroups(contexts);
      }
    }

   private:
    std::optional<BroadcastConfiguration> broadcast_config_;
    std::vector<std::unique_ptr<bluetooth::le_audio::CodecInterface>> sw_enc_;
  } audio_receiver_;

  bluetooth::le_audio::LeAudioBroadcasterCallbacks* callbacks_;
  std::map<uint32_t, std::unique_ptr<BroadcastStateMachine>> broadcasts_;
  std::vector<std::unique_ptr<BroadcastStateMachine>> pending_broadcasts_;
  std::optional<BroadcastStateMachineConfig> queued_create_broadcast_request_;
  std::optional<uint32_t> queued_start_broadcast_request_;

  /* Some BIG params are set globally */
  uint8_t current_phy_;
  AudioDataPathState audio_data_path_state_;
  std::unique_ptr<LeAudioSourceAudioHalClient> le_audio_source_hal_client_;
  std::vector<BroadcastId> available_broadcast_ids_;

  // Flag to track iso state
  bool is_iso_running_ = false;
};

/* Static members definitions */
LeAudioBroadcasterImpl::BroadcastStateMachineCallbacks
    LeAudioBroadcasterImpl::state_machine_callbacks_;
LeAudioBroadcasterImpl::LeAudioSourceCallbacksImpl
    LeAudioBroadcasterImpl::audio_receiver_;
LeAudioBroadcasterImpl::BroadcastAdvertisingCallbacks
    LeAudioBroadcasterImpl::state_machine_adv_callbacks_;
} /* namespace */

void LeAudioBroadcaster::Initialize(
    bluetooth::le_audio::LeAudioBroadcasterCallbacks* callbacks,
    base::Callback<bool()> audio_hal_verifier) {
  std::scoped_lock<std::mutex> lock(instance_mutex);
  log::info("");
  if (instance) {
    log::error("Already initialized");
    return;
  }

  if (!bluetooth::shim::GetController()->SupportsBleIsochronousBroadcaster() &&
      !osi_property_get_bool("persist.bluetooth.fake_iso_support", false)) {
    log::warn("Isochronous Broadcast not supported by the controller!");
    return;
  }

  if (!std::move(audio_hal_verifier).Run()) {
    log::fatal("HAL requirements not met. Init aborted.");
  }

  IsoManager::GetInstance()->Start();

  instance = new LeAudioBroadcasterImpl(callbacks);
  /* Register HCI event handlers */
  IsoManager::GetInstance()->RegisterBigCallbacks(instance);
  /* Register for active traffic */
  IsoManager::GetInstance()->RegisterOnIsoTrafficActiveCallback(
      [](bool is_active) {
        if (instance) instance->IsoTrafficEventCb(is_active);
      });
}

bool LeAudioBroadcaster::IsLeAudioBroadcasterRunning() { return instance; }

LeAudioBroadcaster* LeAudioBroadcaster::Get(void) {
  log::info("");
  log::assert_that(instance != nullptr, "assert failed: instance != nullptr");
  return instance;
}

void LeAudioBroadcaster::Stop(void) {
  log::info("");

  if (instance) {
    instance->Stop();
  }
}

void LeAudioBroadcaster::Cleanup(void) {
  std::scoped_lock<std::mutex> lock(instance_mutex);
  log::info("");

  if (instance == nullptr) return;

  LeAudioBroadcasterImpl* ptr = instance;
  instance = nullptr;

  ptr->CleanUp();
  delete ptr;
}

void LeAudioBroadcaster::DebugDump(int fd) {
  std::scoped_lock<std::mutex> lock(instance_mutex);
  dprintf(fd, "Le Audio Broadcaster:\n");
  if (instance) instance->Dump(fd);
  dprintf(fd, "\n");
}<|MERGE_RESOLUTION|>--- conflicted
+++ resolved
@@ -1250,16 +1250,10 @@
       instance->le_audio_source_hal_client_->ConfirmStreamingRequest();
     }
 
-<<<<<<< HEAD
-    virtual void OnAudioMetadataUpdate(source_metadata_v7 source_metadata,
-                                       DsaMode dsa_mode) override {
-      log::info("");
-=======
     virtual void OnAudioMetadataUpdate(
         const std::vector<struct playback_track_metadata_v7> source_metadata,
         DsaMode dsa_mode) override {
-      LOG_INFO();
->>>>>>> 8786b78c
+      log::info("");
       if (!instance) return;
 
       /* TODO: Should we take supported contexts from ASCS? */
