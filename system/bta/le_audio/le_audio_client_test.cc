/*
 * Copyright 2021 HIMSA II K/S - www.himsa.com.
 * Represented by EHIMA - www.ehima.com
 *
 * Licensed under the Apache License, Version 2.0 (the "License");
 * you may not use this file except in compliance with the License.
 * You may obtain a copy of the License at
 *
 *      http://www.apache.org/licenses/LICENSE-2.0
 *
 * Unless required by applicable law or agreed to in writing, software
 * distributed under the License is distributed on an "AS IS" BASIS,
 * WITHOUT WARRANTIES OR CONDITIONS OF ANY KIND, either express or implied.
 * See the License for the specific language governing permissions and
 * limitations under the License.
 */

#include <gmock/gmock.h>
#include <gtest/gtest.h>

#include <chrono>

#include "bta/csis/csis_types.h"
#include "bta_gatt_api_mock.h"
#include "bta_gatt_queue_mock.h"
#include "bta_groups.h"
#include "bta_le_audio_api.h"
#include "btif_storage_mock.h"
#include "btm_api_mock.h"
#include "btm_iso_api.h"
#include "common/message_loop_thread.h"
#include "device/include/controller.h"
#include "fake_osi.h"
#include "gatt/database_builder.h"
#include "hardware/bt_gatt_types.h"
#include "internal_include/stack_config.h"
#include "le_audio_set_configuration_provider.h"
#include "le_audio_types.h"
#include "mock_controller.h"
#include "mock_csis_client.h"
#include "mock_device_groups.h"
#include "mock_iso_manager.h"
#include "mock_state_machine.h"
#include "osi/include/log.h"

using testing::_;
using testing::AnyNumber;
using testing::AtLeast;
using testing::AtMost;
using testing::DoAll;
using testing::Expectation;
using testing::Invoke;
using testing::Matcher;
using testing::Mock;
using testing::MockFunction;
using testing::NotNull;
using testing::Return;
using testing::SaveArg;
using testing::SetArgPointee;
using testing::Test;
using testing::WithArg;

using bluetooth::Uuid;

using namespace bluetooth::le_audio;

using le_audio::LeAudioCodecConfiguration;
using le_audio::LeAudioSinkAudioHalClient;
using le_audio::LeAudioSourceAudioHalClient;

extern struct fake_osi_alarm_set_on_mloop fake_osi_alarm_set_on_mloop_;

std::map<std::string, int> mock_function_count_map;
constexpr int max_num_of_ases = 5;

static constexpr char kNotifyUpperLayerAboutGroupBeingInIdleDuringCall[] =
    "persist.bluetooth.leaudio.notify.idle.during.call";

void osi_property_set_bool(const char* key, bool value);

// Disables most likely false-positives from base::SplitString()
extern "C" const char* __asan_default_options() {
  return "detect_container_overflow=0";
}

std::atomic<int> num_async_tasks;
bluetooth::common::MessageLoopThread message_loop_thread("test message loop");
bluetooth::common::MessageLoopThread* get_main_thread() {
  return &message_loop_thread;
}
bt_status_t do_in_main_thread(const base::Location& from_here,
                              base::OnceClosure task) {
  // Wrap the task with task counter so we could later know if there are
  // any callbacks scheduled and we should wait before performing some actions
  if (!message_loop_thread.DoInThread(
          from_here,
          base::BindOnce(
              [](base::OnceClosure task, std::atomic<int>& num_async_tasks) {
                std::move(task).Run();
                num_async_tasks--;
              },
              std::move(task), std::ref(num_async_tasks)))) {
    LOG(ERROR) << __func__ << ": failed from " << from_here.ToString();
    return BT_STATUS_FAIL;
  }
  num_async_tasks++;
  return BT_STATUS_SUCCESS;
}

bt_status_t do_in_main_thread_delayed(const base::Location& from_here,
                                      base::OnceClosure task,
                                      const base::TimeDelta& delay) {
  /* For testing purpose it is ok to just skip delay */
  return do_in_main_thread(from_here, std::move(task));
}

static base::MessageLoop* message_loop_;
base::MessageLoop* get_main_message_loop() { return message_loop_; }

static void init_message_loop_thread() {
  num_async_tasks = 0;
  message_loop_thread.StartUp();
  if (!message_loop_thread.IsRunning()) {
    FAIL() << "unable to create message loop thread.";
  }

  if (!message_loop_thread.EnableRealTimeScheduling())
    LOG(ERROR) << "Unable to set real time scheduling";

  message_loop_ = message_loop_thread.message_loop();
  if (message_loop_ == nullptr) FAIL() << "unable to get message loop.";
}

static void cleanup_message_loop_thread() {
  message_loop_ = nullptr;
  message_loop_thread.ShutDown();
}

void invoke_switch_codec_cb(bool is_low_latency_buffer_size) {}
void invoke_switch_buffer_size_cb(bool is_low_latency_buffer_size) {}

const std::string kSmpOptions("mock smp options");
bool get_trace_config_enabled(void) { return false; }
bool get_pts_avrcp_test(void) { return false; }
bool get_pts_secure_only_mode(void) { return false; }
bool get_pts_conn_updates_disabled(void) { return false; }
bool get_pts_crosskey_sdp_disable(void) { return false; }
const std::string* get_pts_smp_options(void) { return &kSmpOptions; }
int get_pts_smp_failure_case(void) { return 123; }
bool get_pts_force_eatt_for_notifications(void) { return false; }
bool get_pts_connect_eatt_unconditionally(void) { return false; }
bool get_pts_connect_eatt_before_encryption(void) { return false; }
bool get_pts_unencrypt_broadcast(void) { return false; }
bool get_pts_eatt_peripheral_collision_support(void) { return false; }
bool get_pts_force_le_audio_multiple_contexts_metadata(void) { return false; }
bool get_pts_le_audio_disable_ases_before_stopping(void) { return false; }
config_t* get_all(void) { return nullptr; }

stack_config_t mock_stack_config{
    .get_trace_config_enabled = get_trace_config_enabled,
    .get_pts_avrcp_test = get_pts_avrcp_test,
    .get_pts_secure_only_mode = get_pts_secure_only_mode,
    .get_pts_conn_updates_disabled = get_pts_conn_updates_disabled,
    .get_pts_crosskey_sdp_disable = get_pts_crosskey_sdp_disable,
    .get_pts_smp_options = get_pts_smp_options,
    .get_pts_smp_failure_case = get_pts_smp_failure_case,
    .get_pts_force_eatt_for_notifications =
        get_pts_force_eatt_for_notifications,
    .get_pts_connect_eatt_unconditionally =
        get_pts_connect_eatt_unconditionally,
    .get_pts_connect_eatt_before_encryption =
        get_pts_connect_eatt_before_encryption,
    .get_pts_unencrypt_broadcast = get_pts_unencrypt_broadcast,
    .get_pts_eatt_peripheral_collision_support =
        get_pts_eatt_peripheral_collision_support,
    .get_pts_force_le_audio_multiple_contexts_metadata =
        get_pts_force_le_audio_multiple_contexts_metadata,
    .get_pts_le_audio_disable_ases_before_stopping =
        get_pts_le_audio_disable_ases_before_stopping,
    .get_all = get_all,
};
const stack_config_t* stack_config_get_interface(void) {
  return &mock_stack_config;
}

namespace le_audio {
class MockLeAudioSourceHalClient;
MockLeAudioSourceHalClient* mock_le_audio_source_hal_client_;
std::unique_ptr<LeAudioSourceAudioHalClient>
    owned_mock_le_audio_source_hal_client_;
bool is_audio_unicast_source_acquired;

std::unique_ptr<LeAudioSourceAudioHalClient>
LeAudioSourceAudioHalClient::AcquireUnicast() {
  if (is_audio_unicast_source_acquired) return nullptr;
  is_audio_unicast_source_acquired = true;
  return std::move(owned_mock_le_audio_source_hal_client_);
}

void LeAudioSourceAudioHalClient::DebugDump(int fd) {}

class MockLeAudioSinkHalClient;
MockLeAudioSinkHalClient* mock_le_audio_sink_hal_client_;
std::unique_ptr<LeAudioSinkAudioHalClient> owned_mock_le_audio_sink_hal_client_;
bool is_audio_unicast_sink_acquired;

std::unique_ptr<LeAudioSinkAudioHalClient>
LeAudioSinkAudioHalClient::AcquireUnicast() {
  if (is_audio_unicast_sink_acquired) return nullptr;
  is_audio_unicast_sink_acquired = true;
  return std::move(owned_mock_le_audio_sink_hal_client_);
}

void LeAudioSinkAudioHalClient::DebugDump(int fd) {}

class MockAudioHalClientCallbacks
    : public bluetooth::le_audio::LeAudioClientCallbacks {
 public:
  MOCK_METHOD((void), OnInitialized, (), (override));
  MOCK_METHOD((void), OnConnectionState,
              (ConnectionState state, const RawAddress& address), (override));
  MOCK_METHOD((void), OnGroupStatus, (int group_id, GroupStatus group_status),
              (override));
  MOCK_METHOD((void), OnGroupNodeStatus,
              (const RawAddress& bd_addr, int group_id,
               GroupNodeStatus node_status),
              (override));
  MOCK_METHOD((void), OnAudioConf,
              (uint8_t direction, int group_id, uint32_t snk_audio_location,
               uint32_t src_audio_location, uint16_t avail_cont),
              (override));
  MOCK_METHOD((void), OnSinkAudioLocationAvailable,
              (const RawAddress& bd_addr, uint32_t snk_audio_location),
              (override));
  MOCK_METHOD(
      (void), OnAudioLocalCodecCapabilities,
      (std::vector<btle_audio_codec_config_t> local_input_capa_codec_conf,
       std::vector<btle_audio_codec_config_t> local_output_capa_codec_conf),
      (override));
  MOCK_METHOD(
      (void), OnAudioGroupCodecConf,
      (int group_id, btle_audio_codec_config_t input_codec_conf,
       btle_audio_codec_config_t output_codec_conf,
       std::vector<btle_audio_codec_config_t> input_selectable_codec_conf,
       std::vector<btle_audio_codec_config_t> output_selectable_codec_conf),
      (override));
};

class MockLeAudioSinkHalClient : public LeAudioSinkAudioHalClient {
 public:
  MockLeAudioSinkHalClient() = default;
  MOCK_METHOD((bool), Start,
              (const LeAudioCodecConfiguration& codecConfiguration,
               LeAudioSinkAudioHalClient::Callbacks* audioReceiver),
              (override));
  MOCK_METHOD((void), Stop, (), (override));
  MOCK_METHOD((size_t), SendData, (uint8_t * data, uint16_t size), (override));
  MOCK_METHOD((void), ConfirmStreamingRequest, (), (override));
  MOCK_METHOD((void), CancelStreamingRequest, (), (override));
  MOCK_METHOD((void), UpdateRemoteDelay, (uint16_t delay), (override));
  MOCK_METHOD((void), UpdateAudioConfigToHal,
              (const ::le_audio::offload_config&), (override));
  MOCK_METHOD((void), SuspendedForReconfiguration, (), (override));
  MOCK_METHOD((void), ReconfigurationComplete, (), (override));

  MOCK_METHOD((void), OnDestroyed, ());
  virtual ~MockLeAudioSinkHalClient() override { OnDestroyed(); }
};

class MockLeAudioSourceHalClient : public LeAudioSourceAudioHalClient {
 public:
  MockLeAudioSourceHalClient() = default;
  MOCK_METHOD((bool), Start,
              (const LeAudioCodecConfiguration& codecConfiguration,
               LeAudioSourceAudioHalClient::Callbacks* audioReceiver),
              (override));
  MOCK_METHOD((void), Stop, (), (override));
  MOCK_METHOD((void), ConfirmStreamingRequest, (), (override));
  MOCK_METHOD((void), CancelStreamingRequest, (), (override));
  MOCK_METHOD((void), UpdateRemoteDelay, (uint16_t delay), (override));
  MOCK_METHOD((void), UpdateAudioConfigToHal,
              (const ::le_audio::offload_config&), (override));
  MOCK_METHOD((void), UpdateBroadcastAudioConfigToHal,
              (const ::le_audio::broadcast_offload_config&), (override));
  MOCK_METHOD((void), SuspendedForReconfiguration, (), (override));
  MOCK_METHOD((void), ReconfigurationComplete, (), (override));

  MOCK_METHOD((void), OnDestroyed, ());
  virtual ~MockLeAudioSourceHalClient() override { OnDestroyed(); }
};

class UnicastTestNoInit : public Test {
 protected:
  void SetUpMockAudioHal() {
    /* Since these are returned by the Acquire() methods as unique_ptrs, we
     * will not free them manually.
     */

    owned_mock_le_audio_sink_hal_client_.reset(new MockLeAudioSinkHalClient());
    mock_le_audio_sink_hal_client_ =
        (MockLeAudioSinkHalClient*)owned_mock_le_audio_sink_hal_client_.get();

    owned_mock_le_audio_source_hal_client_.reset(
        new MockLeAudioSourceHalClient());
    mock_le_audio_source_hal_client_ =
        (MockLeAudioSourceHalClient*)
            owned_mock_le_audio_source_hal_client_.get();

    is_audio_unicast_source_acquired = false;
    ON_CALL(*mock_le_audio_source_hal_client_, Start(_, _))
        .WillByDefault(
            [this](const LeAudioCodecConfiguration& codec_configuration,
                   LeAudioSourceAudioHalClient::Callbacks* audioReceiver) {
              unicast_source_hal_cb_ = audioReceiver;
              return true;
            });
    ON_CALL(*mock_le_audio_source_hal_client_, OnDestroyed).WillByDefault([]() {
      mock_le_audio_source_hal_client_ = nullptr;
      is_audio_unicast_source_acquired = false;
    });

    is_audio_unicast_sink_acquired = false;
    ON_CALL(*mock_le_audio_sink_hal_client_, Start(_, _))
        .WillByDefault(
            [this](const LeAudioCodecConfiguration& codec_configuration,
                   LeAudioSinkAudioHalClient::Callbacks* audioReceiver) {
              unicast_sink_hal_cb_ = audioReceiver;
              return true;
            });
    ON_CALL(*mock_le_audio_sink_hal_client_, OnDestroyed).WillByDefault([]() {
      mock_le_audio_sink_hal_client_ = nullptr;
      is_audio_unicast_sink_acquired = false;
    });

    ON_CALL(*mock_le_audio_sink_hal_client_, SendData)
        .WillByDefault([](uint8_t* data, uint16_t size) { return size; });

    // HAL
    ON_CALL(mock_hal_2_1_verifier, Call()).WillByDefault([]() -> bool {
      return true;
    });
  }

  void InjectGroupDeviceRemoved(const RawAddress& address, int group_id) {
    group_callbacks_->OnGroupMemberRemoved(address, group_id);
  }

  void InjectGroupDeviceAdded(const RawAddress& address, int group_id) {
    bluetooth::Uuid uuid = le_audio::uuid::kCapServiceUuid;

    int group_members_num = 0;
    for (const auto& [addr, id] : groups) {
      if (id == group_id) group_members_num++;
    }

    bool first_device = (group_members_num == 1);
    do_in_main_thread(
        FROM_HERE,
        base::BindOnce(
            [](const RawAddress& addr, int group_id, bluetooth::Uuid uuid,
               bluetooth::groups::DeviceGroupsCallbacks* group_callbacks,
               bool first_device) {
              if (first_device) {
                group_callbacks->OnGroupAdded(addr, uuid, group_id);
              } else {
                group_callbacks->OnGroupMemberAdded(addr, group_id);
              }
            },
            address, group_id, uuid, base::Unretained(this->group_callbacks_),
            first_device));
  }

  void InjectConnectedEvent(const RawAddress& address, uint16_t conn_id,
                            tGATT_STATUS status = GATT_SUCCESS) {
    ASSERT_NE(conn_id, GATT_INVALID_CONN_ID);
    tBTA_GATTC_OPEN event_data = {
        .status = status,
        .conn_id = conn_id,
        .client_if = gatt_if,
        .remote_bda = address,
        .transport = GATT_TRANSPORT_LE,
        .mtu = 240,
    };

    ASSERT_NE(peer_devices.count(conn_id), 0u);
    peer_devices.at(conn_id)->connected = true;
    do_in_main_thread(
        FROM_HERE,
        base::BindOnce(
            [](tBTA_GATTC_CBACK* gatt_callback, tBTA_GATTC_OPEN event_data) {
              gatt_callback(BTA_GATTC_OPEN_EVT, (tBTA_GATTC*)&event_data);
            },
            base::Unretained(this->gatt_callback), event_data));
  }

  void InjectDisconnectedEvent(
      uint16_t conn_id,
      tGATT_DISCONN_REASON reason = GATT_CONN_TERMINATE_LOCAL_HOST) {
    ASSERT_NE(conn_id, GATT_INVALID_CONN_ID);
    ASSERT_NE(peer_devices.count(conn_id), 0u);

    tBTA_GATTC_CLOSE event_data = {
        .status = GATT_SUCCESS,
        .conn_id = conn_id,
        .client_if = gatt_if,
        .remote_bda = peer_devices.at(conn_id)->addr,
        .reason = reason,
    };

    peer_devices.at(conn_id)->connected = false;
    do_in_main_thread(
        FROM_HERE,
        base::BindOnce(
            [](tBTA_GATTC_CBACK* gatt_callback, tBTA_GATTC_CLOSE event_data) {
              gatt_callback(BTA_GATTC_CLOSE_EVT, (tBTA_GATTC*)&event_data);
            },
            base::Unretained(this->gatt_callback), event_data));
  }

  void InjectSearchCompleteEvent(uint16_t conn_id) {
    ASSERT_NE(conn_id, GATT_INVALID_CONN_ID);
    tBTA_GATTC_SEARCH_CMPL event_data = {
        .status = GATT_SUCCESS,
        .conn_id = conn_id,
    };

    do_in_main_thread(FROM_HERE,
                      base::BindOnce(
                          [](tBTA_GATTC_CBACK* gatt_callback,
                             tBTA_GATTC_SEARCH_CMPL event_data) {
                            gatt_callback(BTA_GATTC_SEARCH_CMPL_EVT,
                                          (tBTA_GATTC*)&event_data);
                          },
                          base::Unretained(this->gatt_callback), event_data));
  }

  void InjectNotificationEvent(const RawAddress& test_address, uint16_t conn_id,
                               uint16_t handle, std::vector<uint8_t> value) {
    ASSERT_NE(conn_id, GATT_INVALID_CONN_ID);
    tBTA_GATTC_NOTIFY event_data = {
        .conn_id = conn_id,
        .bda = test_address,
        .handle = handle,
        .len = (uint8_t)value.size(),
        .is_notify = true,
    };

    std::copy(value.begin(), value.end(), event_data.value);
    do_in_main_thread(
        FROM_HERE,
        base::BindOnce(
            [](tBTA_GATTC_CBACK* gatt_callback, tBTA_GATTC_NOTIFY event_data) {
              gatt_callback(BTA_GATTC_NOTIF_EVT, (tBTA_GATTC*)&event_data);
            },
            base::Unretained(this->gatt_callback), event_data));
  }

  void SetUpMockGatt() {
    // default action for GetCharacteristic function call
    ON_CALL(mock_gatt_interface_, GetCharacteristic(_, _))
        .WillByDefault(
            Invoke([&](uint16_t conn_id,
                       uint16_t handle) -> const gatt::Characteristic* {
              std::list<gatt::Service>& services =
                  peer_devices.at(conn_id)->services;
              for (auto const& service : services) {
                for (auto const& characteristic : service.characteristics) {
                  if (characteristic.value_handle == handle) {
                    return &characteristic;
                  }
                }
              }

              return nullptr;
            }));

    // default action for GetOwningService function call
    ON_CALL(mock_gatt_interface_, GetOwningService(_, _))
        .WillByDefault(Invoke(
            [&](uint16_t conn_id, uint16_t handle) -> const gatt::Service* {
              std::list<gatt::Service>& services =
                  peer_devices.at(conn_id)->services;
              for (auto const& service : services) {
                if (service.handle <= handle && service.end_handle >= handle) {
                  return &service;
                }
              }

              return nullptr;
            }));

    // default action for ServiceSearchRequest function call
    ON_CALL(mock_gatt_interface_, ServiceSearchRequest(_, _))
        .WillByDefault(WithArg<0>(Invoke(
            [&](uint16_t conn_id) { InjectSearchCompleteEvent(conn_id); })));

    // default action for GetServices function call
    ON_CALL(mock_gatt_interface_, GetServices(_))
        .WillByDefault(WithArg<0>(
            Invoke([&](uint16_t conn_id) -> std::list<gatt::Service>* {
              return &peer_devices.at(conn_id)->services;
            })));

    // default action for RegisterForNotifications function call
    ON_CALL(mock_gatt_interface_, RegisterForNotifications(gatt_if, _, _))
        .WillByDefault(Return(GATT_SUCCESS));

    // default action for DeregisterForNotifications function call
    ON_CALL(mock_gatt_interface_, DeregisterForNotifications(gatt_if, _, _))
        .WillByDefault(Return(GATT_SUCCESS));

    // default action for WriteDescriptor function call
    ON_CALL(mock_gatt_queue_, WriteDescriptor(_, _, _, _, _, _))
        .WillByDefault(Invoke([](uint16_t conn_id, uint16_t handle,
                                 std::vector<uint8_t> value,
                                 tGATT_WRITE_TYPE write_type,
                                 GATT_WRITE_OP_CB cb, void* cb_data) -> void {
          if (cb)
            do_in_main_thread(
                FROM_HERE,
                base::BindOnce(
                    [](GATT_WRITE_OP_CB cb, uint16_t conn_id, uint16_t handle,
                       uint16_t len, uint8_t* value, void* cb_data) {
                      cb(conn_id, GATT_SUCCESS, handle, len, value, cb_data);
                    },
                    cb, conn_id, handle, value.size(), value.data(), cb_data));
        }));

    global_conn_id = 1;
    ON_CALL(mock_gatt_interface_, Open(_, _, true, _))
        .WillByDefault(
            Invoke([&](tGATT_IF client_if, const RawAddress& remote_bda,
                       bool is_direct, bool opportunistic) {
              InjectConnectedEvent(remote_bda, global_conn_id++);
            }));

    ON_CALL(mock_gatt_interface_, Close(_))
        .WillByDefault(Invoke(
            [&](uint16_t conn_id) { InjectDisconnectedEvent(conn_id); }));

    // default Characteristic read handler dispatches requests to service mocks
    ON_CALL(mock_gatt_queue_, ReadCharacteristic(_, _, _, _))
        .WillByDefault(Invoke([&](uint16_t conn_id, uint16_t handle,
                                  GATT_READ_OP_CB cb, void* cb_data) {
          do_in_main_thread(
              FROM_HERE,
              base::BindOnce(
                  [](std::map<uint16_t, std::unique_ptr<MockDeviceWrapper>>*
                         peer_devices,
                     uint16_t conn_id, uint16_t handle, GATT_READ_OP_CB cb,
                     void* cb_data) -> void {
                    if (peer_devices->count(conn_id)) {
                      auto& device = peer_devices->at(conn_id);
                      auto svc = std::find_if(
                          device->services.begin(), device->services.end(),
                          [handle](const gatt::Service& svc) {
                            return (handle >= svc.handle) &&
                                   (handle <= svc.end_handle);
                          });
                      if (svc == device->services.end()) return;

                      // Dispatch to mockable handler functions
                      if (svc->handle == device->csis->start) {
                        device->csis->OnReadCharacteristic(handle, cb, cb_data);
                      } else if (svc->handle == device->cas->start) {
                        device->cas->OnReadCharacteristic(handle, cb, cb_data);
                      } else if (svc->handle == device->ascs->start) {
                        device->ascs->OnReadCharacteristic(handle, cb, cb_data);
                      } else if (svc->handle == device->pacs->start) {
                        device->pacs->OnReadCharacteristic(handle, cb, cb_data);
                      }
                    }
                  },
                  &peer_devices, conn_id, handle, cb, cb_data));
        }));
  }

  void SetUpMockGroups() {
    MockCsisClient::SetMockInstanceForTesting(&mock_csis_client_module_);
    MockDeviceGroups::SetMockInstanceForTesting(&mock_groups_module_);
    MockLeAudioGroupStateMachine::SetMockInstanceForTesting(
        &mock_state_machine_);

    ON_CALL(mock_csis_client_module_, Get())
        .WillByDefault(Return(&mock_csis_client_module_));

    // Store group callbacks so that we could inject grouping events
    group_callbacks_ = nullptr;
    ON_CALL(mock_groups_module_, Initialize(_))
        .WillByDefault(SaveArg<0>(&group_callbacks_));

    ON_CALL(mock_groups_module_, GetGroupId(_, _))
        .WillByDefault([this](const RawAddress& addr, bluetooth::Uuid uuid) {
          if (groups.find(addr) != groups.end()) return groups.at(addr);
          return bluetooth::groups::kGroupUnknown;
        });

    ON_CALL(mock_groups_module_, RemoveDevice(_, _))
        .WillByDefault([this](const RawAddress& addr, int group_id_) {
          int group_id = -1;
          if (groups.find(addr) != groups.end()) {
            group_id = groups[addr];
            groups.erase(addr);
          }
          if (group_id < 0) return;

          do_in_main_thread(
              FROM_HERE,
              base::BindOnce(
                  [](const RawAddress& address, int group_id,
                     bluetooth::groups::DeviceGroupsCallbacks*
                         group_callbacks) {
                    group_callbacks->OnGroupMemberRemoved(address, group_id);
                  },
                  addr, group_id, base::Unretained(group_callbacks_)));
        });

    // Our test devices have unique LSB - use it for unique grouping when
    // devices added with a non-CIS context and no grouping info
    ON_CALL(mock_groups_module_,
            AddDevice(_, le_audio::uuid::kCapServiceUuid, _))
        .WillByDefault(
            [this](const RawAddress& addr,
                   bluetooth::Uuid uuid = le_audio::uuid::kCapServiceUuid,
                   int group_id = bluetooth::groups::kGroupUnknown) -> int {
              if (group_id == bluetooth::groups::kGroupUnknown) {
                /* Generate group id from address */
                groups[addr] = addr.address[RawAddress::kLength - 1];
                group_id = groups[addr];
              } else {
                groups[addr] = group_id;
              }

              InjectGroupDeviceAdded(addr, groups[addr]);
              return addr.address[RawAddress::kLength - 1];
            });

    ON_CALL(mock_state_machine_, Initialize(_))
        .WillByDefault(SaveArg<0>(&state_machine_callbacks_));

    ON_CALL(mock_state_machine_, ConfigureStream(_, _, _, _))
        .WillByDefault([this](LeAudioDeviceGroup* group,
                              types::LeAudioContextType context_type,
                              types::AudioContexts metadata_context_type,
                              std::vector<uint8_t> ccid_list) {
          bool isReconfiguration = group->IsPendingConfiguration();

          /* This shall be called only for user reconfiguration */
          if (!isReconfiguration) return false;

          /* Do what ReleaseCisIds(group) does: start */
          LeAudioDevice* leAudioDevice = group->GetFirstDevice();
          while (leAudioDevice != nullptr) {
            for (auto& ase : leAudioDevice->ases_) {
              ase.cis_id = le_audio::kInvalidCisId;
            }
            leAudioDevice = group->GetNextDevice(leAudioDevice);
          }
          group->CigClearCis();
          /* end */

          if (!group->Configure(context_type, metadata_context_type,
                                ccid_list)) {
            LOG_ERROR("Could not configure ASEs for group %d content type %d",
                      group->group_id_, int(context_type));

            return false;
          }

          group->CigGenerateCisIds(context_type);

          for (LeAudioDevice* device = group->GetFirstDevice();
               device != nullptr; device = group->GetNextDevice(device)) {
            for (auto& ase : device->ases_) {
              ase.data_path_state = types::AudioStreamDataPathState::IDLE;
              ase.active = false;
              ase.state =
                  types::AseState::BTA_LE_AUDIO_ASE_STATE_CODEC_CONFIGURED;
            }
          }

          // Inject the state
          group->SetTargetState(
              types::AseState::BTA_LE_AUDIO_ASE_STATE_CODEC_CONFIGURED);
          group->SetState(group->GetTargetState());
          group->ClearPendingConfiguration();
          do_in_main_thread(
              FROM_HERE, base::BindOnce(
                             [](int group_id,
                                le_audio::LeAudioGroupStateMachine::Callbacks*
                                    state_machine_callbacks) {
                               state_machine_callbacks->StatusReportCb(
                                   group_id,
                                   GroupStreamStatus::CONFIGURED_BY_USER);
                             },
                             group->group_id_,
                             base::Unretained(this->state_machine_callbacks_)));
          return true;
        });

    ON_CALL(mock_state_machine_, AttachToStream(_, _))
        .WillByDefault([](LeAudioDeviceGroup* group,
                          LeAudioDevice* leAudioDevice) {
          if (group->GetState() !=
              types::AseState::BTA_LE_AUDIO_ASE_STATE_STREAMING) {
            return false;
          }

<<<<<<< HEAD
          group->Configure(group->GetCurrentContextType(),
                           group->GetMetadataContextType(), {});
=======
          group->Configure(group->GetConfigurationContextType(),
                           group->GetMetadataContexts(), {});
>>>>>>> 16f28028
          if (!group->CigAssignCisIds(leAudioDevice)) return false;
          group->CigAssignCisConnHandlesToAses(leAudioDevice);

          auto* stream_conf = &group->stream_conf;

          for (auto& ase : leAudioDevice->ases_) {
            if (!ase.active) continue;

            // And also skip the ase establishment procedure which should
            // be tested as part of the state machine unit tests
            ase.data_path_state =
                types::AudioStreamDataPathState::DATA_PATH_ESTABLISHED;
            ase.state = types::AseState::BTA_LE_AUDIO_ASE_STATE_STREAMING;

            uint16_t cis_conn_hdl = ase.cis_conn_hdl;

            /* Copied from state_machine.cc ProcessHciNotifSetupIsoDataPath */
            if (ase.direction == le_audio::types::kLeAudioDirectionSource) {
              auto iter = std::find_if(stream_conf->source_streams.begin(),
                                       stream_conf->source_streams.end(),
                                       [cis_conn_hdl](auto& pair) {
                                         return cis_conn_hdl == pair.first;
                                       });

              if (iter == stream_conf->source_streams.end()) {
                stream_conf->source_streams.emplace_back(
                    std::make_pair(ase.cis_conn_hdl,
                                   *ase.codec_config.audio_channel_allocation));

                stream_conf->source_num_of_devices++;
                stream_conf->source_num_of_channels +=
                    ase.codec_config.channel_count;

                LOG_INFO(
                    " Added Source Stream Configuration. CIS Connection "
                    "Handle: %d"
                    ", Audio Channel Allocation: %d"
                    ", Source Number Of Devices: %d"
                    ", Source Number Of Channels: %d",
                    +ase.cis_conn_hdl,
                    +(*ase.codec_config.audio_channel_allocation),
                    +stream_conf->source_num_of_devices,
                    +stream_conf->source_num_of_channels);
              }
            } else {
              auto iter = std::find_if(stream_conf->sink_streams.begin(),
                                       stream_conf->sink_streams.end(),
                                       [cis_conn_hdl](auto& pair) {
                                         return cis_conn_hdl == pair.first;
                                       });

              if (iter == stream_conf->sink_streams.end()) {
                stream_conf->sink_streams.emplace_back(
                    std::make_pair(ase.cis_conn_hdl,
                                   *ase.codec_config.audio_channel_allocation));

                stream_conf->sink_num_of_devices++;
                stream_conf->sink_num_of_channels +=
                    ase.codec_config.channel_count;

                LOG_INFO(
                    " Added Sink Stream Configuration. CIS Connection Handle: "
                    "%d"
                    ", Audio Channel Allocation: %d"
                    ", Sink Number Of Devices: %d"
                    ", Sink Number Of Channels: %d",
                    +ase.cis_conn_hdl,
                    +(*ase.codec_config.audio_channel_allocation),
                    +stream_conf->sink_num_of_devices,
                    +stream_conf->sink_num_of_channels);
              }
            }
          }

          return true;
        });

    ON_CALL(mock_state_machine_, StartStream(_, _, _, _))
        .WillByDefault([this](LeAudioDeviceGroup* group,
                              types::LeAudioContextType context_type,
                              types::AudioContexts metadata_context_type,
                              std::vector<uint8_t> ccid_list) {
          /* Do what ReleaseCisIds(group) does: start */
          LeAudioDevice* leAudioDevice = group->GetFirstDevice();
          while (leAudioDevice != nullptr) {
            for (auto& ase : leAudioDevice->ases_) {
              ase.cis_id = le_audio::kInvalidCisId;
            }
            leAudioDevice = group->GetNextDevice(leAudioDevice);
          }
          group->CigClearCis();
          /* end */

          if (!group->Configure(context_type, metadata_context_type,
                                ccid_list)) {
            LOG(ERROR) << __func__ << ", failed to set ASE configuration";
            return false;
          }

          if (group->GetState() ==
              types::AseState::BTA_LE_AUDIO_ASE_STATE_IDLE) {
            group->CigGenerateCisIds(context_type);

            std::vector<uint16_t> conn_handles;
            for (uint8_t i = 0; i < (uint8_t)(group->cises_.size()); i++) {
              conn_handles.push_back(iso_con_counter_++);
            }
            group->CigAssignCisConnHandles(conn_handles);
            for (LeAudioDevice* device = group->GetFirstActiveDevice();
                 device != nullptr;
                 device = group->GetNextActiveDevice(device)) {
              if (!group->CigAssignCisIds(device)) return false;
              group->CigAssignCisConnHandlesToAses(device);
            }
          }

          auto* stream_conf = &group->stream_conf;

          // Fake ASE configuration
          for (LeAudioDevice* device = group->GetFirstActiveDevice();
               device != nullptr; device = group->GetNextActiveDevice(device)) {
            for (auto& ase : device->ases_) {
              if (!ase.active) continue;

              // And also skip the ase establishment procedure which should
              // be tested as part of the state machine unit tests
              ase.data_path_state =
                  types::AudioStreamDataPathState::DATA_PATH_ESTABLISHED;
              ase.state = types::AseState::BTA_LE_AUDIO_ASE_STATE_STREAMING;

              uint16_t cis_conn_hdl = ase.cis_conn_hdl;

              /* Copied from state_machine.cc ProcessHciNotifSetupIsoDataPath */
              if (ase.direction == le_audio::types::kLeAudioDirectionSource) {
                auto iter = std::find_if(stream_conf->source_streams.begin(),
                                         stream_conf->source_streams.end(),
                                         [cis_conn_hdl](auto& pair) {
                                           return cis_conn_hdl == pair.first;
                                         });

                if (iter == stream_conf->source_streams.end()) {
                  stream_conf->source_streams.emplace_back(std::make_pair(
                      ase.cis_conn_hdl,
                      *ase.codec_config.audio_channel_allocation));

                  stream_conf->source_num_of_devices++;
                  stream_conf->source_num_of_channels +=
                      ase.codec_config.channel_count;
                  stream_conf->source_audio_channel_allocation |=
                      *ase.codec_config.audio_channel_allocation;

                  if (stream_conf->source_sample_frequency_hz == 0) {
                    stream_conf->source_sample_frequency_hz =
                        ase.codec_config.GetSamplingFrequencyHz();
                  } else {
                    ASSERT_LOG(stream_conf->source_sample_frequency_hz ==
                                   ase.codec_config.GetSamplingFrequencyHz(),
                               "sample freq mismatch: %d!=%d",
                               stream_conf->source_sample_frequency_hz,
                               ase.codec_config.GetSamplingFrequencyHz());
                  }

                  if (stream_conf->source_octets_per_codec_frame == 0) {
                    stream_conf->source_octets_per_codec_frame =
                        *ase.codec_config.octets_per_codec_frame;
                  } else {
                    ASSERT_LOG(stream_conf->source_octets_per_codec_frame ==
                                   *ase.codec_config.octets_per_codec_frame,
                               "octets per frame mismatch: %d!=%d",
                               stream_conf->source_octets_per_codec_frame,
                               *ase.codec_config.octets_per_codec_frame);
                  }

                  if (stream_conf->source_codec_frames_blocks_per_sdu == 0) {
                    stream_conf->source_codec_frames_blocks_per_sdu =
                        *ase.codec_config.codec_frames_blocks_per_sdu;
                  } else {
                    ASSERT_LOG(
                        stream_conf->source_codec_frames_blocks_per_sdu ==
                            *ase.codec_config.codec_frames_blocks_per_sdu,
                        "codec_frames_blocks_per_sdu: %d!=%d",
                        stream_conf->source_codec_frames_blocks_per_sdu,
                        *ase.codec_config.codec_frames_blocks_per_sdu);
                  }

                  LOG_INFO(
                      " Added Source Stream Configuration. CIS Connection "
                      "Handle: %d"
                      ", Audio Channel Allocation: %d"
                      ", Source Number Of Devices: %d"
                      ", Source Number Of Channels: %d",
                      +ase.cis_conn_hdl,
                      +(*ase.codec_config.audio_channel_allocation),
                      +stream_conf->source_num_of_devices,
                      +stream_conf->source_num_of_channels);
                }
              } else {
                auto iter = std::find_if(stream_conf->sink_streams.begin(),
                                         stream_conf->sink_streams.end(),
                                         [cis_conn_hdl](auto& pair) {
                                           return cis_conn_hdl == pair.first;
                                         });

                if (iter == stream_conf->sink_streams.end()) {
                  stream_conf->sink_streams.emplace_back(std::make_pair(
                      ase.cis_conn_hdl,
                      *ase.codec_config.audio_channel_allocation));

                  stream_conf->sink_num_of_devices++;
                  stream_conf->sink_num_of_channels +=
                      ase.codec_config.channel_count;

                  stream_conf->sink_audio_channel_allocation |=
                      *ase.codec_config.audio_channel_allocation;

                  if (stream_conf->sink_sample_frequency_hz == 0) {
                    stream_conf->sink_sample_frequency_hz =
                        ase.codec_config.GetSamplingFrequencyHz();
                  } else {
                    ASSERT_LOG(stream_conf->sink_sample_frequency_hz ==
                                   ase.codec_config.GetSamplingFrequencyHz(),
                               "sample freq mismatch: %d!=%d",
                               stream_conf->sink_sample_frequency_hz,
                               ase.codec_config.GetSamplingFrequencyHz());
                  }

                  if (stream_conf->sink_octets_per_codec_frame == 0) {
                    stream_conf->sink_octets_per_codec_frame =
                        *ase.codec_config.octets_per_codec_frame;
                  } else {
                    ASSERT_LOG(stream_conf->sink_octets_per_codec_frame ==
                                   *ase.codec_config.octets_per_codec_frame,
                               "octets per frame mismatch: %d!=%d",
                               stream_conf->sink_octets_per_codec_frame,
                               *ase.codec_config.octets_per_codec_frame);
                  }

                  if (stream_conf->sink_codec_frames_blocks_per_sdu == 0) {
                    stream_conf->sink_codec_frames_blocks_per_sdu =
                        *ase.codec_config.codec_frames_blocks_per_sdu;
                  } else {
                    ASSERT_LOG(
                        stream_conf->sink_codec_frames_blocks_per_sdu ==
                            *ase.codec_config.codec_frames_blocks_per_sdu,
                        "codec_frames_blocks_per_sdu: %d!=%d",
                        stream_conf->sink_codec_frames_blocks_per_sdu,
                        *ase.codec_config.codec_frames_blocks_per_sdu);
                  }

                  LOG_INFO(
                      " Added Sink Stream Configuration. CIS Connection "
                      "Handle: %d"
                      ", Audio Channel Allocation: %d"
                      ", Sink Number Of Devices: %d"
                      ", Sink Number Of Channels: %d",
                      +ase.cis_conn_hdl,
                      +(*ase.codec_config.audio_channel_allocation),
                      +stream_conf->sink_num_of_devices,
                      +stream_conf->sink_num_of_channels);
                }
              }
            }
          }

          // Inject the state
          group->SetTargetState(
              types::AseState::BTA_LE_AUDIO_ASE_STATE_STREAMING);
          group->SetState(group->GetTargetState());
          streaming_groups[group->group_id_] = group;

          /* Assume CIG is created */
          group->cig_state_ = le_audio::types::CigState::CREATED;

          do_in_main_thread(
              FROM_HERE, base::BindOnce(
                             [](int group_id,
                                le_audio::LeAudioGroupStateMachine::Callbacks*
                                    state_machine_callbacks) {
                               state_machine_callbacks->StatusReportCb(
                                   group_id, GroupStreamStatus::STREAMING);
                             },
                             group->group_id_,
                             base::Unretained(this->state_machine_callbacks_)));
          return true;
        });

    ON_CALL(mock_state_machine_, SuspendStream(_))
        .WillByDefault([this](LeAudioDeviceGroup* group) {
          // Fake ASE state
          for (LeAudioDevice* device = group->GetFirstDevice();
               device != nullptr; device = group->GetNextDevice(device)) {
            for (auto& ase : device->ases_) {
              ase.data_path_state =
                  types::AudioStreamDataPathState::CIS_ESTABLISHED;
              ase.active = false;
              ase.state =
                  types::AseState::BTA_LE_AUDIO_ASE_STATE_QOS_CONFIGURED;
            }
          }

          // Inject the state
          group->SetTargetState(
              types::AseState::BTA_LE_AUDIO_ASE_STATE_QOS_CONFIGURED);
          group->SetState(group->GetTargetState());
          state_machine_callbacks_->StatusReportCb(
              group->group_id_, GroupStreamStatus::SUSPENDED);
        });

    ON_CALL(mock_state_machine_, ProcessHciNotifAclDisconnected(_, _))
        .WillByDefault([this](LeAudioDeviceGroup* group,
                              LeAudioDevice* leAudioDevice) {
          if (!group) return;
          auto* stream_conf = &group->stream_conf;
          if (!stream_conf->sink_streams.empty() ||
              !stream_conf->source_streams.empty()) {
            stream_conf->sink_streams.erase(
                std::remove_if(stream_conf->sink_streams.begin(),
                               stream_conf->sink_streams.end(),
                               [leAudioDevice, &stream_conf](auto& pair) {
                                 auto ases = leAudioDevice->GetAsesByCisConnHdl(
                                     pair.first);
                                 if (ases.sink) {
                                   stream_conf->sink_num_of_devices--;
                                   stream_conf->sink_num_of_channels -=
                                       ases.sink->codec_config.channel_count;

                                   LOG_INFO(
                                       ", Source Number Of Devices: %d"
                                       ", Source Number Of Channels: %d",
                                       +stream_conf->source_num_of_devices,
                                       +stream_conf->source_num_of_channels);
                                 }
                                 return ases.sink;
                               }),
                stream_conf->sink_streams.end());

            stream_conf->source_streams.erase(
                std::remove_if(stream_conf->source_streams.begin(),
                               stream_conf->source_streams.end(),
                               [leAudioDevice, &stream_conf](auto& pair) {
                                 auto ases = leAudioDevice->GetAsesByCisConnHdl(
                                     pair.first);
                                 if (ases.source) {
                                   stream_conf->source_num_of_devices--;
                                   stream_conf->source_num_of_channels -=
                                       ases.source->codec_config.channel_count;

                                   LOG_INFO(
                                       ", Source Number Of Devices: %d"
                                       ", Source Number Of Channels: %d",
                                       +stream_conf->source_num_of_devices,
                                       +stream_conf->source_num_of_channels);
                                 }
                                 return ases.source;
                               }),
                stream_conf->source_streams.end());
          }

          group->CigUnassignCis(leAudioDevice);

          if (group->IsEmpty()) {
            group->cig_state_ = le_audio::types::CigState::NONE;
            InjectCigRemoved(group->group_id_);
          }
        });

    ON_CALL(mock_state_machine_, ProcessHciNotifCisDisconnected(_, _, _))
        .WillByDefault(
            [](LeAudioDeviceGroup* group, LeAudioDevice* leAudioDevice,
               const bluetooth::hci::iso_manager::cis_disconnected_evt* event) {
              if (!group) return;
              auto ases_pair =
                  leAudioDevice->GetAsesByCisConnHdl(event->cis_conn_hdl);
              if (ases_pair.sink) {
                ases_pair.sink->data_path_state =
                    types::AudioStreamDataPathState::CIS_ASSIGNED;
                ases_pair.sink->active = false;
              }
              if (ases_pair.source) {
                ases_pair.source->active = false;
                ases_pair.source->data_path_state =
                    types::AudioStreamDataPathState::CIS_ASSIGNED;
              }
              /* Invalidate stream configuration if needed */
              auto* stream_conf = &group->stream_conf;
              if (!stream_conf->sink_streams.empty() ||
                  !stream_conf->source_streams.empty()) {
                stream_conf->sink_streams.erase(
                    std::remove_if(
                        stream_conf->sink_streams.begin(),
                        stream_conf->sink_streams.end(),
                        [leAudioDevice, &stream_conf](auto& pair) {
                          auto ases =
                              leAudioDevice->GetAsesByCisConnHdl(pair.first);

                          LOG_INFO(
                              ", sink ase to delete. Cis handle: %d"
                              ", ase pointer: %p",
                              +(int)(pair.first), +ases.sink);
                          if (ases.sink) {
                            stream_conf->sink_num_of_devices--;
                            stream_conf->sink_num_of_channels -=
                                ases.sink->codec_config.channel_count;

                            LOG_INFO(
                                " Sink Number Of Devices: %d"
                                ", Sink Number Of Channels: %d",
                                +stream_conf->sink_num_of_devices,
                                +stream_conf->sink_num_of_channels);
                          }
                          return ases.sink;
                        }),
                    stream_conf->sink_streams.end());

                stream_conf->source_streams.erase(
                    std::remove_if(
                        stream_conf->source_streams.begin(),
                        stream_conf->source_streams.end(),
                        [leAudioDevice, &stream_conf](auto& pair) {
                          auto ases =
                              leAudioDevice->GetAsesByCisConnHdl(pair.first);

                          LOG_INFO(
                              ", source to delete. Cis handle: %d"
                              ", ase pointer: %p",
                              +(int)(pair.first), ases.source);
                          if (ases.source) {
                            stream_conf->source_num_of_devices--;
                            stream_conf->source_num_of_channels -=
                                ases.source->codec_config.channel_count;

                            LOG_INFO(
                                ", Source Number Of Devices: %d"
                                ", Source Number Of Channels: %d",
                                +stream_conf->source_num_of_devices,
                                +stream_conf->source_num_of_channels);
                          }
                          return ases.source;
                        }),
                    stream_conf->source_streams.end());
              }

              group->CigUnassignCis(leAudioDevice);
            });

    ON_CALL(mock_state_machine_, StopStream(_))
        .WillByDefault([this](LeAudioDeviceGroup* group) {
          for (LeAudioDevice* device = group->GetFirstDevice();
               device != nullptr; device = group->GetNextDevice(device)) {
            /* Invalidate stream configuration if needed */
            auto* stream_conf = &group->stream_conf;
            if (!stream_conf->sink_streams.empty() ||
                !stream_conf->source_streams.empty()) {
              stream_conf->sink_streams.erase(
                  std::remove_if(stream_conf->sink_streams.begin(),
                                 stream_conf->sink_streams.end(),
                                 [device, &stream_conf](auto& pair) {
                                   auto ases =
                                       device->GetAsesByCisConnHdl(pair.first);

                                   LOG_INFO(
                                       ", sink ase to delete. Cis handle: %d"
                                       ", ase pointer: %p",
                                       +(int)(pair.first), +ases.sink);
                                   if (ases.sink) {
                                     stream_conf->sink_num_of_devices--;
                                     stream_conf->sink_num_of_channels -=
                                         ases.sink->codec_config.channel_count;

                                     LOG_INFO(
                                         " Sink Number Of Devices: %d"
                                         ", Sink Number Of Channels: %d",
                                         +stream_conf->sink_num_of_devices,
                                         +stream_conf->sink_num_of_channels);
                                   }
                                   return ases.sink;
                                 }),
                  stream_conf->sink_streams.end());

              stream_conf->source_streams.erase(
                  std::remove_if(
                      stream_conf->source_streams.begin(),
                      stream_conf->source_streams.end(),
                      [device, &stream_conf](auto& pair) {
                        auto ases = device->GetAsesByCisConnHdl(pair.first);

                        LOG_INFO(
                            ", source to delete. Cis handle: %d"
                            ", ase pointer: %p",
                            +(int)(pair.first), +ases.source);
                        if (ases.source) {
                          stream_conf->source_num_of_devices--;
                          stream_conf->source_num_of_channels -=
                              ases.source->codec_config.channel_count;

                          LOG_INFO(
                              ", Source Number Of Devices: %d"
                              ", Source Number Of Channels: %d",
                              +stream_conf->source_num_of_devices,
                              +stream_conf->source_num_of_channels);
                        }
                        return ases.source;
                      }),
                  stream_conf->source_streams.end());
            }

            group->CigUnassignCis(device);

            for (auto& ase : device->ases_) {
              ase.data_path_state = types::AudioStreamDataPathState::IDLE;
              ase.active = false;
              ase.state = types::AseState::BTA_LE_AUDIO_ASE_STATE_IDLE;
              ase.cis_id = 0;
              ase.cis_conn_hdl = 0;
            }
          }

          // Inject the state
          group->SetTargetState(types::AseState::BTA_LE_AUDIO_ASE_STATE_IDLE);
          group->SetState(group->GetTargetState());
          state_machine_callbacks_->StatusReportCb(
              group->group_id_, GroupStreamStatus::RELEASING);
          state_machine_callbacks_->StatusReportCb(group->group_id_,
                                                   GroupStreamStatus::IDLE);
        });
  }

  void SetUp() override {
    init_message_loop_thread();
    ON_CALL(controller_interface_, SupportsBleConnectedIsochronousStreamCentral)
        .WillByDefault(Return(true));
    ON_CALL(controller_interface_,
            SupportsBleConnectedIsochronousStreamPeripheral)
        .WillByDefault(Return(true));

    controller::SetMockControllerInterface(&controller_interface_);
    bluetooth::manager::SetMockBtmInterface(&mock_btm_interface_);
    gatt::SetMockBtaGattInterface(&mock_gatt_interface_);
    gatt::SetMockBtaGattQueue(&mock_gatt_queue_);
    bluetooth::storage::SetMockBtifStorageInterface(&mock_btif_storage_);

    iso_manager_ = bluetooth::hci::IsoManager::GetInstance();
    ASSERT_NE(iso_manager_, nullptr);
    iso_manager_->Start();

    mock_iso_manager_ = MockIsoManager::GetInstance();
    ON_CALL(*mock_iso_manager_, RegisterCigCallbacks(_))
        .WillByDefault(SaveArg<0>(&cig_callbacks_));

    SetUpMockAudioHal();
    SetUpMockGroups();
    SetUpMockGatt();

    le_audio::AudioSetConfigurationProvider::Initialize();
    ASSERT_FALSE(LeAudioClient::IsLeAudioClientRunning());
  }

  void TearDown() override {
    if (is_audio_unicast_source_acquired) {
      EXPECT_CALL(*mock_le_audio_source_hal_client_, Stop).Times(1);
      EXPECT_CALL(*mock_le_audio_source_hal_client_, OnDestroyed()).Times(1);
    }

    if (is_audio_unicast_sink_acquired) {
      EXPECT_CALL(*mock_le_audio_sink_hal_client_, Stop).Times(1);
      EXPECT_CALL(*mock_le_audio_sink_hal_client_, OnDestroyed()).Times(1);
    }

    // Message loop cleanup should wait for all the 'till now' scheduled calls
    // so it should be called right at the very begginning of teardown.
    cleanup_message_loop_thread();

    // This is required since Stop() and Cleanup() may trigger some callbacks or
    // drop unique pointers to mocks we have raw pointer for and we want to
    // verify them all.
    Mock::VerifyAndClearExpectations(&mock_audio_hal_client_callbacks_);

    if (LeAudioClient::IsLeAudioClientRunning()) {
      EXPECT_CALL(mock_gatt_interface_, AppDeregister(gatt_if)).Times(1);
      LeAudioClient::Cleanup(base::DoNothing());
      ASSERT_FALSE(LeAudioClient::IsLeAudioClientRunning());
    }

    if (le_audio::AudioSetConfigurationProvider::Get())
      le_audio::AudioSetConfigurationProvider::Cleanup();

    iso_manager_->Stop();
  }

 protected:
  class MockDeviceWrapper {
    class IGattHandlers {
     public:
      // IGattHandlers() = default;
      virtual ~IGattHandlers() = default;
      virtual void OnReadCharacteristic(uint16_t handle, GATT_READ_OP_CB cb,
                                        void* cb_data) = 0;
      virtual void OnWriteCharacteristic(uint16_t handle,
                                         std::vector<uint8_t> value,
                                         tGATT_WRITE_TYPE write_type,
                                         GATT_WRITE_OP_CB cb,
                                         void* cb_data) = 0;
    };

   public:
    struct csis_mock : public IGattHandlers {
      uint16_t start = 0;
      uint16_t end = 0;
      uint16_t sirk_char = 0;
      uint16_t sirk_ccc = 0;
      uint16_t size_char = 0;
      uint16_t size_ccc = 0;
      uint16_t lock_char = 0;
      uint16_t lock_ccc = 0;
      uint16_t rank_char = 0;

      int rank = 0;
      int size = 0;

      MOCK_METHOD((void), OnReadCharacteristic,
                  (uint16_t handle, GATT_READ_OP_CB cb, void* cb_data),
                  (override));
      MOCK_METHOD((void), OnWriteCharacteristic,
                  (uint16_t handle, std::vector<uint8_t> value,
                   tGATT_WRITE_TYPE write_type, GATT_WRITE_OP_CB cb,
                   void* cb_data),
                  (override));
    };

    struct cas_mock : public IGattHandlers {
      uint16_t start = 0;
      uint16_t end = 0;
      uint16_t csis_include = 0;

      MOCK_METHOD((void), OnReadCharacteristic,
                  (uint16_t handle, GATT_READ_OP_CB cb, void* cb_data),
                  (override));
      MOCK_METHOD((void), OnWriteCharacteristic,
                  (uint16_t handle, std::vector<uint8_t> value,
                   tGATT_WRITE_TYPE write_type, GATT_WRITE_OP_CB cb,
                   void* cb_data),
                  (override));
    };

    struct pacs_mock : public IGattHandlers {
      uint16_t start = 0;
      uint16_t sink_pac_char = 0;
      uint16_t sink_pac_ccc = 0;
      uint16_t sink_audio_loc_char = 0;
      uint16_t sink_audio_loc_ccc = 0;
      uint16_t source_pac_char = 0;
      uint16_t source_pac_ccc = 0;
      uint16_t source_audio_loc_char = 0;
      uint16_t source_audio_loc_ccc = 0;
      uint16_t avail_contexts_char = 0;
      uint16_t avail_contexts_ccc = 0;
      uint16_t supp_contexts_char = 0;
      uint16_t supp_contexts_ccc = 0;
      uint16_t end = 0;

      MOCK_METHOD((void), OnReadCharacteristic,
                  (uint16_t handle, GATT_READ_OP_CB cb, void* cb_data),
                  (override));
      MOCK_METHOD((void), OnWriteCharacteristic,
                  (uint16_t handle, std::vector<uint8_t> value,
                   tGATT_WRITE_TYPE write_type, GATT_WRITE_OP_CB cb,
                   void* cb_data),
                  (override));
    };

    struct ascs_mock : public IGattHandlers {
      uint16_t start = 0;
      uint16_t sink_ase_char[max_num_of_ases] = {0};
      uint16_t sink_ase_ccc[max_num_of_ases] = {0};
      uint16_t source_ase_char[max_num_of_ases] = {0};
      uint16_t source_ase_ccc[max_num_of_ases] = {0};
      uint16_t ctp_char = 0;
      uint16_t ctp_ccc = 0;
      uint16_t end = 0;

      MOCK_METHOD((void), OnReadCharacteristic,
                  (uint16_t handle, GATT_READ_OP_CB cb, void* cb_data),
                  (override));
      MOCK_METHOD((void), OnWriteCharacteristic,
                  (uint16_t handle, std::vector<uint8_t> value,
                   tGATT_WRITE_TYPE write_type, GATT_WRITE_OP_CB cb,
                   void* cb_data),
                  (override));
    };

    MockDeviceWrapper(RawAddress addr, const std::list<gatt::Service>& services,
                      std::unique_ptr<MockDeviceWrapper::csis_mock> csis,
                      std::unique_ptr<MockDeviceWrapper::cas_mock> cas,
                      std::unique_ptr<MockDeviceWrapper::ascs_mock> ascs,
                      std::unique_ptr<MockDeviceWrapper::pacs_mock> pacs)
        : addr(addr) {
      this->services = services;
      this->csis = std::move(csis);
      this->cas = std::move(cas);
      this->ascs = std::move(ascs);
      this->pacs = std::move(pacs);
    }

    ~MockDeviceWrapper() {
      Mock::VerifyAndClearExpectations(csis.get());
      Mock::VerifyAndClearExpectations(cas.get());
      Mock::VerifyAndClearExpectations(ascs.get());
      Mock::VerifyAndClearExpectations(pacs.get());
    }

    RawAddress addr;
    bool connected = false;

    // A list of services and their useful params
    std::list<gatt::Service> services;
    std::unique_ptr<csis_mock> csis;
    std::unique_ptr<cas_mock> cas;
    std::unique_ptr<ascs_mock> ascs;
    std::unique_ptr<pacs_mock> pacs;
  };

  void SyncOnMainLoop() {
    // Wait for the main loop to flush
    // WARNING: Not tested with Timers pushing periodic tasks to the main loop
    while (num_async_tasks > 0)
      ;
  }

  void ConnectLeAudio(const RawAddress& address, bool isEncrypted = true) {
    // by default indicate link as encrypted
    ON_CALL(mock_btm_interface_, BTM_IsEncrypted(address, _))
        .WillByDefault(DoAll(Return(isEncrypted)));

    EXPECT_CALL(mock_gatt_interface_, Open(gatt_if, address, true, _)).Times(1);

    do_in_main_thread(
        FROM_HERE, base::Bind(&LeAudioClient::Connect,
                              base::Unretained(LeAudioClient::Get()), address));

    SyncOnMainLoop();
  }

  void DisconnectLeAudio(const RawAddress& address, uint16_t conn_id) {
    SyncOnMainLoop();
    EXPECT_CALL(mock_gatt_interface_, Close(conn_id)).Times(1);
    EXPECT_CALL(mock_audio_hal_client_callbacks_,
                OnConnectionState(ConnectionState::DISCONNECTED, address))
        .Times(1);
    do_in_main_thread(
        FROM_HERE, base::Bind(&LeAudioClient::Disconnect,
                              base::Unretained(LeAudioClient::Get()), address));
  }

  void ConnectCsisDevice(const RawAddress& addr, uint16_t conn_id,
                         uint32_t sink_audio_allocation,
                         uint32_t source_audio_allocation, uint8_t group_size,
                         int group_id, uint8_t rank,
                         bool connect_through_csis = false,
                         bool new_device = true) {
    SetSampleDatabaseEarbudsValid(conn_id, addr, sink_audio_allocation,
                                  source_audio_allocation, default_channel_cnt,
                                  default_channel_cnt,
                                  0x0004, /* source sample freq 16khz */
                                  true,   /*add_csis*/
                                  true,   /*add_cas*/
                                  true,   /*add_pacs*/
                                  true,   /*add_ascs*/
                                  group_size, rank);
    EXPECT_CALL(mock_audio_hal_client_callbacks_,
                OnConnectionState(ConnectionState::CONNECTED, addr))
        .Times(1);

    if (new_device) {
      EXPECT_CALL(mock_audio_hal_client_callbacks_,
                  OnGroupNodeStatus(addr, group_id, GroupNodeStatus::ADDED))
          .Times(1);
    }

    if (connect_through_csis) {
      // Add it the way CSIS would do: add to group and then connect
      do_in_main_thread(
          FROM_HERE,
          base::Bind(&LeAudioClient::GroupAddNode,
                     base::Unretained(LeAudioClient::Get()), group_id, addr));
      ConnectLeAudio(addr);
    } else {
      // The usual connect
      // Since device has CSIS, lets add it here to groups already now
      groups[addr] = group_id;
      ConnectLeAudio(addr);
      InjectGroupDeviceAdded(addr, group_id);
    }
  }

  void ConnectNonCsisDevice(const RawAddress& addr, uint16_t conn_id,
                            uint32_t sink_audio_allocation,
                            uint32_t source_audio_allocation) {
    SetSampleDatabaseEarbudsValid(
        conn_id, addr, sink_audio_allocation, source_audio_allocation,
        default_channel_cnt, default_channel_cnt, 0x0004,
        /* source sample freq 16khz */ false, /*add_csis*/
        true,                                 /*add_cas*/
        true,                                 /*add_pacs*/
        true,                                 /*add_ascs*/
        0, 0);
    EXPECT_CALL(mock_audio_hal_client_callbacks_,
                OnConnectionState(ConnectionState::CONNECTED, addr))
        .Times(1);

    ConnectLeAudio(addr);
  }

  void UpdateMetadata(audio_usage_t usage, audio_content_type_t content_type,
                      bool reconfigure_existing_stream = false) {
    std::vector<struct playback_track_metadata> source_metadata = {
        {{AUDIO_USAGE_UNKNOWN, AUDIO_CONTENT_TYPE_UNKNOWN, 0},
         {AUDIO_USAGE_UNKNOWN, AUDIO_CONTENT_TYPE_UNKNOWN, 0}}};

    source_metadata[0].usage = usage;
    source_metadata[0].content_type = content_type;

    if (reconfigure_existing_stream) {
      Expectation reconfigure = EXPECT_CALL(*mock_le_audio_source_hal_client_,
                                            SuspendedForReconfiguration())
                                    .Times(1);
      EXPECT_CALL(*mock_le_audio_source_hal_client_, CancelStreamingRequest())
          .Times(1);
      EXPECT_CALL(*mock_le_audio_source_hal_client_, ReconfigurationComplete())
          .Times(1)
          .After(reconfigure);
    } else {
      EXPECT_CALL(*mock_le_audio_source_hal_client_,
                  SuspendedForReconfiguration())
          .Times(0);
      EXPECT_CALL(*mock_le_audio_source_hal_client_, ReconfigurationComplete())
          .Times(0);
    }

    ASSERT_NE(unicast_source_hal_cb_, nullptr);
    unicast_source_hal_cb_->OnAudioMetadataUpdate(source_metadata);
  }

  void UpdateSourceMetadata(audio_source_t audio_source) {
    std::vector<struct record_track_metadata> sink_metadata = {
        {{AUDIO_SOURCE_INVALID, 0.5, AUDIO_DEVICE_NONE, "00:11:22:33:44:55"},
         {AUDIO_SOURCE_MIC, 0.7, AUDIO_DEVICE_OUT_BLE_HEADSET,
          "AA:BB:CC:DD:EE:FF"}}};

    sink_metadata[1].source = audio_source;
    unicast_sink_hal_cb_->OnAudioMetadataUpdate(sink_metadata);
  }

  void SinkAudioResume(void) {
    EXPECT_CALL(*mock_le_audio_source_hal_client_, ConfirmStreamingRequest())
        .Times(1);
    do_in_main_thread(FROM_HERE,
                      base::BindOnce(
                          [](LeAudioSourceAudioHalClient::Callbacks* cb) {
                            cb->OnAudioResume();
                          },
                          unicast_source_hal_cb_));

    SyncOnMainLoop();
    Mock::VerifyAndClearExpectations(&*mock_le_audio_source_hal_client_);
  }

  void StartStreaming(audio_usage_t usage, audio_content_type_t content_type,
                      int group_id,
                      audio_source_t audio_source = AUDIO_SOURCE_INVALID,
                      bool reconfigure_existing_stream = false) {
    ASSERT_NE(unicast_source_hal_cb_, nullptr);

    UpdateMetadata(usage, content_type, reconfigure_existing_stream);
    if (audio_source != AUDIO_SOURCE_INVALID) {
      UpdateSourceMetadata(audio_source);
    }

    /* Stream has been automatically restarted on UpdateMetadata */
    if (reconfigure_existing_stream) return;

    SinkAudioResume();
    SyncOnMainLoop();
    Mock::VerifyAndClearExpectations(&mock_state_machine_);

    if (usage == AUDIO_USAGE_VOICE_COMMUNICATION ||
        audio_source != AUDIO_SOURCE_INVALID) {
      ASSERT_NE(unicast_sink_hal_cb_, nullptr);
      do_in_main_thread(FROM_HERE,
                        base::BindOnce(
                            [](LeAudioSinkAudioHalClient::Callbacks* cb) {
                              cb->OnAudioResume();
                            },
                            unicast_sink_hal_cb_));
    }
  }

  void StopStreaming(int group_id, bool suspend_source = false) {
    ASSERT_NE(unicast_source_hal_cb_, nullptr);

    /* TODO We should have a way to confirm Stop() otherwise, audio framework
     * might have different state that it is in the le_audio code - as tearing
     * down CISes might take some time
     */
    std::promise<void> do_suspend_sink_promise;
    auto do_suspend_sink_future = do_suspend_sink_promise.get_future();
    /* It's enough to call only one resume even if it'll be bi-directional
     * streaming. First suspend will trigger GroupStop.
     *
     * There is no - 'only source receiver' scenario (e.g. single microphone).
     * If there will be such test oriented scenario, such resume choose logic
     * should be applied.
     */
    unicast_source_hal_cb_->OnAudioSuspend(std::move(do_suspend_sink_promise));
    do_suspend_sink_future.wait();

    if (suspend_source) {
      ASSERT_NE(unicast_sink_hal_cb_, nullptr);
      std::promise<void> do_suspend_source_promise;
      auto do_suspend_source_future = do_suspend_source_promise.get_future();
      unicast_sink_hal_cb_->OnAudioSuspend(
          std::move(do_suspend_source_promise));
      do_suspend_source_future.wait();
    }
  }

  void set_sample_database(uint16_t conn_id, RawAddress addr,
                           std::unique_ptr<MockDeviceWrapper::csis_mock> csis,
                           std::unique_ptr<MockDeviceWrapper::cas_mock> cas,
                           std::unique_ptr<MockDeviceWrapper::ascs_mock> ascs,
                           std::unique_ptr<MockDeviceWrapper::pacs_mock> pacs) {
    gatt::DatabaseBuilder bob;

    /* Generic Access Service */
    bob.AddService(0x0001, 0x0003, Uuid::From16Bit(0x1800), true);
    /* Device Name Char. */
    bob.AddCharacteristic(0x0002, 0x0003, Uuid::From16Bit(0x2a00),
                          GATT_CHAR_PROP_BIT_READ);

    if (csis->start) {
      bool is_primary = true;
      bob.AddService(csis->start, csis->end, bluetooth::csis::kCsisServiceUuid,
                     is_primary);
      if (csis->sirk_char) {
        bob.AddCharacteristic(
            csis->sirk_char, csis->sirk_char + 1,
            bluetooth::csis::kCsisSirkUuid,
            GATT_CHAR_PROP_BIT_READ | GATT_CHAR_PROP_BIT_NOTIFY);
        if (csis->sirk_ccc)
          bob.AddDescriptor(csis->sirk_ccc,
                            Uuid::From16Bit(GATT_UUID_CHAR_CLIENT_CONFIG));
      }

      if (csis->size_char) {
        bob.AddCharacteristic(
            csis->size_char, csis->size_char + 1,
            bluetooth::csis::kCsisSizeUuid,
            GATT_CHAR_PROP_BIT_READ | GATT_CHAR_PROP_BIT_NOTIFY);
        if (csis->size_ccc)
          bob.AddDescriptor(csis->size_ccc,
                            Uuid::From16Bit(GATT_UUID_CHAR_CLIENT_CONFIG));
      }

      if (csis->lock_char) {
        bob.AddCharacteristic(csis->lock_char, csis->lock_char + 1,
                              bluetooth::csis::kCsisLockUuid,
                              GATT_CHAR_PROP_BIT_READ |
                                  GATT_CHAR_PROP_BIT_NOTIFY |
                                  GATT_CHAR_PROP_BIT_WRITE);
        if (csis->lock_ccc)
          bob.AddDescriptor(csis->lock_ccc,
                            Uuid::From16Bit(GATT_UUID_CHAR_CLIENT_CONFIG));
      }

      if (csis->rank_char)
        bob.AddCharacteristic(csis->rank_char, csis->rank_char + 1,
                              bluetooth::csis::kCsisRankUuid,
                              GATT_CHAR_PROP_BIT_READ);
    }

    if (cas->start) {
      bool is_primary = true;
      bob.AddService(cas->start, cas->end, le_audio::uuid::kCapServiceUuid,
                     is_primary);
      // Include CSIS service inside
      if (cas->csis_include)
        bob.AddIncludedService(cas->csis_include,
                               bluetooth::csis::kCsisServiceUuid, csis->start,
                               csis->end);
    }

    if (pacs->start) {
      bool is_primary = true;
      bob.AddService(pacs->start, pacs->end,
                     le_audio::uuid::kPublishedAudioCapabilityServiceUuid,
                     is_primary);

      if (pacs->sink_pac_char) {
        bob.AddCharacteristic(
            pacs->sink_pac_char, pacs->sink_pac_char + 1,
            le_audio::uuid::kSinkPublishedAudioCapabilityCharacteristicUuid,
            GATT_CHAR_PROP_BIT_READ);
        if (pacs->sink_pac_ccc)
          bob.AddDescriptor(pacs->sink_pac_ccc,
                            Uuid::From16Bit(GATT_UUID_CHAR_CLIENT_CONFIG));
      }

      if (pacs->sink_audio_loc_char) {
        bob.AddCharacteristic(
            pacs->sink_audio_loc_char, pacs->sink_audio_loc_char + 1,
            le_audio::uuid::kSinkAudioLocationCharacteristicUuid,
            GATT_CHAR_PROP_BIT_READ);
        if (pacs->sink_audio_loc_ccc)
          bob.AddDescriptor(pacs->sink_audio_loc_ccc,
                            Uuid::From16Bit(GATT_UUID_CHAR_CLIENT_CONFIG));
      }

      if (pacs->source_pac_char) {
        bob.AddCharacteristic(
            pacs->source_pac_char, pacs->source_pac_char + 1,
            le_audio::uuid::kSourcePublishedAudioCapabilityCharacteristicUuid,
            GATT_CHAR_PROP_BIT_READ);
        if (pacs->source_pac_ccc)
          bob.AddDescriptor(pacs->source_pac_ccc,
                            Uuid::From16Bit(GATT_UUID_CHAR_CLIENT_CONFIG));
      }

      if (pacs->source_audio_loc_char) {
        bob.AddCharacteristic(
            pacs->source_audio_loc_char, pacs->source_audio_loc_char + 1,
            le_audio::uuid::kSourceAudioLocationCharacteristicUuid,
            GATT_CHAR_PROP_BIT_READ);
        if (pacs->source_audio_loc_ccc)
          bob.AddDescriptor(pacs->source_audio_loc_ccc,
                            Uuid::From16Bit(GATT_UUID_CHAR_CLIENT_CONFIG));
      }

      if (pacs->avail_contexts_char) {
        bob.AddCharacteristic(
            pacs->avail_contexts_char, pacs->avail_contexts_char + 1,
            le_audio::uuid::kAudioContextAvailabilityCharacteristicUuid,
            GATT_CHAR_PROP_BIT_READ);
        if (pacs->avail_contexts_ccc)
          bob.AddDescriptor(pacs->avail_contexts_ccc,
                            Uuid::From16Bit(GATT_UUID_CHAR_CLIENT_CONFIG));
      }

      if (pacs->supp_contexts_char) {
        bob.AddCharacteristic(
            pacs->supp_contexts_char, pacs->supp_contexts_char + 1,
            le_audio::uuid::kAudioSupportedContextCharacteristicUuid,
            GATT_CHAR_PROP_BIT_READ);
        if (pacs->supp_contexts_ccc)
          bob.AddDescriptor(pacs->supp_contexts_ccc,
                            Uuid::From16Bit(GATT_UUID_CHAR_CLIENT_CONFIG));
      }
    }

    if (ascs->start) {
      bool is_primary = true;
      bob.AddService(ascs->start, ascs->end,
                     le_audio::uuid::kAudioStreamControlServiceUuid,
                     is_primary);
      for (int i = 0; i < max_num_of_ases; i++) {
        if (ascs->sink_ase_char[i]) {
          bob.AddCharacteristic(ascs->sink_ase_char[i],
                                ascs->sink_ase_char[i] + 1,
                                le_audio::uuid::kSinkAudioStreamEndpointUuid,
                                GATT_CHAR_PROP_BIT_READ);
          if (ascs->sink_ase_ccc[i])
            bob.AddDescriptor(ascs->sink_ase_ccc[i],
                              Uuid::From16Bit(GATT_UUID_CHAR_CLIENT_CONFIG));
        }
        if (ascs->source_ase_char[i]) {
          bob.AddCharacteristic(ascs->source_ase_char[i],
                                ascs->source_ase_char[i] + 1,
                                le_audio::uuid::kSourceAudioStreamEndpointUuid,
                                GATT_CHAR_PROP_BIT_READ);
          if (ascs->source_ase_ccc[i])
            bob.AddDescriptor(ascs->source_ase_ccc[i],
                              Uuid::From16Bit(GATT_UUID_CHAR_CLIENT_CONFIG));
        }
      }
      if (ascs->ctp_char) {
        bob.AddCharacteristic(
            ascs->ctp_char, ascs->ctp_char + 1,
            le_audio::uuid::kAudioStreamEndpointControlPointCharacteristicUuid,
            GATT_CHAR_PROP_BIT_READ);
        if (ascs->ctp_ccc)
          bob.AddDescriptor(ascs->ctp_ccc,
                            Uuid::From16Bit(GATT_UUID_CHAR_CLIENT_CONFIG));
      }
    }

    // Assign conn_id to a certain device - this does not mean it is connected
    auto dev_wrapper = std::make_unique<MockDeviceWrapper>(
        addr, bob.Build().Services(), std::move(csis), std::move(cas),
        std::move(ascs), std::move(pacs));
    peer_devices.emplace(conn_id, std::move(dev_wrapper));
  }

  void SetSampleDatabaseEmpty(uint16_t conn_id, RawAddress addr) {
    auto csis = std::make_unique<MockDeviceWrapper::csis_mock>();
    auto cas = std::make_unique<MockDeviceWrapper::cas_mock>();
    auto pacs = std::make_unique<MockDeviceWrapper::pacs_mock>();
    auto ascs = std::make_unique<MockDeviceWrapper::ascs_mock>();
    set_sample_database(conn_id, addr, std::move(csis), std::move(cas),
                        std::move(ascs), std::move(pacs));
  }

  void SetSampleDatabaseEarbudsValid(
      uint16_t conn_id, RawAddress addr, uint32_t sink_audio_allocation,
      uint32_t source_audio_allocation, uint8_t sink_channel_cnt = 0x03,
      uint8_t source_channel_cnt = 0x03, uint16_t sample_freq_mask = 0x0004,
      bool add_csis = true, bool add_cas = true, bool add_pacs = true,
      int add_ascs_cnt = 1, uint8_t set_size = 2, uint8_t rank = 1) {
    auto csis = std::make_unique<MockDeviceWrapper::csis_mock>();
    if (add_csis) {
      // attribute handles
      csis->start = 0x0010;
      csis->sirk_char = 0x0020;
      csis->sirk_ccc = 0x0022;
      csis->size_char = 0x0023;
      csis->size_ccc = 0x0025;
      csis->lock_char = 0x0026;
      csis->lock_ccc = 0x0028;
      csis->rank_char = 0x0029;
      csis->end = 0x0030;
      // other params
      csis->size = set_size;
      csis->rank = rank;
    }

    auto cas = std::make_unique<MockDeviceWrapper::cas_mock>();
    if (add_cas) {
      // attribute handles
      cas->start = 0x0040;
      if (add_csis) cas->csis_include = 0x0041;
      cas->end = 0x0050;
      // other params
    }

    auto pacs = std::make_unique<MockDeviceWrapper::pacs_mock>();
    if (add_pacs) {
      // attribute handles
      pacs->start = 0x0060;
      pacs->sink_pac_char = 0x0061;
      pacs->sink_pac_ccc = 0x0063;
      pacs->sink_audio_loc_char = 0x0064;
      pacs->sink_audio_loc_ccc = 0x0066;
      pacs->source_pac_char = 0x0067;
      pacs->source_pac_ccc = 0x0069;
      pacs->source_audio_loc_char = 0x0070;
      pacs->source_audio_loc_ccc = 0x0072;
      pacs->avail_contexts_char = 0x0073;
      pacs->avail_contexts_ccc = 0x0075;
      pacs->supp_contexts_char = 0x0076;
      pacs->supp_contexts_ccc = 0x0078;
      pacs->end = 0x0080;
      // other params
    }

    auto ascs = std::make_unique<MockDeviceWrapper::ascs_mock>();
    if (add_ascs_cnt > 0) {
      // attribute handles
      ascs->start = 0x0090;
      uint16_t handle = 0x0091;
      for (int i = 0; i < add_ascs_cnt; i++) {
        ascs->sink_ase_char[i] = handle;
        handle += 2;
        ascs->sink_ase_ccc[i] = handle;
        handle++;
        ascs->source_ase_char[i] = handle;
        handle += 2;
        ascs->source_ase_ccc[i] = handle;
        handle++;
      }
      ascs->ctp_char = handle;
      handle += 2;
      ascs->ctp_ccc = handle;
      handle++;
      ascs->end = handle;
      // other params
    }

    set_sample_database(conn_id, addr, std::move(csis), std::move(cas),
                        std::move(ascs), std::move(pacs));

    if (add_pacs) {
      uint8_t snk_allocation[4];
      uint8_t src_allocation[4];

      snk_allocation[0] = (uint8_t)(sink_audio_allocation);
      snk_allocation[1] = (uint8_t)(sink_audio_allocation >> 8);
      snk_allocation[2] = (uint8_t)(sink_audio_allocation >> 16);
      snk_allocation[3] = (uint8_t)(sink_audio_allocation >> 24);

      src_allocation[0] = (uint8_t)(source_audio_allocation);
      src_allocation[1] = (uint8_t)(source_audio_allocation >> 8);
      src_allocation[2] = (uint8_t)(source_audio_allocation >> 16);
      src_allocation[3] = (uint8_t)(source_audio_allocation >> 24);

      uint8_t sample_freq[2];
      sample_freq[0] = (uint8_t)(sample_freq_mask);
      sample_freq[1] = (uint8_t)(sample_freq_mask >> 8);

      // Set pacs default read values
      ON_CALL(*peer_devices.at(conn_id)->pacs, OnReadCharacteristic(_, _, _))
          .WillByDefault(
              [this, conn_id, snk_allocation, src_allocation, sample_freq,
               sink_channel_cnt, source_channel_cnt](
                  uint16_t handle, GATT_READ_OP_CB cb, void* cb_data) {
                auto& pacs = peer_devices.at(conn_id)->pacs;
                std::vector<uint8_t> value;
                if (handle == pacs->sink_pac_char + 1) {
                  value = {
                      // Num records
                      0x02,
                      // Codec_ID
                      0x06,
                      0x00,
                      0x00,
                      0x00,
                      0x00,
                      // Codec Spec. Caps. Len
                      0x10,
                      0x03, /* sample freq */
                      0x01,
                      sample_freq[0],
                      sample_freq[1],
                      0x02,
                      0x02, /* frame duration */
                      0x03,
                      0x02, /* channel count */
                      0x03,
                      sink_channel_cnt,
                      0x05,
                      0x04,
                      0x1E,
                      0x00,
                      0x78,
                      0x00,
                      // Metadata Length
                      0x00,
                      // Codec_ID
                      0x06,
                      0x00,
                      0x00,
                      0x00,
                      0x00,
                      // Codec Spec. Caps. Len
                      0x10,
                      0x03, /* sample freq */
                      0x01,
                      0x80,
                      0x00,
                      0x02, /* frame duration */
                      0x02,
                      0x03,
                      0x02, /* channel count */
                      0x03,
                      sink_channel_cnt,
                      0x05, /* octects per frame */
                      0x04,
                      0x78,
                      0x00,
                      0x78,
                      0x00,
                      // Metadata Length
                      0x00,
                  };
                } else if (handle == pacs->sink_audio_loc_char + 1) {
                  value = {
                      // Audio Locations
                      snk_allocation[0],
                      snk_allocation[1],
                      snk_allocation[2],
                      snk_allocation[3],
                  };
                } else if (handle == pacs->source_pac_char + 1) {
                  value = {
                      // Num records
                      0x02,
                      // Codec_ID
                      0x06,
                      0x00,
                      0x00,
                      0x00,
                      0x00,
                      // Codec Spec. Caps. Len
                      0x10,
                      0x03,
                      0x01,
                      sample_freq[0],
                      sample_freq[1],
                      0x02,
                      0x02,
                      0x03,
                      0x02,
                      0x03,
                      source_channel_cnt,
                      0x05,
                      0x04,
                      0x1E,
                      0x00,
                      0x78,
                      0x00,
                      // Metadata Length
                      0x00,
                      // Codec_ID
                      0x06,
                      0x00,
                      0x00,
                      0x00,
                      0x00,
                      // Codec Spec. Caps. Len
                      0x10,
                      0x03,
                      0x01,
                      0x24,
                      0x00,
                      0x02,
                      0x02,
                      0x03,
                      0x02,
                      0x03,
                      source_channel_cnt,
                      0x05,
                      0x04,
                      0x1E,
                      0x00,
                      0x50,
                      0x00,
                      // Metadata Length
                      0x00,
                  };
                } else if (handle == pacs->source_audio_loc_char + 1) {
                  value = {
                      // Audio Locations
                      src_allocation[0],
                      src_allocation[1],
                      src_allocation[2],
                      src_allocation[3],
                  };
                } else if (handle == pacs->avail_contexts_char + 1) {
                  value = {
                      // Sink Avail Contexts
                      0xff,
                      0xff,
                      // Source Avail Contexts
                      0xff,
                      0xff,
                  };
                } else if (handle == pacs->supp_contexts_char + 1) {
                  value = {
                      // Sink Avail Contexts
                      0xff,
                      0xff,
                      // Source Avail Contexts
                      0xff,
                      0xff,
                  };
                }
                cb(conn_id, GATT_SUCCESS, handle, value.size(), value.data(),
                   cb_data);
              });
    }

    if (add_ascs_cnt > 0) {
      // Set ascs default read values
      ON_CALL(*peer_devices.at(conn_id)->ascs, OnReadCharacteristic(_, _, _))
          .WillByDefault([this, conn_id](uint16_t handle, GATT_READ_OP_CB cb,
                                         void* cb_data) {
            auto& ascs = peer_devices.at(conn_id)->ascs;
            std::vector<uint8_t> value;
            bool is_ase_sink_request = false;
            bool is_ase_src_request = false;
            uint8_t idx;
            for (idx = 0; idx < max_num_of_ases; idx++) {
              if (handle == ascs->sink_ase_char[idx] + 1) {
                is_ase_sink_request = true;
                break;
              }
              if (handle == ascs->source_ase_char[idx] + 1) {
                is_ase_src_request = true;
                break;
              }
            }

            if (is_ase_sink_request) {
              value = {
                  // ASE ID
                  static_cast<uint8_t>(idx + 1),
                  // State
                  static_cast<uint8_t>(
                      le_audio::types::AseState::BTA_LE_AUDIO_ASE_STATE_IDLE),
                  // No Additional ASE params for IDLE state
              };
            } else if (is_ase_src_request) {
              value = {
                  // ASE ID
                  static_cast<uint8_t>(idx + 6),
                  // State
                  static_cast<uint8_t>(
                      le_audio::types::AseState::BTA_LE_AUDIO_ASE_STATE_IDLE),
                  // No Additional ASE params for IDLE state
              };
            }
            cb(conn_id, GATT_SUCCESS, handle, value.size(), value.data(),
               cb_data);
          });
    }
  }

  void TestAudioDataTransfer(int group_id, uint8_t cis_count_out,
                             uint8_t cis_count_in, int data_len,
                             int in_data_len = 40) {
    ASSERT_NE(unicast_source_hal_cb_, nullptr);

    // Expect two channels ISO Data to be sent
    std::vector<uint16_t> handles;
    EXPECT_CALL(*mock_iso_manager_, SendIsoData(_, _, _))
        .Times(cis_count_out)
        .WillRepeatedly(
            [&handles](uint16_t iso_handle, const uint8_t* data,
                       uint16_t data_len) { handles.push_back(iso_handle); });
    std::vector<uint8_t> data(data_len);
    unicast_source_hal_cb_->OnAudioDataReady(data);

    // Inject microphone data from group
    EXPECT_CALL(*mock_le_audio_sink_hal_client_, SendData(_, _))
        .Times(cis_count_in > 0 ? 1 : 0);
    ASSERT_EQ(streaming_groups.count(group_id), 1u);

    if (cis_count_in) {
      ASSERT_NE(unicast_sink_hal_cb_, nullptr);

      auto group = streaming_groups.at(group_id);
      for (LeAudioDevice* device = group->GetFirstDevice(); device != nullptr;
           device = group->GetNextDevice(device)) {
        for (auto& ase : device->ases_) {
          if (ase.direction == le_audio::types::kLeAudioDirectionSource) {
            InjectIncomingIsoData(group_id, ase.cis_conn_hdl, in_data_len);
            --cis_count_in;
            if (!cis_count_in) break;
          }
        }
        if (!cis_count_in) break;
      }
    }

    SyncOnMainLoop();
    std::sort(handles.begin(), handles.end());
    ASSERT_EQ(cis_count_in, 0);
    handles.clear();

    Mock::VerifyAndClearExpectations(mock_iso_manager_);
  }

  void InjectIncomingIsoData(uint16_t cig_id, uint16_t cis_con_hdl,
                             size_t payload_size) {
    BT_HDR* bt_hdr = (BT_HDR*)malloc(sizeof(BT_HDR) + payload_size);

    bt_hdr->offset = 0;
    bt_hdr->len = payload_size;

    bluetooth::hci::iso_manager::cis_data_evt cis_evt;
    cis_evt.cig_id = cig_id;
    cis_evt.cis_conn_hdl = cis_con_hdl;
    cis_evt.ts = 0;
    cis_evt.evt_lost = 0;
    cis_evt.p_msg = bt_hdr;

    ASSERT_NE(cig_callbacks_, nullptr);
    cig_callbacks_->OnCisEvent(
        bluetooth::hci::iso_manager::kIsoEventCisDataAvailable, &cis_evt);
    free(bt_hdr);
  }

  void InjectCisDisconnected(uint16_t cig_id, uint16_t cis_con_hdl,
                             uint8_t reason = 0) {
    bluetooth::hci::iso_manager::cis_disconnected_evt cis_evt;
    cis_evt.cig_id = cig_id;
    cis_evt.cis_conn_hdl = cis_con_hdl;
    cis_evt.reason = reason;

    ASSERT_NE(cig_callbacks_, nullptr);
    cig_callbacks_->OnCisEvent(
        bluetooth::hci::iso_manager::kIsoEventCisDisconnected, &cis_evt);
  }

  void InjectCigRemoved(uint8_t cig_id) {
    bluetooth::hci::iso_manager::cig_remove_cmpl_evt evt;
    evt.status = 0;
    evt.cig_id = cig_id;

    ASSERT_NE(cig_callbacks_, nullptr);
    cig_callbacks_->OnCisEvent(
        bluetooth::hci::iso_manager::kIsoEventCigOnRemoveCmpl, &evt);
  }

  MockAudioHalClientCallbacks mock_audio_hal_client_callbacks_;
  LeAudioSourceAudioHalClient::Callbacks* unicast_source_hal_cb_ = nullptr;
  LeAudioSinkAudioHalClient::Callbacks* unicast_sink_hal_cb_ = nullptr;

  uint8_t default_channel_cnt = 0x03;
  uint8_t default_ase_cnt = 1;

  MockCsisClient mock_csis_client_module_;
  MockDeviceGroups mock_groups_module_;
  bluetooth::groups::DeviceGroupsCallbacks* group_callbacks_;
  MockLeAudioGroupStateMachine mock_state_machine_;

  MockFunction<void()> mock_storage_load;
  MockFunction<bool()> mock_hal_2_1_verifier;

  controller::MockControllerInterface controller_interface_;
  bluetooth::manager::MockBtmInterface mock_btm_interface_;
  gatt::MockBtaGattInterface mock_gatt_interface_;
  gatt::MockBtaGattQueue mock_gatt_queue_;
  tBTA_GATTC_CBACK* gatt_callback;
  const uint8_t gatt_if = 0xfe;
  uint8_t global_conn_id = 1;
  le_audio::LeAudioGroupStateMachine::Callbacks* state_machine_callbacks_;
  std::map<int, LeAudioDeviceGroup*> streaming_groups;

  bluetooth::hci::IsoManager* iso_manager_;
  MockIsoManager* mock_iso_manager_;
  bluetooth::hci::iso_manager::CigCallbacks* cig_callbacks_ = nullptr;
  uint16_t iso_con_counter_ = 1;

  bluetooth::storage::MockBtifStorageInterface mock_btif_storage_;

  std::map<uint16_t, std::unique_ptr<MockDeviceWrapper>> peer_devices;
  std::list<int> group_locks;
  std::map<RawAddress, int> groups;
};

class UnicastTest : public UnicastTestNoInit {
 protected:
  void SetUp() override {
    UnicastTestNoInit::SetUp();

    EXPECT_CALL(mock_hal_2_1_verifier, Call()).Times(1);
    EXPECT_CALL(mock_storage_load, Call()).Times(1);

    std::vector<::bluetooth::le_audio::btle_audio_codec_config_t>
        framework_encode_preference;
    BtaAppRegisterCallback app_register_callback;
    EXPECT_CALL(mock_gatt_interface_, AppRegister(_, _, _))
        .WillOnce(DoAll(SaveArg<0>(&gatt_callback),
                        SaveArg<1>(&app_register_callback)));
    LeAudioClient::Initialize(
        &mock_audio_hal_client_callbacks_,
        base::Bind([](MockFunction<void()>* foo) { foo->Call(); },
                   &mock_storage_load),
        base::Bind([](MockFunction<bool()>* foo) { return foo->Call(); },
                   &mock_hal_2_1_verifier),
        framework_encode_preference);

    SyncOnMainLoop();
    ASSERT_TRUE(gatt_callback);
    ASSERT_TRUE(group_callbacks_);
    ASSERT_TRUE(app_register_callback);
    app_register_callback.Run(gatt_if, GATT_SUCCESS);
    Mock::VerifyAndClearExpectations(&mock_gatt_interface_);
  }

  void TearDown() override {
    groups.clear();
    UnicastTestNoInit::TearDown();
  }
};

RawAddress GetTestAddress(uint8_t index) {
  CHECK_LT(index, UINT8_MAX);
  RawAddress result = {{0xC0, 0xDE, 0xC0, 0xDE, 0x00, index}};
  return result;
}

TEST_F(UnicastTest, Initialize) {
  ASSERT_NE(LeAudioClient::Get(), nullptr);
  ASSERT_TRUE(LeAudioClient::IsLeAudioClientRunning());
}

TEST_F(UnicastTestNoInit, InitializeNoHal_2_1) {
  ASSERT_FALSE(LeAudioClient::IsLeAudioClientRunning());

  // Report False when asked for Audio HAL 2.1 support
  ON_CALL(mock_hal_2_1_verifier, Call()).WillByDefault([]() -> bool {
    return false;
  });

  BtaAppRegisterCallback app_register_callback;
  ON_CALL(mock_gatt_interface_, AppRegister(_, _, _))
      .WillByDefault(DoAll(SaveArg<0>(&gatt_callback),
                           SaveArg<1>(&app_register_callback)));
  std::vector<::bluetooth::le_audio::btle_audio_codec_config_t>
      framework_encode_preference;

  EXPECT_DEATH(
      LeAudioClient::Initialize(
          &mock_audio_hal_client_callbacks_,
          base::Bind([](MockFunction<void()>* foo) { foo->Call(); },
                     &mock_storage_load),
          base::Bind([](MockFunction<bool()>* foo) { return foo->Call(); },
                     &mock_hal_2_1_verifier),
          framework_encode_preference),
      ", LE Audio Client requires Bluetooth Audio HAL V2.1 at least. Either "
      "disable LE Audio Profile, or update your HAL");
}

TEST_F(UnicastTest, ConnectOneEarbudEmpty) {
  const RawAddress test_address0 = GetTestAddress(0);
  SetSampleDatabaseEmpty(1, test_address0);
  EXPECT_CALL(mock_audio_hal_client_callbacks_,
              OnConnectionState(ConnectionState::DISCONNECTED, test_address0))
      .Times(1);
  EXPECT_CALL(mock_gatt_interface_, Close(_)).Times(1);
  ConnectLeAudio(test_address0);
}

TEST_F(UnicastTest, ConnectOneEarbudNoPacs) {
  const RawAddress test_address0 = GetTestAddress(0);
  SetSampleDatabaseEarbudsValid(
      1, test_address0, codec_spec_conf::kLeAudioLocationStereo,
      codec_spec_conf::kLeAudioLocationStereo, default_channel_cnt,
      default_channel_cnt, 0x0004,
      /* source sample freq 16khz */ true, /*add_csis*/
      true,                                /*add_cas*/
      false,                               /*add_pacs*/
      default_ase_cnt /*add_ascs*/);
  EXPECT_CALL(mock_audio_hal_client_callbacks_,
              OnConnectionState(ConnectionState::DISCONNECTED, test_address0))
      .Times(1);
  EXPECT_CALL(mock_gatt_interface_, Close(_)).Times(1);
  ConnectLeAudio(test_address0);
}

TEST_F(UnicastTest, ConnectOneEarbudNoAscs) {
  const RawAddress test_address0 = GetTestAddress(0);
  SetSampleDatabaseEarbudsValid(
      1, test_address0, codec_spec_conf::kLeAudioLocationStereo,
      codec_spec_conf::kLeAudioLocationStereo, default_channel_cnt,
      default_channel_cnt, 0x0004,
      /* source sample freq 16khz */ true, /*add_csis*/
      true,                                /*add_cas*/
      true,                                /*add_pacs*/
      0 /*add_ascs*/);
  EXPECT_CALL(mock_audio_hal_client_callbacks_,
              OnConnectionState(ConnectionState::DISCONNECTED, test_address0))
      .Times(1);
  EXPECT_CALL(mock_gatt_interface_, Close(_)).Times(1);
  ConnectLeAudio(test_address0);
}

TEST_F(UnicastTest, ConnectOneEarbudNoCas) {
  const RawAddress test_address0 = GetTestAddress(0);
  uint16_t conn_id = 1;
  SetSampleDatabaseEarbudsValid(
      conn_id, test_address0, codec_spec_conf::kLeAudioLocationStereo,
      codec_spec_conf::kLeAudioLocationStereo, default_channel_cnt,
      default_channel_cnt, 0x0004,
      /* source sample freq 16khz */ true, /*add_csis*/
      false,                               /*add_cas*/
      true,                                /*add_pacs*/
      default_ase_cnt /*add_ascs*/);

  EXPECT_CALL(mock_audio_hal_client_callbacks_,
              OnConnectionState(ConnectionState::CONNECTED, test_address0))
      .Times(1);
  ConnectLeAudio(test_address0);
}

TEST_F(UnicastTest, ConnectOneEarbudNoCsis) {
  const RawAddress test_address0 = GetTestAddress(0);
  SetSampleDatabaseEarbudsValid(
      1, test_address0, codec_spec_conf::kLeAudioLocationStereo,
      codec_spec_conf::kLeAudioLocationStereo, default_channel_cnt,
      default_channel_cnt, 0x0004,
      /* source sample freq 16khz */ false, /*add_csis*/
      true,                                 /*add_cas*/
      true,                                 /*add_pacs*/
      default_ase_cnt /*add_ascs*/);
  EXPECT_CALL(mock_audio_hal_client_callbacks_,
              OnConnectionState(ConnectionState::CONNECTED, test_address0))
      .Times(1);
  ConnectLeAudio(test_address0);
}

TEST_F(UnicastTest, ConnectDisconnectOneEarbud) {
  const RawAddress test_address0 = GetTestAddress(0);
  SetSampleDatabaseEarbudsValid(1, test_address0,
                                codec_spec_conf::kLeAudioLocationStereo,
                                codec_spec_conf::kLeAudioLocationStereo);
  EXPECT_CALL(mock_audio_hal_client_callbacks_,
              OnConnectionState(ConnectionState::CONNECTED, test_address0))
      .Times(1);
  ConnectLeAudio(test_address0);
  DisconnectLeAudio(test_address0, 1);
}

/* same as above case except the disconnect is initiated by remote */
TEST_F(UnicastTest, ConnectRemoteDisconnectOneEarbud) {
  const RawAddress test_address0 = GetTestAddress(0);
  SetSampleDatabaseEarbudsValid(1, test_address0,
                                codec_spec_conf::kLeAudioLocationStereo,
                                codec_spec_conf::kLeAudioLocationStereo);
  EXPECT_CALL(mock_audio_hal_client_callbacks_,
              OnConnectionState(ConnectionState::CONNECTED, test_address0))
      .Times(1);
  ConnectLeAudio(test_address0);
  EXPECT_CALL(mock_audio_hal_client_callbacks_,
              OnConnectionState(ConnectionState::DISCONNECTED, test_address0))
      .Times(1);
  /* For remote disconnection, expect stack to try background re-connect */
  EXPECT_CALL(mock_gatt_interface_, Open(gatt_if, test_address0, false, _))
      .Times(1);

  EXPECT_CALL(mock_audio_hal_client_callbacks_,
              OnConnectionState(ConnectionState::CONNECTED, test_address0))
      .Times(1);
  InjectDisconnectedEvent(1, GATT_CONN_TERMINATE_PEER_USER);
  SyncOnMainLoop();

  /* For background connect, test needs to Inject Connected Event */
  InjectConnectedEvent(test_address0, 1);
  SyncOnMainLoop();
}

TEST_F(UnicastTest, ConnectTwoEarbudsCsisGrouped) {
  uint8_t group_size = 2;
  int group_id = 2;

  // Report working CSIS
  ON_CALL(mock_csis_client_module_, IsCsisClientRunning())
      .WillByDefault(Return(true));

  // First earbud
  const RawAddress test_address0 = GetTestAddress(0);
  EXPECT_CALL(mock_btif_storage_, AddLeaudioAutoconnect(test_address0, true))
      .Times(1);
  ConnectCsisDevice(test_address0, 1 /*conn_id*/,
                    codec_spec_conf::kLeAudioLocationFrontLeft,
                    codec_spec_conf::kLeAudioLocationFrontLeft, group_size,
                    group_id, 1 /* rank*/);

  // Second earbud
  const RawAddress test_address1 = GetTestAddress(1);
  EXPECT_CALL(mock_btif_storage_, AddLeaudioAutoconnect(test_address1, true))
      .Times(1);
  ConnectCsisDevice(test_address1, 2 /*conn_id*/,
                    codec_spec_conf::kLeAudioLocationFrontRight,
                    codec_spec_conf::kLeAudioLocationFrontRight, group_size,
                    group_id, 2 /* rank*/, true /*connect_through_csis*/);

  Mock::VerifyAndClearExpectations(&mock_btif_storage_);

  EXPECT_CALL(mock_btif_storage_, AddLeaudioAutoconnect(test_address1, false))
      .Times(1);
  EXPECT_CALL(mock_btif_storage_, AddLeaudioAutoconnect(test_address0, false))
      .Times(1);

  // Verify grouping information
  std::vector<RawAddress> devs =
      LeAudioClient::Get()->GetGroupDevices(group_id);
  ASSERT_NE(std::find(devs.begin(), devs.end(), test_address0), devs.end());
  ASSERT_NE(std::find(devs.begin(), devs.end(), test_address1), devs.end());

  DisconnectLeAudio(test_address0, 1);
  DisconnectLeAudio(test_address1, 2);
}

TEST_F(UnicastTest, ConnectTwoEarbudsCsisGroupUnknownAtConnect) {
  uint8_t group_size = 2;
  uint8_t group_id = 2;

  // Report working CSIS
  ON_CALL(mock_csis_client_module_, IsCsisClientRunning())
      .WillByDefault(Return(true));

  // First earbud connects without known grouping
  const RawAddress test_address0 = GetTestAddress(0);
  EXPECT_CALL(mock_btif_storage_, AddLeaudioAutoconnect(test_address0, true))
      .Times(1);
  ConnectCsisDevice(test_address0, 1 /*conn_id*/,
                    codec_spec_conf::kLeAudioLocationFrontLeft,
                    codec_spec_conf::kLeAudioLocationFrontLeft, group_size,
                    group_id, 1 /* rank*/);

  // Second earbud
  const RawAddress test_address1 = GetTestAddress(1);
  EXPECT_CALL(mock_btif_storage_, AddLeaudioAutoconnect(test_address1, true))
      .Times(1);
  ConnectCsisDevice(test_address1, 2 /*conn_id*/,
                    codec_spec_conf::kLeAudioLocationFrontRight,
                    codec_spec_conf::kLeAudioLocationFrontRight, group_size,
                    group_id, 2 /* rank*/, true /*connect_through_csis*/);

  Mock::VerifyAndClearExpectations(&mock_btif_storage_);

  // Verify grouping information
  std::vector<RawAddress> devs =
      LeAudioClient::Get()->GetGroupDevices(group_id);
  ASSERT_NE(std::find(devs.begin(), devs.end(), test_address0), devs.end());
  ASSERT_NE(std::find(devs.begin(), devs.end(), test_address1), devs.end());

  EXPECT_CALL(mock_btif_storage_, AddLeaudioAutoconnect(test_address1, false))
      .Times(1);
  EXPECT_CALL(mock_btif_storage_, AddLeaudioAutoconnect(test_address0, false))
      .Times(1);
  DisconnectLeAudio(test_address0, 1);
  DisconnectLeAudio(test_address1, 2);
}

TEST_F(UnicastTestNoInit, LoadStoredEarbudsCsisGrouped) {
  // Prepare two devices
  uint8_t group_size = 2;
  uint8_t group_id = 2;

  const RawAddress test_address0 = GetTestAddress(0);
  SetSampleDatabaseEarbudsValid(
      1, test_address0, codec_spec_conf::kLeAudioLocationFrontLeft,
      codec_spec_conf::kLeAudioLocationFrontLeft, default_channel_cnt,
      default_channel_cnt, 0x0004,
      /* source sample freq 16khz */ true, /*add_csis*/
      true,                                /*add_cas*/
      true,                                /*add_pacs*/
      default_ase_cnt,                     /*add_ascs_cnt*/
      group_size, 1);

  const RawAddress test_address1 = GetTestAddress(1);
  SetSampleDatabaseEarbudsValid(
      2, test_address1, codec_spec_conf::kLeAudioLocationFrontRight,
      codec_spec_conf::kLeAudioLocationFrontRight, default_channel_cnt,
      default_channel_cnt, 0x0004,
      /* source sample freq 16khz */ true, /*add_csis*/
      true,                                /*add_cas*/
      true,                                /*add_pacs*/
      default_ase_cnt,                     /*add_ascs_cnt*/
      group_size, 2);

  // Load devices from the storage when storage API is called
  bool autoconnect = true;

  /* Common storage values */
  std::vector<uint8_t> handles;
  LeAudioClient::GetHandlesForStorage(test_address0, handles);

  std::vector<uint8_t> ases;
  LeAudioClient::GetAsesForStorage(test_address0, ases);

  std::vector<uint8_t> src_pacs;
  LeAudioClient::GetSourcePacsForStorage(test_address0, src_pacs);

  std::vector<uint8_t> snk_pacs;
  LeAudioClient::GetSinkPacsForStorage(test_address0, snk_pacs);

  EXPECT_CALL(mock_storage_load, Call()).WillOnce([&]() {
    do_in_main_thread(
        FROM_HERE,
        base::Bind(&LeAudioClient::AddFromStorage, test_address0, autoconnect,
                   codec_spec_conf::kLeAudioLocationFrontLeft,
                   codec_spec_conf::kLeAudioLocationFrontLeft, 0xff, 0xff,
                   std::move(handles), std::move(snk_pacs), std::move(src_pacs),
                   std::move(ases)));
    do_in_main_thread(
        FROM_HERE,
        base::Bind(&LeAudioClient::AddFromStorage, test_address1, autoconnect,
                   codec_spec_conf::kLeAudioLocationFrontRight,
                   codec_spec_conf::kLeAudioLocationFrontRight, 0xff, 0xff,
                   std::move(handles), std::move(snk_pacs), std::move(src_pacs),
                   std::move(ases)));
  });

  // Expect stored device0 to connect automatically
  EXPECT_CALL(mock_audio_hal_client_callbacks_,
              OnConnectionState(ConnectionState::CONNECTED, test_address0))
      .Times(1);
  ON_CALL(mock_btm_interface_, BTM_IsEncrypted(test_address0, _))
      .WillByDefault(DoAll(Return(true)));
  EXPECT_CALL(mock_gatt_interface_, Open(gatt_if, test_address0, false, _))
      .Times(1);

  // Expect stored device1 to connect automatically
  EXPECT_CALL(mock_audio_hal_client_callbacks_,
              OnConnectionState(ConnectionState::CONNECTED, test_address1))
      .Times(1);
  ON_CALL(mock_btm_interface_, BTM_IsEncrypted(test_address1, _))
      .WillByDefault(DoAll(Return(true)));
  EXPECT_CALL(mock_gatt_interface_, Open(gatt_if, test_address1, false, _))
      .Times(1);

  ON_CALL(mock_groups_module_, GetGroupId(_, _))
      .WillByDefault(DoAll(Return(group_id)));

  ON_CALL(mock_btm_interface_,
          GetSecurityFlagsByTransport(test_address0, NotNull(), _))
      .WillByDefault(
          DoAll(SetArgPointee<1>(BTM_SEC_FLAG_ENCRYPTED), Return(true)));

  std::vector<::bluetooth::le_audio::btle_audio_codec_config_t>
      framework_encode_preference;

  // Initialize
  BtaAppRegisterCallback app_register_callback;
  ON_CALL(mock_gatt_interface_, AppRegister(_, _, _))
      .WillByDefault(DoAll(SaveArg<0>(&gatt_callback),
                           SaveArg<1>(&app_register_callback)));
  LeAudioClient::Initialize(
      &mock_audio_hal_client_callbacks_,
      base::Bind([](MockFunction<void()>* foo) { foo->Call(); },
                 &mock_storage_load),
      base::Bind([](MockFunction<bool()>* foo) { return foo->Call(); },
                 &mock_hal_2_1_verifier),
      framework_encode_preference);
  if (app_register_callback) app_register_callback.Run(gatt_if, GATT_SUCCESS);

  /* For background connect, test needs to Inject Connected Event */
  InjectConnectedEvent(test_address0, 1);
  InjectConnectedEvent(test_address1, 2);

  // We need to wait for the storage callback before verifying stuff
  SyncOnMainLoop();
  ASSERT_TRUE(LeAudioClient::IsLeAudioClientRunning());

  // Verify if all went well and we got the proper group
  std::vector<RawAddress> devs =
      LeAudioClient::Get()->GetGroupDevices(group_id);
  ASSERT_NE(std::find(devs.begin(), devs.end(), test_address0), devs.end());
  ASSERT_NE(std::find(devs.begin(), devs.end(), test_address1), devs.end());

  DisconnectLeAudio(test_address0, 1);
  DisconnectLeAudio(test_address1, 2);
}

TEST_F(UnicastTestNoInit, LoadStoredEarbudsCsisGroupedDifferently) {
  // Prepare two devices
  uint8_t group_size = 1;

  // Device 0
  uint8_t group_id0 = 2;
  bool autoconnect0 = true;
  const RawAddress test_address0 = GetTestAddress(0);
  SetSampleDatabaseEarbudsValid(
      1, test_address0, codec_spec_conf::kLeAudioLocationFrontLeft,
      codec_spec_conf::kLeAudioLocationFrontLeft, 0x0004,
      /* source sample freq 16khz */ true, /*add_csis*/
      true,                                /*add_cas*/
      true,                                /*add_pacs*/
      true,                                /*add_ascs*/
      group_size, 1);

  ON_CALL(mock_groups_module_, GetGroupId(test_address0, _))
      .WillByDefault(DoAll(Return(group_id0)));

  // Device 1
  uint8_t group_id1 = 3;
  bool autoconnect1 = false;
  const RawAddress test_address1 = GetTestAddress(1);
  SetSampleDatabaseEarbudsValid(
      2, test_address1, codec_spec_conf::kLeAudioLocationFrontRight,
      codec_spec_conf::kLeAudioLocationFrontRight, default_channel_cnt,
      default_channel_cnt, 0x0004,
      /* source sample freq 16khz */ true, /*add_csis*/
      true,                                /*add_cas*/
      true,                                /*add_pacs*/
      default_ase_cnt,                     /*add_ascs_cnt*/
      group_size, 2);

  ON_CALL(mock_groups_module_, GetGroupId(test_address1, _))
      .WillByDefault(DoAll(Return(group_id1)));

  /* Commont storage values */
  std::vector<uint8_t> handles;
  LeAudioClient::GetHandlesForStorage(test_address0, handles);

  std::vector<uint8_t> ases;
  LeAudioClient::GetAsesForStorage(test_address0, ases);

  std::vector<uint8_t> src_pacs;
  LeAudioClient::GetSourcePacsForStorage(test_address0, src_pacs);

  std::vector<uint8_t> snk_pacs;
  LeAudioClient::GetSinkPacsForStorage(test_address0, snk_pacs);

  // Load devices from the storage when storage API is called
  EXPECT_CALL(mock_storage_load, Call()).WillOnce([&]() {
    do_in_main_thread(
        FROM_HERE,
        base::Bind(&LeAudioClient::AddFromStorage, test_address0, autoconnect0,
                   codec_spec_conf::kLeAudioLocationFrontLeft,
                   codec_spec_conf::kLeAudioLocationFrontLeft, 0xff, 0xff,
                   std::move(handles), std::move(snk_pacs), std::move(src_pacs),
                   std::move(ases)));
    do_in_main_thread(
        FROM_HERE,
        base::Bind(&LeAudioClient::AddFromStorage, test_address1, autoconnect1,
                   codec_spec_conf::kLeAudioLocationFrontRight,
                   codec_spec_conf::kLeAudioLocationFrontRight, 0xff, 0xff,
                   std::move(handles), std::move(snk_pacs), std::move(src_pacs),
                   std::move(ases)));
  });

  // Expect stored device0 to connect automatically
  EXPECT_CALL(mock_audio_hal_client_callbacks_,
              OnConnectionState(ConnectionState::CONNECTED, test_address0))
      .Times(1);
  ON_CALL(mock_btm_interface_, BTM_IsEncrypted(test_address0, _))
      .WillByDefault(DoAll(Return(true)));
  EXPECT_CALL(mock_gatt_interface_, Open(gatt_if, test_address0, false, _))
      .Times(1);

  // Expect stored device1 to NOT connect automatically
  EXPECT_CALL(mock_audio_hal_client_callbacks_,
              OnConnectionState(ConnectionState::CONNECTED, test_address1))
      .Times(0);
  ON_CALL(mock_btm_interface_, BTM_IsEncrypted(test_address1, _))
      .WillByDefault(DoAll(Return(true)));
  EXPECT_CALL(mock_gatt_interface_, Open(gatt_if, test_address1, false, _))
      .Times(0);

  // Initialize
  BtaAppRegisterCallback app_register_callback;
  ON_CALL(mock_gatt_interface_, AppRegister(_, _, _))
      .WillByDefault(DoAll(SaveArg<0>(&gatt_callback),
                           SaveArg<1>(&app_register_callback)));
  std::vector<::bluetooth::le_audio::btle_audio_codec_config_t>
      framework_encode_preference;
  LeAudioClient::Initialize(
      &mock_audio_hal_client_callbacks_,
      base::Bind([](MockFunction<void()>* foo) { foo->Call(); },
                 &mock_storage_load),
      base::Bind([](MockFunction<bool()>* foo) { return foo->Call(); },
                 &mock_hal_2_1_verifier),
      framework_encode_preference);
  if (app_register_callback) app_register_callback.Run(gatt_if, GATT_SUCCESS);

  /* For background connect, test needs to Inject Connected Event */
  InjectConnectedEvent(test_address0, 1);

  // We need to wait for the storage callback before verifying stuff
  SyncOnMainLoop();
  ASSERT_TRUE(LeAudioClient::IsLeAudioClientRunning());

  std::vector<RawAddress> devs =
      LeAudioClient::Get()->GetGroupDevices(group_id0);
  ASSERT_NE(std::find(devs.begin(), devs.end(), test_address0), devs.end());
  ASSERT_EQ(std::find(devs.begin(), devs.end(), test_address1), devs.end());

  devs = LeAudioClient::Get()->GetGroupDevices(group_id1);
  ASSERT_EQ(std::find(devs.begin(), devs.end(), test_address0), devs.end());
  ASSERT_NE(std::find(devs.begin(), devs.end(), test_address1), devs.end());

  DisconnectLeAudio(test_address0, 1);
}

TEST_F(UnicastTest, GroupingAddRemove) {
  // Earbud connects without known grouping
  uint8_t group_id0 = bluetooth::groups::kGroupUnknown;
  const RawAddress test_address0 = GetTestAddress(0);

  EXPECT_CALL(mock_btif_storage_, AddLeaudioAutoconnect(test_address0, true))
      .Times(1);
  ConnectNonCsisDevice(test_address0, 1 /*conn_id*/,
                       codec_spec_conf::kLeAudioLocationFrontLeft,
                       codec_spec_conf::kLeAudioLocationFrontLeft);

  group_id0 = MockDeviceGroups::DeviceGroups::Get()->GetGroupId(test_address0);

  // Earbud connects without known grouping
  uint8_t group_id1 = bluetooth::groups::kGroupUnknown;
  const RawAddress test_address1 = GetTestAddress(1);
  EXPECT_CALL(mock_btif_storage_, AddLeaudioAutoconnect(test_address1, true))
      .Times(1);
  ConnectNonCsisDevice(test_address1, 2 /*conn_id*/,
                       codec_spec_conf::kLeAudioLocationFrontRight,
                       codec_spec_conf::kLeAudioLocationFrontRight);

  group_id1 = MockDeviceGroups::DeviceGroups::Get()->GetGroupId(test_address1);

  Mock::VerifyAndClearExpectations(&mock_btif_storage_);

  // Verify individual groups
  ASSERT_NE(group_id0, bluetooth::groups::kGroupUnknown);
  ASSERT_NE(group_id1, bluetooth::groups::kGroupUnknown);
  ASSERT_NE(group_id0, group_id1);
  ASSERT_EQ(LeAudioClient::Get()->GetGroupDevices(group_id0).size(), 1u);
  ASSERT_EQ(LeAudioClient::Get()->GetGroupDevices(group_id1).size(), 1u);

  // Expectations on reassigning second earbud to the first group
  int dev1_storage_group = bluetooth::groups::kGroupUnknown;
  int dev1_new_group = bluetooth::groups::kGroupUnknown;

  EXPECT_CALL(
      mock_audio_hal_client_callbacks_,
      OnGroupNodeStatus(test_address1, group_id1, GroupNodeStatus::REMOVED))
      .Times(AtLeast(1));
  EXPECT_CALL(mock_audio_hal_client_callbacks_,
              OnGroupNodeStatus(test_address1, _, GroupNodeStatus::ADDED))
      .WillRepeatedly(SaveArg<1>(&dev1_new_group));
  EXPECT_CALL(mock_groups_module_, RemoveDevice(test_address1, group_id1))
      .Times(AtLeast(1));
  EXPECT_CALL(mock_groups_module_, AddDevice(test_address1, _, _))
      .Times(AnyNumber());

  LeAudioClient::Get()->GroupRemoveNode(group_id1, test_address1);
  SyncOnMainLoop();

  Mock::VerifyAndClearExpectations(&mock_groups_module_);

  EXPECT_CALL(mock_groups_module_, AddDevice(test_address1, _, group_id0))
      .Times(1);

  LeAudioClient::Get()->GroupAddNode(group_id0, test_address1);
  SyncOnMainLoop();
  Mock::VerifyAndClearExpectations(&mock_groups_module_);

  dev1_storage_group =
      MockDeviceGroups::DeviceGroups::Get()->GetGroupId(test_address1);

  // Verify regrouping results
  EXPECT_EQ(dev1_new_group, group_id0);
  EXPECT_EQ(dev1_new_group, dev1_storage_group);
  ASSERT_EQ(LeAudioClient::Get()->GetGroupDevices(group_id1).size(), 0u);
  ASSERT_EQ(LeAudioClient::Get()->GetGroupDevices(group_id0).size(), 2u);
  std::vector<RawAddress> devs =
      LeAudioClient::Get()->GetGroupDevices(group_id0);
  ASSERT_NE(std::find(devs.begin(), devs.end(), test_address0), devs.end());
  ASSERT_NE(std::find(devs.begin(), devs.end(), test_address1), devs.end());
}

TEST_F(UnicastTest, GroupingAddTwiceNoRemove) {
  // Earbud connects without known grouping
  uint8_t group_id0 = bluetooth::groups::kGroupUnknown;
  const RawAddress test_address0 = GetTestAddress(0);
  EXPECT_CALL(mock_btif_storage_, AddLeaudioAutoconnect(test_address0, true))
      .WillOnce(Return())
      .RetiresOnSaturation();
  ConnectNonCsisDevice(test_address0, 1 /*conn_id*/,
                       codec_spec_conf::kLeAudioLocationFrontLeft,
                       codec_spec_conf::kLeAudioLocationFrontLeft);

  group_id0 = MockDeviceGroups::DeviceGroups::Get()->GetGroupId(test_address0);

  // Earbud connects without known grouping
  uint8_t group_id1 = bluetooth::groups::kGroupUnknown;
  const RawAddress test_address1 = GetTestAddress(1);
  EXPECT_CALL(mock_btif_storage_, AddLeaudioAutoconnect(test_address1, true))
      .WillOnce(Return())
      .RetiresOnSaturation();
  ConnectNonCsisDevice(test_address1, 2 /*conn_id*/,
                       codec_spec_conf::kLeAudioLocationFrontRight,
                       codec_spec_conf::kLeAudioLocationFrontRight);

  Mock::VerifyAndClearExpectations(&mock_btif_storage_);

  group_id1 = MockDeviceGroups::DeviceGroups::Get()->GetGroupId(test_address1);
  // Verify individual groups
  ASSERT_NE(group_id0, bluetooth::groups::kGroupUnknown);
  ASSERT_NE(group_id1, bluetooth::groups::kGroupUnknown);
  ASSERT_NE(group_id0, group_id1);
  ASSERT_EQ(LeAudioClient::Get()->GetGroupDevices(group_id0).size(), 1u);
  ASSERT_EQ(LeAudioClient::Get()->GetGroupDevices(group_id1).size(), 1u);

  // Expectations on reassigning second earbud to the first group
  int dev1_storage_group = bluetooth::groups::kGroupUnknown;
  int dev1_new_group = bluetooth::groups::kGroupUnknown;

  EXPECT_CALL(
      mock_audio_hal_client_callbacks_,
      OnGroupNodeStatus(test_address1, group_id1, GroupNodeStatus::REMOVED))
      .Times(AtLeast(1));
  EXPECT_CALL(mock_audio_hal_client_callbacks_,
              OnGroupNodeStatus(test_address1, _, GroupNodeStatus::ADDED))
      .WillRepeatedly(SaveArg<1>(&dev1_new_group));

  // FIXME: We should expect removal with group_id context. No such API exists.
  EXPECT_CALL(mock_groups_module_, RemoveDevice(test_address1, group_id1))
      .Times(AtLeast(1));
  EXPECT_CALL(mock_groups_module_, AddDevice(test_address1, _, _))
      .Times(AnyNumber());
  EXPECT_CALL(mock_groups_module_, AddDevice(test_address1, _, group_id0))
      .Times(1);

  // Regroup device: assign new group without removing it from the first one
  LeAudioClient::Get()->GroupAddNode(group_id0, test_address1);
  SyncOnMainLoop();
  Mock::VerifyAndClearExpectations(&mock_groups_module_);

  dev1_storage_group =
      MockDeviceGroups::DeviceGroups::Get()->GetGroupId(test_address1);

  // Verify regrouping results
  EXPECT_EQ(dev1_new_group, group_id0);
  EXPECT_EQ(dev1_new_group, dev1_storage_group);
  ASSERT_EQ(LeAudioClient::Get()->GetGroupDevices(group_id1).size(), 0u);
  ASSERT_EQ(LeAudioClient::Get()->GetGroupDevices(group_id0).size(), 2u);
  std::vector<RawAddress> devs =
      LeAudioClient::Get()->GetGroupDevices(group_id0);
  ASSERT_NE(std::find(devs.begin(), devs.end(), test_address0), devs.end());
  ASSERT_NE(std::find(devs.begin(), devs.end(), test_address1), devs.end());
}

TEST_F(UnicastTest, RemoveTwoEarbudsCsisGrouped) {
  uint8_t group_size = 2;
  int group_id0 = 2;
  int group_id1 = 3;

  // Report working CSIS
  ON_CALL(mock_csis_client_module_, IsCsisClientRunning())
      .WillByDefault(Return(true));

  // First group - First earbud
  const RawAddress test_address0 = GetTestAddress(0);
  EXPECT_CALL(mock_btif_storage_, AddLeaudioAutoconnect(test_address0, true))
      .Times(1);
  ConnectCsisDevice(test_address0, 1 /*conn_id*/,
                    codec_spec_conf::kLeAudioLocationFrontLeft,
                    codec_spec_conf::kLeAudioLocationFrontLeft, group_size,
                    group_id0, 1 /* rank*/);

  // First group - Second earbud
  const RawAddress test_address1 = GetTestAddress(1);
  EXPECT_CALL(mock_btif_storage_, AddLeaudioAutoconnect(test_address1, true))
      .Times(1);
  ConnectCsisDevice(test_address1, 2 /*conn_id*/,
                    codec_spec_conf::kLeAudioLocationFrontRight,
                    codec_spec_conf::kLeAudioLocationFrontRight, group_size,
                    group_id0, 2 /* rank*/, true /*connect_through_csis*/);

  // Second group - First earbud
  const RawAddress test_address2 = GetTestAddress(2);
  EXPECT_CALL(mock_btif_storage_, AddLeaudioAutoconnect(test_address2, true))
      .Times(1);
  ConnectCsisDevice(test_address2, 3 /*conn_id*/,
                    codec_spec_conf::kLeAudioLocationFrontLeft,
                    codec_spec_conf::kLeAudioLocationFrontLeft, group_size,
                    group_id1, 1 /* rank*/);

  // Second group - Second earbud
  const RawAddress test_address3 = GetTestAddress(3);
  EXPECT_CALL(mock_btif_storage_, AddLeaudioAutoconnect(test_address3, true))
      .Times(1);
  ConnectCsisDevice(test_address3, 4 /*conn_id*/,
                    codec_spec_conf::kLeAudioLocationFrontRight,
                    codec_spec_conf::kLeAudioLocationFrontRight, group_size,
                    group_id1, 2 /* rank*/, true /*connect_through_csis*/);

  // First group - verify grouping information
  std::vector<RawAddress> group0_devs =
      LeAudioClient::Get()->GetGroupDevices(group_id0);
  ASSERT_NE(std::find(group0_devs.begin(), group0_devs.end(), test_address0),
            group0_devs.end());
  ASSERT_NE(std::find(group0_devs.begin(), group0_devs.end(), test_address1),
            group0_devs.end());

  // Second group - verify grouping information
  std::vector<RawAddress> group1_devs =
      LeAudioClient::Get()->GetGroupDevices(group_id1);
  ASSERT_NE(std::find(group1_devs.begin(), group1_devs.end(), test_address2),
            group1_devs.end());
  ASSERT_NE(std::find(group1_devs.begin(), group1_devs.end(), test_address3),
            group1_devs.end());
  Mock::VerifyAndClearExpectations(&mock_btif_storage_);

  // Expect one of the groups to be dropped and devices to be disconnected
  EXPECT_CALL(mock_groups_module_, RemoveDevice(test_address0, group_id0))
      .Times(1);
  EXPECT_CALL(mock_groups_module_, RemoveDevice(test_address1, group_id0))
      .Times(1);
  EXPECT_CALL(
      mock_audio_hal_client_callbacks_,
      OnGroupNodeStatus(test_address0, group_id0, GroupNodeStatus::REMOVED));
  EXPECT_CALL(
      mock_audio_hal_client_callbacks_,
      OnGroupNodeStatus(test_address1, group_id0, GroupNodeStatus::REMOVED));
  EXPECT_CALL(mock_audio_hal_client_callbacks_,
              OnConnectionState(ConnectionState::DISCONNECTED, test_address0))
      .Times(1);
  EXPECT_CALL(mock_audio_hal_client_callbacks_,
              OnConnectionState(ConnectionState::DISCONNECTED, test_address1))
      .Times(1);

  // Expect the other groups to be left as is
  EXPECT_CALL(mock_audio_hal_client_callbacks_, OnGroupStatus(group_id1, _))
      .Times(0);
  EXPECT_CALL(mock_audio_hal_client_callbacks_,
              OnConnectionState(ConnectionState::DISCONNECTED, test_address2))
      .Times(0);
  EXPECT_CALL(mock_audio_hal_client_callbacks_,
              OnConnectionState(ConnectionState::DISCONNECTED, test_address3))
      .Times(0);

  do_in_main_thread(
      FROM_HERE, base::Bind(&LeAudioClient::GroupDestroy,
                            base::Unretained(LeAudioClient::Get()), group_id0));

  SyncOnMainLoop();
  Mock::VerifyAndClearExpectations(&mock_btif_storage_);
}

TEST_F(UnicastTest, RemoveWhileStreaming) {
  const RawAddress test_address0 = GetTestAddress(0);
  int group_id = bluetooth::groups::kGroupUnknown;

  SetSampleDatabaseEarbudsValid(
      1, test_address0, codec_spec_conf::kLeAudioLocationStereo,
      codec_spec_conf::kLeAudioLocationStereo, default_channel_cnt,
      default_channel_cnt, 0x0004,
      /* source sample freq 16khz */ false /*add_csis*/, true /*add_cas*/,
      true /*add_pacs*/, default_ase_cnt /*add_ascs_cnt*/, 1 /*set_size*/,
      0 /*rank*/);
  EXPECT_CALL(mock_audio_hal_client_callbacks_,
              OnConnectionState(ConnectionState::CONNECTED, test_address0))
      .Times(1);
  EXPECT_CALL(mock_audio_hal_client_callbacks_,
              OnGroupNodeStatus(test_address0, _, GroupNodeStatus::ADDED))
      .WillOnce(DoAll(SaveArg<1>(&group_id)));

  ConnectLeAudio(test_address0);
  ASSERT_NE(group_id, bluetooth::groups::kGroupUnknown);

  // Start streaming
  constexpr uint8_t cis_count_out = 1;
  constexpr uint8_t cis_count_in = 0;

  constexpr int gmcs_ccid = 1;
  constexpr int gtbs_ccid = 2;

  // Audio sessions are started only when device gets active
  EXPECT_CALL(*mock_le_audio_source_hal_client_, Start(_, _)).Times(1);
  EXPECT_CALL(*mock_le_audio_sink_hal_client_, Start(_, _)).Times(1);
  LeAudioClient::Get()->SetCcidInformation(gmcs_ccid, 4 /* Media */);
  LeAudioClient::Get()->SetCcidInformation(gtbs_ccid, 2 /* Phone */);
  LeAudioClient::Get()->GroupSetActive(group_id);

  EXPECT_CALL(mock_state_machine_, StartStream(_, _, _, {{gmcs_ccid}}))
      .Times(1);

  StartStreaming(AUDIO_USAGE_MEDIA, AUDIO_CONTENT_TYPE_MUSIC, group_id);

  SyncOnMainLoop();
  Mock::VerifyAndClearExpectations(&mock_audio_hal_client_callbacks_);
  Mock::VerifyAndClearExpectations(&mock_le_audio_source_hal_client_);
  Mock::VerifyAndClearExpectations(&mock_state_machine_);
  SyncOnMainLoop();

  // Verify Data transfer on one audio source cis
  TestAudioDataTransfer(group_id, cis_count_out, cis_count_in, 1920);

  EXPECT_CALL(mock_groups_module_, RemoveDevice(test_address0, group_id))
      .Times(1);

  LeAudioDeviceGroup* group = nullptr;
  EXPECT_CALL(mock_state_machine_, ProcessHciNotifAclDisconnected(_, _))
      .WillOnce(DoAll(SaveArg<0>(&group)));
  EXPECT_CALL(
      mock_audio_hal_client_callbacks_,
      OnGroupNodeStatus(test_address0, group_id, GroupNodeStatus::REMOVED));

  EXPECT_CALL(mock_audio_hal_client_callbacks_,
              OnConnectionState(ConnectionState::DISCONNECTED, test_address0))
      .Times(1);

  LeAudioClient::Get()->RemoveDevice(test_address0);

  SyncOnMainLoop();
  Mock::VerifyAndClearExpectations(&mock_groups_module_);
  Mock::VerifyAndClearExpectations(&mock_state_machine_);
  Mock::VerifyAndClearExpectations(&mock_audio_hal_client_callbacks_);

  ASSERT_NE(group, nullptr);
}

TEST_F(UnicastTest, EarbudsTwsStyleStreaming) {
  const RawAddress test_address0 = GetTestAddress(0);
  int group_id = bluetooth::groups::kGroupUnknown;

  SetSampleDatabaseEarbudsValid(
      1, test_address0, codec_spec_conf::kLeAudioLocationStereo,
      codec_spec_conf::kLeAudioLocationStereo, 0x01, 0x01, 0x0004,
      /* source sample freq 16khz */ false /*add_csis*/, true /*add_cas*/,
      true /*add_pacs*/, 2 /*add_ascs_cnt*/, 1 /*set_size*/, 0 /*rank*/);
  EXPECT_CALL(mock_audio_hal_client_callbacks_,
              OnConnectionState(ConnectionState::CONNECTED, test_address0))
      .Times(1);
  EXPECT_CALL(mock_audio_hal_client_callbacks_,
              OnGroupNodeStatus(test_address0, _, GroupNodeStatus::ADDED))
      .WillOnce(DoAll(SaveArg<1>(&group_id)));

  ConnectLeAudio(test_address0);
  ASSERT_NE(group_id, bluetooth::groups::kGroupUnknown);

  // Start streaming
  uint8_t cis_count_out = 2;
  uint8_t cis_count_in = 0;

  // Audio sessions are started only when device gets active
  EXPECT_CALL(*mock_le_audio_source_hal_client_, Start(_, _)).Times(1);
  EXPECT_CALL(*mock_le_audio_sink_hal_client_, Start(_, _)).Times(1);
  LeAudioClient::Get()->GroupSetActive(group_id);

  StartStreaming(AUDIO_USAGE_MEDIA, AUDIO_CONTENT_TYPE_MUSIC, group_id);

  Mock::VerifyAndClearExpectations(&mock_audio_hal_client_callbacks_);
  Mock::VerifyAndClearExpectations(&mock_le_audio_source_hal_client_);
  SyncOnMainLoop();

  // Verify Data transfer on one audio source cis
  TestAudioDataTransfer(group_id, cis_count_out, cis_count_in, 1920);

  // Suspend
  /*TODO Need a way to verify STOP */
  LeAudioClient::Get()->GroupSuspend(group_id);
  Mock::VerifyAndClearExpectations(&mock_audio_hal_client_callbacks_);
  Mock::VerifyAndClearExpectations(&mock_le_audio_source_hal_client_);

  // Resume
  StartStreaming(AUDIO_USAGE_MEDIA, AUDIO_CONTENT_TYPE_MUSIC, group_id);
  Mock::VerifyAndClearExpectations(&mock_audio_hal_client_callbacks_);
  Mock::VerifyAndClearExpectations(&mock_le_audio_source_hal_client_);

  // Stop
  StopStreaming(group_id);
  Mock::VerifyAndClearExpectations(&mock_audio_hal_client_callbacks_);

  // Release
  EXPECT_CALL(*mock_le_audio_source_hal_client_, Stop()).Times(1);
  EXPECT_CALL(*mock_le_audio_source_hal_client_, OnDestroyed()).Times(1);
  EXPECT_CALL(*mock_le_audio_sink_hal_client_, OnDestroyed()).Times(1);
  LeAudioClient::Get()->GroupSetActive(bluetooth::groups::kGroupUnknown);
  Mock::VerifyAndClearExpectations(&mock_le_audio_source_hal_client_);
}

TEST_F(UnicastTest, SpeakerStreaming) {
  const RawAddress test_address0 = GetTestAddress(0);
  int group_id = bluetooth::groups::kGroupUnknown;

  SetSampleDatabaseEarbudsValid(
      1, test_address0, codec_spec_conf::kLeAudioLocationStereo,
      codec_spec_conf::kLeAudioLocationStereo, default_channel_cnt,
      default_channel_cnt, 0x0004,
      /* source sample freq 16khz */ false /*add_csis*/, true /*add_cas*/,
      true /*add_pacs*/, default_ase_cnt /*add_ascs_cnt*/, 1 /*set_size*/,
      0 /*rank*/);
  EXPECT_CALL(mock_audio_hal_client_callbacks_,
              OnConnectionState(ConnectionState::CONNECTED, test_address0))
      .Times(1);
  EXPECT_CALL(mock_audio_hal_client_callbacks_,
              OnGroupNodeStatus(test_address0, _, GroupNodeStatus::ADDED))
      .WillOnce(DoAll(SaveArg<1>(&group_id)));

  ConnectLeAudio(test_address0);
  ASSERT_NE(group_id, bluetooth::groups::kGroupUnknown);

  // Start streaming
  uint8_t cis_count_out = 1;
  uint8_t cis_count_in = 0;

  // Audio sessions are started only when device gets active
  EXPECT_CALL(*mock_le_audio_source_hal_client_, Start(_, _)).Times(1);
  EXPECT_CALL(*mock_le_audio_sink_hal_client_, Start(_, _)).Times(1);
  LeAudioClient::Get()->GroupSetActive(group_id);

  StartStreaming(AUDIO_USAGE_MEDIA, AUDIO_CONTENT_TYPE_MUSIC, group_id);

  Mock::VerifyAndClearExpectations(&mock_audio_hal_client_callbacks_);
  Mock::VerifyAndClearExpectations(&mock_le_audio_source_hal_client_);
  SyncOnMainLoop();

  // Verify Data transfer on one audio source cis
  TestAudioDataTransfer(group_id, cis_count_out, cis_count_in, 1920);

  // Suspend
  /*TODO Need a way to verify STOP */
  LeAudioClient::Get()->GroupSuspend(group_id);
  Mock::VerifyAndClearExpectations(&mock_audio_hal_client_callbacks_);
  Mock::VerifyAndClearExpectations(&mock_le_audio_source_hal_client_);

  // Resume
  StartStreaming(AUDIO_USAGE_MEDIA, AUDIO_CONTENT_TYPE_MUSIC, group_id);
  Mock::VerifyAndClearExpectations(&mock_audio_hal_client_callbacks_);
  Mock::VerifyAndClearExpectations(&mock_le_audio_source_hal_client_);

  // Stop
  StopStreaming(group_id);
  Mock::VerifyAndClearExpectations(&mock_audio_hal_client_callbacks_);

  // Release
  EXPECT_CALL(*mock_le_audio_source_hal_client_, Stop()).Times(1);
  EXPECT_CALL(*mock_le_audio_source_hal_client_, OnDestroyed()).Times(1);
  EXPECT_CALL(*mock_le_audio_sink_hal_client_, OnDestroyed()).Times(1);
  LeAudioClient::Get()->GroupSetActive(bluetooth::groups::kGroupUnknown);
  Mock::VerifyAndClearExpectations(&mock_le_audio_source_hal_client_);
}

TEST_F(UnicastTest, SpeakerStreamingAutonomousRelease) {
  const RawAddress test_address0 = GetTestAddress(0);
  int group_id = bluetooth::groups::kGroupUnknown;

  SetSampleDatabaseEarbudsValid(
      1, test_address0, codec_spec_conf::kLeAudioLocationStereo,
      codec_spec_conf::kLeAudioLocationStereo, default_channel_cnt,
      default_channel_cnt, 0x0004,
      /* source sample freq 16khz */ false /*add_csis*/, true /*add_cas*/,
      true /*add_pacs*/, default_ase_cnt /*add_ascs_cnt*/, 1 /*set_size*/,
      0 /*rank*/);
  EXPECT_CALL(mock_audio_hal_client_callbacks_,
              OnConnectionState(ConnectionState::CONNECTED, test_address0))
      .Times(1);
  EXPECT_CALL(mock_audio_hal_client_callbacks_,
              OnGroupNodeStatus(test_address0, _, GroupNodeStatus::ADDED))
      .WillOnce(DoAll(SaveArg<1>(&group_id)));

  ConnectLeAudio(test_address0);
  ASSERT_NE(group_id, bluetooth::groups::kGroupUnknown);

  // Start streaming
  EXPECT_CALL(*mock_le_audio_source_hal_client_, Start(_, _)).Times(1);
  EXPECT_CALL(*mock_le_audio_sink_hal_client_, Start(_, _)).Times(1);
  LeAudioClient::Get()->GroupSetActive(group_id);

  StartStreaming(AUDIO_USAGE_MEDIA, AUDIO_CONTENT_TYPE_MUSIC, group_id);

  Mock::VerifyAndClearExpectations(&mock_audio_hal_client_callbacks_);
  Mock::VerifyAndClearExpectations(&mock_le_audio_source_hal_client_);
  SyncOnMainLoop();

  // Verify Data transfer on one audio source cis
  TestAudioDataTransfer(group_id, 1 /* cis_count_out */, 0 /* cis_count_in */,
                        1920);

  // Inject the IDLE state as if an autonomous release happened
  auto group = streaming_groups.at(group_id);
  ASSERT_NE(group, nullptr);
  for (LeAudioDevice* device = group->GetFirstDevice(); device != nullptr;
       device = group->GetNextDevice(device)) {
    for (auto& ase : device->ases_) {
      ase.data_path_state = types::AudioStreamDataPathState::IDLE;
      ase.state = types::AseState::BTA_LE_AUDIO_ASE_STATE_IDLE;
      InjectCisDisconnected(group_id, ase.cis_conn_hdl);
    }
  }

  // Verify no Data transfer after the autonomous release
  TestAudioDataTransfer(group_id, 0 /* cis_count_out */, 0 /* cis_count_in */,
                        1920);
}

TEST_F(UnicastTest, TwoEarbudsStreaming) {
  uint8_t group_size = 2;
  int group_id = 2;

  // Report working CSIS
  ON_CALL(mock_csis_client_module_, IsCsisClientRunning())
      .WillByDefault(Return(true));

  // First earbud
  const RawAddress test_address0 = GetTestAddress(0);
  EXPECT_CALL(mock_btif_storage_, AddLeaudioAutoconnect(test_address0, true))
      .Times(1);
  ConnectCsisDevice(test_address0, 1 /*conn_id*/,
                    codec_spec_conf::kLeAudioLocationFrontLeft,
                    codec_spec_conf::kLeAudioLocationFrontLeft, group_size,
                    group_id, 1 /* rank*/);

  // Second earbud
  const RawAddress test_address1 = GetTestAddress(1);
  EXPECT_CALL(mock_btif_storage_, AddLeaudioAutoconnect(test_address1, true))
      .Times(1);
  ConnectCsisDevice(test_address1, 2 /*conn_id*/,
                    codec_spec_conf::kLeAudioLocationFrontRight,
                    codec_spec_conf::kLeAudioLocationFrontRight, group_size,
                    group_id, 2 /* rank*/, true /*connect_through_csis*/);

  // Start streaming
  EXPECT_CALL(*mock_le_audio_source_hal_client_, Start(_, _)).Times(1);
  EXPECT_CALL(*mock_le_audio_sink_hal_client_, Start(_, _)).Times(1);
  LeAudioClient::Get()->GroupSetActive(group_id);
  Mock::VerifyAndClearExpectations(&mock_le_audio_source_hal_client_);

  StartStreaming(AUDIO_USAGE_VOICE_COMMUNICATION, AUDIO_CONTENT_TYPE_SPEECH,
                 group_id);

  Mock::VerifyAndClearExpectations(&mock_audio_hal_client_callbacks_);
  Mock::VerifyAndClearExpectations(&mock_le_audio_source_hal_client_);
  SyncOnMainLoop();

  // Verify Data transfer on two peer sinks and one source
  uint8_t cis_count_out = 2;
  uint8_t cis_count_in = 2;
  TestAudioDataTransfer(group_id, cis_count_out, cis_count_in, 1920, 40);

  // Suspend
  LeAudioClient::Get()->GroupSuspend(group_id);
  SyncOnMainLoop();

  // Resume
  StartStreaming(AUDIO_USAGE_VOICE_COMMUNICATION, AUDIO_CONTENT_TYPE_SPEECH,
                 group_id);
  SyncOnMainLoop();
  Mock::VerifyAndClearExpectations(&mock_le_audio_source_hal_client_);

  // Verify Data transfer still works
  TestAudioDataTransfer(group_id, cis_count_out, cis_count_in, 1920, 40);

  // Stop
  StopStreaming(group_id, true);
  Mock::VerifyAndClearExpectations(&mock_audio_hal_client_callbacks_);

  // Release
  EXPECT_CALL(*mock_le_audio_source_hal_client_, Stop()).Times(1);
  EXPECT_CALL(*mock_le_audio_source_hal_client_, OnDestroyed()).Times(1);
  EXPECT_CALL(*mock_le_audio_sink_hal_client_, Stop()).Times(1);
  EXPECT_CALL(*mock_le_audio_sink_hal_client_, OnDestroyed()).Times(1);
  LeAudioClient::Get()->GroupSetActive(bluetooth::groups::kGroupUnknown);
  Mock::VerifyAndClearExpectations(&mock_le_audio_source_hal_client_);
}

TEST_F(UnicastTest, TwoEarbudsStreamingContextSwitchNoReconfigure) {
  uint8_t group_size = 2;
  int group_id = 2;

  // Report working CSIS
  ON_CALL(mock_csis_client_module_, IsCsisClientRunning())
      .WillByDefault(Return(true));

  // First earbud
  const RawAddress test_address0 = GetTestAddress(0);
  EXPECT_CALL(mock_btif_storage_, AddLeaudioAutoconnect(test_address0, true))
      .Times(1);
  ConnectCsisDevice(test_address0, 1 /*conn_id*/,
                    codec_spec_conf::kLeAudioLocationFrontLeft,
                    codec_spec_conf::kLeAudioLocationFrontLeft, group_size,
                    group_id, 1 /* rank*/);

  // Second earbud
  const RawAddress test_address1 = GetTestAddress(1);
  EXPECT_CALL(mock_btif_storage_, AddLeaudioAutoconnect(test_address1, true))
      .Times(1);
  ConnectCsisDevice(test_address1, 2 /*conn_id*/,
                    codec_spec_conf::kLeAudioLocationFrontRight,
                    codec_spec_conf::kLeAudioLocationFrontRight, group_size,
                    group_id, 2 /* rank*/, true /*connect_through_csis*/);

  // Start streaming
  EXPECT_CALL(*mock_le_audio_source_hal_client_, Start(_, _)).Times(1);
  EXPECT_CALL(*mock_le_audio_sink_hal_client_, Start(_, _)).Times(1);
  LeAudioClient::Get()->GroupSetActive(group_id);
  Mock::VerifyAndClearExpectations(&mock_le_audio_source_hal_client_);

  // Start streaming with reconfiguration from default media stream setup
  EXPECT_CALL(
      mock_state_machine_,
      StartStream(_, le_audio::types::LeAudioContextType::NOTIFICATIONS, _, _))
      .Times(1);

  StartStreaming(AUDIO_USAGE_NOTIFICATION, AUDIO_CONTENT_TYPE_UNKNOWN,
                 group_id);

  Mock::VerifyAndClearExpectations(&mock_audio_hal_client_callbacks_);
  Mock::VerifyAndClearExpectations(&mock_le_audio_source_hal_client_);
  SyncOnMainLoop();

  // Do a content switch to ALERTS
  EXPECT_CALL(*mock_le_audio_source_hal_client_, OnDestroyed()).Times(0);
  EXPECT_CALL(*mock_le_audio_source_hal_client_, Stop).Times(0);
  EXPECT_CALL(*mock_le_audio_source_hal_client_, Start).Times(0);
  EXPECT_CALL(mock_state_machine_,
              StartStream(_, le_audio::types::LeAudioContextType::ALERTS, _, _))
      .Times(1);
  UpdateMetadata(AUDIO_USAGE_ALARM, AUDIO_CONTENT_TYPE_UNKNOWN);
  Mock::VerifyAndClearExpectations(&mock_audio_hal_client_callbacks_);
  Mock::VerifyAndClearExpectations(&mock_le_audio_source_hal_client_);

  // Do a content switch to EMERGENCY
  EXPECT_CALL(*mock_le_audio_source_hal_client_, OnDestroyed()).Times(0);
  EXPECT_CALL(*mock_le_audio_source_hal_client_, Stop).Times(0);
  EXPECT_CALL(*mock_le_audio_source_hal_client_, Start).Times(0);

  EXPECT_CALL(
      mock_state_machine_,
      StartStream(_, le_audio::types::LeAudioContextType::EMERGENCYALARM, _, _))
      .Times(1);
  UpdateMetadata(AUDIO_USAGE_EMERGENCY, AUDIO_CONTENT_TYPE_UNKNOWN);
  Mock::VerifyAndClearExpectations(&mock_audio_hal_client_callbacks_);
  Mock::VerifyAndClearExpectations(&mock_le_audio_source_hal_client_);

  // Do a content switch to INSTRUCTIONAL
  EXPECT_CALL(*mock_le_audio_source_hal_client_, OnDestroyed()).Times(0);
  EXPECT_CALL(*mock_le_audio_source_hal_client_, Stop).Times(0);
  EXPECT_CALL(*mock_le_audio_source_hal_client_, Start).Times(0);
  EXPECT_CALL(
      mock_state_machine_,
      StartStream(_, le_audio::types::LeAudioContextType::INSTRUCTIONAL, _, _))
      .Times(1);
  UpdateMetadata(AUDIO_USAGE_ASSISTANCE_NAVIGATION_GUIDANCE,
                 AUDIO_CONTENT_TYPE_UNKNOWN);
  Mock::VerifyAndClearExpectations(&mock_audio_hal_client_callbacks_);
  Mock::VerifyAndClearExpectations(&mock_le_audio_source_hal_client_);
}

TEST_F(UnicastTest, TwoEarbudsStreamingContextSwitchReconfigure) {
  uint8_t group_size = 2;
  int group_id = 2;

  // Report working CSIS
  ON_CALL(mock_csis_client_module_, IsCsisClientRunning())
      .WillByDefault(Return(true));

  // First earbud
  const RawAddress test_address0 = GetTestAddress(0);
  EXPECT_CALL(mock_btif_storage_, AddLeaudioAutoconnect(test_address0, true))
      .Times(1);
  ConnectCsisDevice(test_address0, 1 /*conn_id*/,
                    codec_spec_conf::kLeAudioLocationFrontLeft,
                    codec_spec_conf::kLeAudioLocationFrontLeft, group_size,
                    group_id, 1 /* rank*/);

  // Second earbud
  const RawAddress test_address1 = GetTestAddress(1);
  EXPECT_CALL(mock_btif_storage_, AddLeaudioAutoconnect(test_address1, true))
      .Times(1);
  ConnectCsisDevice(test_address1, 2 /*conn_id*/,
                    codec_spec_conf::kLeAudioLocationFrontRight,
                    codec_spec_conf::kLeAudioLocationFrontRight, group_size,
                    group_id, 2 /* rank*/, true /*connect_through_csis*/);

  constexpr int gmcs_ccid = 1;
  constexpr int gtbs_ccid = 2;

  // Start streaming MEDIA
  EXPECT_CALL(*mock_le_audio_source_hal_client_, Start(_, _)).Times(1);
  EXPECT_CALL(*mock_le_audio_sink_hal_client_, Start(_, _)).Times(1);
  LeAudioClient::Get()->SetCcidInformation(gmcs_ccid, 4 /* Media */);
  LeAudioClient::Get()->SetCcidInformation(gtbs_ccid, 2 /* Phone */);
  LeAudioClient::Get()->GroupSetActive(group_id);

  EXPECT_CALL(mock_state_machine_, StartStream(_, _, _, {{gmcs_ccid}}))
      .Times(1);
  StartStreaming(AUDIO_USAGE_MEDIA, AUDIO_CONTENT_TYPE_MUSIC, group_id);

  Mock::VerifyAndClearExpectations(&mock_audio_hal_client_callbacks_);
  Mock::VerifyAndClearExpectations(&mock_le_audio_source_hal_client_);
  SyncOnMainLoop();

  // Verify Data transfer on two peer sinks
  uint8_t cis_count_out = 2;
  uint8_t cis_count_in = 0;
  TestAudioDataTransfer(group_id, cis_count_out, cis_count_in, 1920);

  // Stop
  StopStreaming(group_id);
  // simulate suspend timeout passed, alarm executing
  fake_osi_alarm_set_on_mloop_.cb(fake_osi_alarm_set_on_mloop_.data);
  Mock::VerifyAndClearExpectations(&mock_audio_hal_client_callbacks_);

  EXPECT_CALL(mock_state_machine_, StartStream(_, _, _, {{gtbs_ccid}}))
      .Times(1);
  StartStreaming(AUDIO_USAGE_VOICE_COMMUNICATION, AUDIO_CONTENT_TYPE_SPEECH,
                 group_id);

  Mock::VerifyAndClearExpectations(&mock_audio_hal_client_callbacks_);
  Mock::VerifyAndClearExpectations(&mock_le_audio_source_hal_client_);
  SyncOnMainLoop();

  // Verify Data transfer on two peer sinks and one source
  cis_count_out = 2;
  cis_count_in = 2;
  TestAudioDataTransfer(group_id, cis_count_out, cis_count_in, 1920, 40);
}

TEST_F(UnicastTest, TwoEarbuds2ndLateConnect) {
  uint8_t group_size = 2;
  int group_id = 2;

  // Report working CSIS
  ON_CALL(mock_csis_client_module_, IsCsisClientRunning())
      .WillByDefault(Return(true));

  // First earbud
  const RawAddress test_address0 = GetTestAddress(0);
  ConnectCsisDevice(test_address0, 1 /*conn_id*/,
                    codec_spec_conf::kLeAudioLocationFrontLeft,
                    codec_spec_conf::kLeAudioLocationFrontLeft, group_size,
                    group_id, 1 /* rank*/);

  // Start streaming
  EXPECT_CALL(*mock_le_audio_source_hal_client_, Start(_, _)).Times(1);
  EXPECT_CALL(*mock_le_audio_sink_hal_client_, Start(_, _)).Times(1);
  LeAudioClient::Get()->GroupSetActive(group_id);

  StartStreaming(AUDIO_USAGE_MEDIA, AUDIO_CONTENT_TYPE_MUSIC, group_id);

  Mock::VerifyAndClearExpectations(&mock_audio_hal_client_callbacks_);
  Mock::VerifyAndClearExpectations(&mock_le_audio_source_hal_client_);
  SyncOnMainLoop();

  // Expect one iso channel to be fed with data
  uint8_t cis_count_out = 1;
  uint8_t cis_count_in = 0;
  TestAudioDataTransfer(group_id, cis_count_out, cis_count_in, 1920);

  // Second earbud connects during stream
  const RawAddress test_address1 = GetTestAddress(1);
  ConnectCsisDevice(test_address1, 2 /*conn_id*/,
                    codec_spec_conf::kLeAudioLocationFrontRight,
                    codec_spec_conf::kLeAudioLocationFrontRight, group_size,
                    group_id, 2 /* rank*/, true /*connect_through_csis*/);

  cis_count_out = 2;
  cis_count_in = 0;

  /* The above will trigger reconfiguration. After that Audio Hal action
   * is needed to restart the stream */
  SinkAudioResume();

  TestAudioDataTransfer(group_id, cis_count_out, cis_count_in, 1920);
}

TEST_F(UnicastTest, TwoEarbuds2ndDisconnected) {
  uint8_t group_size = 2;
  int group_id = 2;

  // Report working CSIS
  ON_CALL(mock_csis_client_module_, IsCsisClientRunning())
      .WillByDefault(Return(true));

  // First earbud
  const RawAddress test_address0 = GetTestAddress(0);
  ConnectCsisDevice(test_address0, 1 /*conn_id*/,
                    codec_spec_conf::kLeAudioLocationFrontLeft,
                    codec_spec_conf::kLeAudioLocationFrontLeft, group_size,
                    group_id, 1 /* rank*/);

  // Second earbud
  const RawAddress test_address1 = GetTestAddress(1);
  ConnectCsisDevice(test_address1, 2 /*conn_id*/,
                    codec_spec_conf::kLeAudioLocationFrontRight,
                    codec_spec_conf::kLeAudioLocationFrontRight, group_size,
                    group_id, 2 /* rank*/, true /*connect_through_csis*/);

  // Audio sessions are started only when device gets active
  EXPECT_CALL(*mock_le_audio_source_hal_client_, Start(_, _)).Times(1);
  EXPECT_CALL(*mock_le_audio_sink_hal_client_, Start(_, _)).Times(1);
  LeAudioClient::Get()->GroupSetActive(group_id);

  StartStreaming(AUDIO_USAGE_MEDIA, AUDIO_CONTENT_TYPE_MUSIC, group_id);

  Mock::VerifyAndClearExpectations(&mock_audio_hal_client_callbacks_);
  Mock::VerifyAndClearExpectations(&mock_le_audio_source_hal_client_);
  SyncOnMainLoop();

  // Expect two iso channels to be fed with data
  uint8_t cis_count_out = 2;
  uint8_t cis_count_in = 0;
  TestAudioDataTransfer(group_id, cis_count_out, cis_count_in, 1920);

  // Disconnect one device and expect the group to keep on streaming
  EXPECT_CALL(mock_state_machine_, StopStream(_)).Times(0);
  auto group = streaming_groups.at(group_id);
  auto device = group->GetFirstDevice();
  for (auto& ase : device->ases_) {
    InjectCisDisconnected(group_id, ase.cis_conn_hdl);
  }

  EXPECT_CALL(mock_gatt_interface_, Open(_, device->address_, false, false))
      .Times(1);

  auto conn_id = device->conn_id_;
  InjectDisconnectedEvent(device->conn_id_, GATT_CONN_TERMINATE_PEER_USER);
  SyncOnMainLoop();
  Mock::VerifyAndClearExpectations(&mock_audio_hal_client_callbacks_);

  // Expect one channel ISO Data to be sent
  cis_count_out = 1;
  cis_count_in = 0;
  TestAudioDataTransfer(group_id, cis_count_out, cis_count_in, 1920);

  InjectConnectedEvent(device->address_, conn_id);
  SyncOnMainLoop();

  // Expect two iso channels to be fed with data
  cis_count_out = 2;
  cis_count_in = 0;
  TestAudioDataTransfer(group_id, cis_count_out, cis_count_in, 1920);
}

TEST_F(UnicastTest, TwoEarbudsStreamingProfileDisconnect) {
  uint8_t group_size = 2;
  int group_id = 2;

  // Report working CSIS
  ON_CALL(mock_csis_client_module_, IsCsisClientRunning())
      .WillByDefault(Return(true));

  // First earbud
  const RawAddress test_address0 = GetTestAddress(0);
  ConnectCsisDevice(test_address0, 1 /*conn_id*/,
                    codec_spec_conf::kLeAudioLocationFrontLeft,
                    codec_spec_conf::kLeAudioLocationFrontLeft, group_size,
                    group_id, 1 /* rank*/);

  // Second earbud
  const RawAddress test_address1 = GetTestAddress(1);
  ConnectCsisDevice(test_address1, 2 /*conn_id*/,
                    codec_spec_conf::kLeAudioLocationFrontRight,
                    codec_spec_conf::kLeAudioLocationFrontRight, group_size,
                    group_id, 2 /* rank*/, true /*connect_through_csis*/);

  // Audio sessions are started only when device gets active
  EXPECT_CALL(*mock_le_audio_source_hal_client_, Start(_, _)).Times(1);
  EXPECT_CALL(*mock_le_audio_sink_hal_client_, Start(_, _)).Times(1);
  LeAudioClient::Get()->GroupSetActive(group_id);

  StartStreaming(AUDIO_USAGE_MEDIA, AUDIO_CONTENT_TYPE_MUSIC, group_id);

  Mock::VerifyAndClearExpectations(&mock_audio_hal_client_callbacks_);
  Mock::VerifyAndClearExpectations(&mock_le_audio_source_hal_client_);
  SyncOnMainLoop();

  // Expect two iso channels to be fed with data
  uint8_t cis_count_out = 2;
  uint8_t cis_count_in = 0;
  TestAudioDataTransfer(group_id, cis_count_out, cis_count_in, 1920);

  // Disconnect one device and expect the group to keep on streaming
  EXPECT_CALL(mock_state_machine_, StopStream(_)).Times(1);
  EXPECT_CALL(mock_gatt_interface_, Open(_, _, _, _)).Times(0);

  DisconnectLeAudio(test_address0, 1);
  DisconnectLeAudio(test_address1, 2);

  SyncOnMainLoop();
  Mock::VerifyAndClearExpectations(&mock_audio_hal_client_callbacks_);
}

TEST_F(UnicastTest, TwoEarbudsWithSourceSupporting32kHz) {
  const RawAddress test_address0 = GetTestAddress(0);
  int group_id = 0;
  SetSampleDatabaseEarbudsValid(
      1, test_address0, codec_spec_conf::kLeAudioLocationStereo,
      codec_spec_conf::kLeAudioLocationStereo, default_channel_cnt,
      default_channel_cnt, 0x0024,
      /* source sample freq 32/16khz */ true, /*add_csis*/
      true,                                   /*add_cas*/
      true,                                   /*add_pacs*/
      default_ase_cnt /*add_ascs_cnt*/);
  EXPECT_CALL(mock_audio_hal_client_callbacks_,
              OnConnectionState(ConnectionState::CONNECTED, test_address0))
      .Times(1);
  ConnectLeAudio(test_address0);

  // LeAudioCodecConfiguration received_af_sink_config;
  const LeAudioCodecConfiguration expected_af_sink_config = {
      .num_channels = 2,
      .sample_rate = bluetooth::audio::le_audio::kSampleRate32000,
      .bits_per_sample = bluetooth::audio::le_audio::kBitsPerSample16,
      .data_interval_us = LeAudioCodecConfiguration::kInterval10000Us,
  };

  // Audio sessions are started only when device gets active
  EXPECT_CALL(*mock_le_audio_source_hal_client_, Start(_, _)).Times(1);
  EXPECT_CALL(*mock_le_audio_sink_hal_client_,
              Start(expected_af_sink_config, _))
      .Times(1);
  LeAudioClient::Get()->GroupSetActive(group_id);
  SyncOnMainLoop();
}

TEST_F(UnicastTest, MicrophoneAttachToCurrentMediaScenario) {
  const RawAddress test_address0 = GetTestAddress(0);
  int group_id = bluetooth::groups::kGroupUnknown;

  SetSampleDatabaseEarbudsValid(
      1, test_address0, codec_spec_conf::kLeAudioLocationStereo,
      codec_spec_conf::kLeAudioLocationStereo, default_channel_cnt,
      default_channel_cnt, 0x0024, false /*add_csis*/, true /*add_cas*/,
      true /*add_pacs*/, default_ase_cnt /*add_ascs_cnt*/, 1 /*set_size*/,
      0 /*rank*/);
  EXPECT_CALL(mock_audio_hal_client_callbacks_,
              OnConnectionState(ConnectionState::CONNECTED, test_address0))
      .Times(1);
  EXPECT_CALL(mock_audio_hal_client_callbacks_,
              OnGroupNodeStatus(test_address0, _, GroupNodeStatus::ADDED))
      .WillOnce(DoAll(SaveArg<1>(&group_id)));

  ConnectLeAudio(test_address0);
  ASSERT_NE(group_id, bluetooth::groups::kGroupUnknown);

  // Start streaming
  uint8_t cis_count_out = 1;
  uint8_t cis_count_in = 0;

  // Audio sessions are started only when device gets active
  EXPECT_CALL(*mock_le_audio_source_hal_client_, Start(_, _)).Times(1);
  EXPECT_CALL(*mock_le_audio_sink_hal_client_, Start(_, _)).Times(1);
  LeAudioClient::Get()->GroupSetActive(group_id);

  StartStreaming(AUDIO_USAGE_MEDIA, AUDIO_CONTENT_TYPE_MUSIC, group_id,
                 AUDIO_SOURCE_MIC);

  EXPECT_CALL(
      mock_state_machine_,
      StartStream(_, le_audio::types::LeAudioContextType::VOICEASSISTANTS, _,
                  _))
      .Times(1);
  Mock::VerifyAndClearExpectations(&mock_audio_hal_client_callbacks_);
  Mock::VerifyAndClearExpectations(&mock_le_audio_source_hal_client_);
  SyncOnMainLoop();

  // Verify Data transfer on one audio source cis
  TestAudioDataTransfer(group_id, cis_count_out, cis_count_in, 1920);

  // Suspend
  /*TODO Need a way to verify STOP */
  LeAudioClient::Get()->GroupSuspend(group_id);
  Mock::VerifyAndClearExpectations(&mock_audio_hal_client_callbacks_);
  Mock::VerifyAndClearExpectations(&mock_le_audio_source_hal_client_);
  // Mock::VerifyAndClearExpectations(&mock_audio_hal_client_);

  // Resume
  StartStreaming(AUDIO_USAGE_MEDIA, AUDIO_CONTENT_TYPE_MUSIC, group_id,
                 AUDIO_SOURCE_MIC);
  Mock::VerifyAndClearExpectations(&mock_audio_hal_client_callbacks_);
  Mock::VerifyAndClearExpectations(&mock_le_audio_source_hal_client_);

  // Stop
  StopStreaming(group_id);
  Mock::VerifyAndClearExpectations(&mock_audio_hal_client_callbacks_);

  // Release
  EXPECT_CALL(*mock_le_audio_source_hal_client_, Stop()).Times(1);
  EXPECT_CALL(*mock_le_audio_source_hal_client_, OnDestroyed()).Times(1);
  EXPECT_CALL(*mock_le_audio_sink_hal_client_, OnDestroyed()).Times(1);
  LeAudioClient::Get()->GroupSetActive(bluetooth::groups::kGroupUnknown);
  Mock::VerifyAndClearExpectations(&mock_le_audio_source_hal_client_);
}

TEST_F(UnicastTest, StartNotSupportedContextType) {
  const RawAddress test_address0 = GetTestAddress(0);
  int group_id = bluetooth::groups::kGroupUnknown;

  SetSampleDatabaseEarbudsValid(
      1, test_address0, codec_spec_conf::kLeAudioLocationStereo,
      codec_spec_conf::kLeAudioLocationStereo, default_channel_cnt,
      default_channel_cnt, 0x0004, false /*add_csis*/, true /*add_cas*/,
      true /*add_pacs*/, default_ase_cnt /*add_ascs_cnt*/, 1 /*set_size*/,
      0 /*rank*/);
  EXPECT_CALL(mock_audio_hal_client_callbacks_,
              OnConnectionState(ConnectionState::CONNECTED, test_address0))
      .Times(1);
  EXPECT_CALL(mock_audio_hal_client_callbacks_,
              OnGroupNodeStatus(test_address0, _, GroupNodeStatus::ADDED))
      .WillOnce(DoAll(SaveArg<1>(&group_id)));

  ConnectLeAudio(test_address0);
  ASSERT_NE(group_id, bluetooth::groups::kGroupUnknown);

  // Start streaming
  uint8_t cis_count_out = 1;
  uint8_t cis_count_in = 0;

  LeAudioClient::Get()->SetInCall(true);

  // Audio sessions are started only when device gets active
  EXPECT_CALL(*mock_le_audio_source_hal_client_, Start(_, _)).Times(1);
  EXPECT_CALL(*mock_le_audio_sink_hal_client_, Start(_, _)).Times(1);
  LeAudioClient::Get()->GroupSetActive(group_id);

  StartStreaming(AUDIO_USAGE_NOTIFICATION_TELEPHONY_RINGTONE,
                 AUDIO_CONTENT_TYPE_UNKNOWN, group_id);

  Mock::VerifyAndClearExpectations(&mock_audio_hal_client_callbacks_);
  Mock::VerifyAndClearExpectations(&mock_le_audio_source_hal_client_);
  SyncOnMainLoop();

  // Verify Data transfer on one audio source cis
  TestAudioDataTransfer(group_id, cis_count_out, cis_count_in, 1920);

  LeAudioClient::Get()->SetInCall(false);

  /* Fallback scenario now supports 48Khz just like Media so we will reconfigure
   * Note: Fallback is forced by the frequency on the remote device.
   */
  EXPECT_CALL(mock_state_machine_, StopStream(_)).Times(1);
  UpdateMetadata(AUDIO_USAGE_GAME, AUDIO_CONTENT_TYPE_UNKNOWN, true);

  /* The above will trigger reconfiguration. After that Audio Hal action
   * is needed to restart the stream */
  SinkAudioResume();
}

TEST_F(UnicastTest, NotifyAboutGroupTunrnedIdleEnabled) {
  const RawAddress test_address0 = GetTestAddress(0);
  int group_id = bluetooth::groups::kGroupUnknown;

  osi_property_set_bool(kNotifyUpperLayerAboutGroupBeingInIdleDuringCall, true);

  SetSampleDatabaseEarbudsValid(
      1, test_address0, codec_spec_conf::kLeAudioLocationStereo,
      codec_spec_conf::kLeAudioLocationStereo, default_channel_cnt,
      default_channel_cnt, 0x0004, false /*add_csis*/, true /*add_cas*/,
      true /*add_pacs*/, default_ase_cnt /*add_ascs_cnt*/, 1 /*set_size*/,
      0 /*rank*/);
  EXPECT_CALL(mock_audio_hal_client_callbacks_,
              OnConnectionState(ConnectionState::CONNECTED, test_address0))
      .Times(1);
  EXPECT_CALL(mock_audio_hal_client_callbacks_,
              OnGroupNodeStatus(test_address0, _, GroupNodeStatus::ADDED))
      .WillOnce(DoAll(SaveArg<1>(&group_id)));

  ConnectLeAudio(test_address0);
  ASSERT_NE(group_id, bluetooth::groups::kGroupUnknown);

  // Start streaming
  uint8_t cis_count_out = 1;
  uint8_t cis_count_in = 0;

  LeAudioClient::Get()->SetInCall(true);

  // Audio sessions are started only when device gets active
  EXPECT_CALL(*mock_le_audio_source_hal_client_, Start(_, _)).Times(1);
  EXPECT_CALL(*mock_le_audio_sink_hal_client_, Start(_, _)).Times(1);
  LeAudioClient::Get()->GroupSetActive(group_id);

  StartStreaming(AUDIO_USAGE_NOTIFICATION_TELEPHONY_RINGTONE,
                 AUDIO_CONTENT_TYPE_UNKNOWN, group_id);

  Mock::VerifyAndClearExpectations(&mock_audio_hal_client_callbacks_);
  Mock::VerifyAndClearExpectations(&mock_le_audio_source_hal_client_);
  SyncOnMainLoop();

  // Verify Data transfer on one audio source cis
  TestAudioDataTransfer(group_id, cis_count_out, cis_count_in, 1920);

  // Release

  /* To be called twice
   * 1. GroupStatus::INACTIVE
   * 2. GroupStatus::TURNED_IDLE_DURING_CALL
   */
  EXPECT_CALL(mock_audio_hal_client_callbacks_, OnGroupStatus(group_id, _))
      .Times(2);

  EXPECT_CALL(*mock_le_audio_source_hal_client_, Stop()).Times(1);
  EXPECT_CALL(*mock_le_audio_source_hal_client_, OnDestroyed()).Times(1);
  EXPECT_CALL(*mock_le_audio_sink_hal_client_, OnDestroyed()).Times(1);

  LeAudioClient::Get()->GroupSetActive(bluetooth::groups::kGroupUnknown);

  Mock::VerifyAndClearExpectations(&mock_le_audio_source_hal_client_);

  LeAudioClient::Get()->SetInCall(false);
  osi_property_set_bool(kNotifyUpperLayerAboutGroupBeingInIdleDuringCall,
                        false);
}

TEST_F(UnicastTest, NotifyAboutGroupTunrnedIdleDisabled) {
  const RawAddress test_address0 = GetTestAddress(0);
  int group_id = bluetooth::groups::kGroupUnknown;

  SetSampleDatabaseEarbudsValid(
      1, test_address0, codec_spec_conf::kLeAudioLocationStereo,
      codec_spec_conf::kLeAudioLocationStereo, default_channel_cnt,
      default_channel_cnt, 0x0004, false /*add_csis*/, true /*add_cas*/,
      true /*add_pacs*/, default_ase_cnt /*add_ascs_cnt*/, 1 /*set_size*/,
      0 /*rank*/);
  EXPECT_CALL(mock_audio_hal_client_callbacks_,
              OnConnectionState(ConnectionState::CONNECTED, test_address0))
      .Times(1);
  EXPECT_CALL(mock_audio_hal_client_callbacks_,
              OnGroupNodeStatus(test_address0, _, GroupNodeStatus::ADDED))
      .WillOnce(DoAll(SaveArg<1>(&group_id)));

  ConnectLeAudio(test_address0);
  ASSERT_NE(group_id, bluetooth::groups::kGroupUnknown);

  // Start streaming
  uint8_t cis_count_out = 1;
  uint8_t cis_count_in = 0;

  LeAudioClient::Get()->SetInCall(true);

  // Audio sessions are started only when device gets active
  EXPECT_CALL(*mock_le_audio_source_hal_client_, Start(_, _)).Times(1);
  EXPECT_CALL(*mock_le_audio_sink_hal_client_, Start(_, _)).Times(1);
  LeAudioClient::Get()->GroupSetActive(group_id);

  StartStreaming(AUDIO_USAGE_NOTIFICATION_TELEPHONY_RINGTONE,
                 AUDIO_CONTENT_TYPE_UNKNOWN, group_id);

  Mock::VerifyAndClearExpectations(&mock_audio_hal_client_callbacks_);
  Mock::VerifyAndClearExpectations(&mock_le_audio_source_hal_client_);
  SyncOnMainLoop();

  // Verify Data transfer on one audio source cis
  TestAudioDataTransfer(group_id, cis_count_out, cis_count_in, 1920);

  // Release

  /* To be called once only
   * 1. GroupStatus::INACTIVE
   */
  EXPECT_CALL(mock_audio_hal_client_callbacks_, OnGroupStatus(group_id, _))
      .Times(1);

  EXPECT_CALL(*mock_le_audio_source_hal_client_, Stop()).Times(1);
  EXPECT_CALL(*mock_le_audio_source_hal_client_, OnDestroyed()).Times(1);
  EXPECT_CALL(*mock_le_audio_sink_hal_client_, OnDestroyed()).Times(1);
  LeAudioClient::Get()->GroupSetActive(bluetooth::groups::kGroupUnknown);

  Mock::VerifyAndClearExpectations(&mock_le_audio_source_hal_client_);

  LeAudioClient::Get()->SetInCall(false);
}

}  // namespace le_audio<|MERGE_RESOLUTION|>--- conflicted
+++ resolved
@@ -706,13 +706,8 @@
             return false;
           }
 
-<<<<<<< HEAD
-          group->Configure(group->GetCurrentContextType(),
-                           group->GetMetadataContextType(), {});
-=======
           group->Configure(group->GetConfigurationContextType(),
                            group->GetMetadataContexts(), {});
->>>>>>> 16f28028
           if (!group->CigAssignCisIds(leAudioDevice)) return false;
           group->CigAssignCisConnHandlesToAses(leAudioDevice);
 
