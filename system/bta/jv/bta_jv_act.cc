/******************************************************************************
 *
 *  Copyright 2006-2012 Broadcom Corporation
 *
 *  Licensed under the Apache License, Version 2.0 (the "License");
 *  you may not use this file except in compliance with the License.
 *  You may obtain a copy of the License at:
 *
 *  http://www.apache.org/licenses/LICENSE-2.0
 *
 *  Unless required by applicable law or agreed to in writing, software
 *  distributed under the License is distributed on an "AS IS" BASIS,
 *  WITHOUT WARRANTIES OR CONDITIONS OF ANY KIND, either express or implied.
 *  See the License for the specific language governing permissions and
 *  limitations under the License.
 *
 ******************************************************************************/

/******************************************************************************
 *
 *  This file contains action functions for BTA JV APIs.
 *
 ******************************************************************************/

#define LOG_TAG "bluetooth"

#include <base/logging.h>

#include <cstdint>
#include <unordered_set>

#include "bt_target.h"  // Must be first to define build configuration
#include "bta/include/bta_jv_co.h"
#include "bta/jv/bta_jv_int.h"
#include "bta/sys/bta_sys.h"
#include "osi/include/allocator.h"
#include "stack/btm/btm_sec.h"
#include "stack/include/avct_api.h"  // AVCT_PSM
#include "stack/include/avdt_api.h"  // AVDT_PSM
#include "stack/include/bt_hdr.h"
#include "stack/include/gap_api.h"
#include "stack/include/port_api.h"
#include "stack/include/sdp_api.h"
#include "types/bluetooth/uuid.h"
#include "types/raw_address.h"

using bluetooth::Uuid;

tBTA_JV_CB bta_jv_cb;
std::unordered_set<uint16_t> used_l2cap_classic_dynamic_psm;

static tBTA_JV_PCB* bta_jv_add_rfc_port(tBTA_JV_RFC_CB* p_cb,
                                        tBTA_JV_PCB* p_pcb_open);
static tBTA_JV_STATUS bta_jv_free_set_pm_profile_cb(uint32_t jv_handle);
static void bta_jv_pm_conn_busy(tBTA_JV_PM_CB* p_cb);
static void bta_jv_pm_conn_idle(tBTA_JV_PM_CB* p_cb);
static void bta_jv_pm_state_change(tBTA_JV_PM_CB* p_cb,
                                   const tBTA_JV_CONN_STATE state);

#ifndef BTA_JV_SDP_DB_SIZE
#define BTA_JV_SDP_DB_SIZE 4500
#endif

#ifndef BTA_JV_SDP_RAW_DATA_SIZE
#define BTA_JV_SDP_RAW_DATA_SIZE 1800
#endif

static uint8_t bta_jv_sdp_raw_data[BTA_JV_SDP_RAW_DATA_SIZE];
static tSDP_DISCOVERY_DB
    bta_jv_sdp_db_data[BTA_JV_SDP_DB_SIZE / sizeof(tSDP_DISCOVERY_DB)];

/* JV configuration structure */
struct tBTA_JV_CFG {
  uint16_t sdp_raw_size;       /* The size of p_sdp_raw_data */
  uint16_t sdp_db_size;        /* The size of p_sdp_db */
  uint8_t* p_sdp_raw_data;     /* The data buffer to keep raw data */
  tSDP_DISCOVERY_DB* p_sdp_db; /* The data buffer to keep SDP database */
} bta_jv_cfg = {
    BTA_JV_SDP_RAW_DATA_SIZE, /* The size of p_sdp_raw_data */
    (BTA_JV_SDP_DB_SIZE / sizeof(tSDP_DISCOVERY_DB)) *
        sizeof(tSDP_DISCOVERY_DB), /* The size of p_sdp_db_data */
    bta_jv_sdp_raw_data,           /* The data buffer to keep raw data */
    bta_jv_sdp_db_data             /* The data buffer to keep SDP database */
};

tBTA_JV_CFG* p_bta_jv_cfg = &bta_jv_cfg;

/*******************************************************************************
 *
 * Function     bta_jv_alloc_sec_id
 *
 * Description  allocate a security id
 *
 * Returns
 *
 ******************************************************************************/
uint8_t bta_jv_alloc_sec_id(void) {
  uint8_t ret = 0;
  int i;
  for (i = 0; i < BTA_JV_NUM_SERVICE_ID; i++) {
    if (0 == bta_jv_cb.sec_id[i]) {
      bta_jv_cb.sec_id[i] = BTA_JV_FIRST_SERVICE_ID + i;
      ret = bta_jv_cb.sec_id[i];
      break;
    }
  }
  return ret;
}
static int get_sec_id_used(void) {
  int i;
  int used = 0;
  for (i = 0; i < BTA_JV_NUM_SERVICE_ID; i++) {
    if (bta_jv_cb.sec_id[i]) used++;
  }
  if (used == BTA_JV_NUM_SERVICE_ID)
    LOG(ERROR) << __func__
               << ": sec id exceeds the limit=" << BTA_JV_NUM_SERVICE_ID;
  return used;
}
static int get_rfc_cb_used(void) {
  int i;
  int used = 0;
  for (i = 0; i < BTA_JV_MAX_RFC_CONN; i++) {
    if (bta_jv_cb.rfc_cb[i].handle) used++;
  }
  if (used == BTA_JV_MAX_RFC_CONN)
    LOG(ERROR) << __func__
               << ": rfc ctrl block exceeds the limit=" << BTA_JV_MAX_RFC_CONN;
  return used;
}

/*******************************************************************************
 *
 * Function     bta_jv_free_sec_id
 *
 * Description  free the given security id
 *
 * Returns
 *
 ******************************************************************************/
static void bta_jv_free_sec_id(uint8_t* p_sec_id) {
  uint8_t sec_id = *p_sec_id;
  *p_sec_id = 0;
  if (sec_id >= BTA_JV_FIRST_SERVICE_ID && sec_id <= BTA_JV_LAST_SERVICE_ID) {
    BTM_SecClrService(sec_id);
    bta_jv_cb.sec_id[sec_id - BTA_JV_FIRST_SERVICE_ID] = 0;
  }
}

/*******************************************************************************
 *
 * Function     bta_jv_alloc_rfc_cb
 *
 * Description  allocate a control block for the given port handle
 *
 * Returns
 *
 ******************************************************************************/
tBTA_JV_RFC_CB* bta_jv_alloc_rfc_cb(uint16_t port_handle,
                                    tBTA_JV_PCB** pp_pcb) {
  tBTA_JV_RFC_CB* p_cb = NULL;
  tBTA_JV_PCB* p_pcb;
  int i, j;
  for (i = 0; i < BTA_JV_MAX_RFC_CONN; i++) {
    if (0 == bta_jv_cb.rfc_cb[i].handle) {
      p_cb = &bta_jv_cb.rfc_cb[i];
      /* mask handle to distinguish it with L2CAP handle */
      p_cb->handle = (i + 1) | BTA_JV_RFCOMM_MASK;

      p_cb->max_sess = 1;
      p_cb->curr_sess = 1;
      for (j = 0; j < BTA_JV_MAX_RFC_SR_SESSION; j++) p_cb->rfc_hdl[j] = 0;
      p_cb->rfc_hdl[0] = port_handle;
      VLOG(2) << __func__ << "port_handle=" << +port_handle
              << ", handle=" << loghex(p_cb->handle);

      p_pcb = &bta_jv_cb.port_cb[port_handle - 1];
      p_pcb->handle = p_cb->handle;
      p_pcb->port_handle = port_handle;
      p_pcb->p_pm_cb = NULL;
      *pp_pcb = p_pcb;
      break;
    }
  }
  if (p_cb == NULL) {
    LOG(ERROR) << __func__ << "port_handle=" << port_handle << " ctrl block exceeds limit:" << BTA_JV_MAX_RFC_CONN;
  }
  return p_cb;
}

/*******************************************************************************
 *
 * Function     bta_jv_rfc_port_to_pcb
 *
 * Description  find the port control block associated with the given port
 *              handle
 *
 * Returns
 *
 ******************************************************************************/
tBTA_JV_PCB* bta_jv_rfc_port_to_pcb(uint16_t port_handle) {
  tBTA_JV_PCB* p_pcb = NULL;

  if ((port_handle > 0) && (port_handle <= MAX_RFC_PORTS) &&
      bta_jv_cb.port_cb[port_handle - 1].handle) {
    p_pcb = &bta_jv_cb.port_cb[port_handle - 1];
  }

  return p_pcb;
}

/*******************************************************************************
 *
 * Function     bta_jv_rfc_port_to_cb
 *
 * Description  find the RFCOMM control block associated with the given port
 *              handle
 *
 * Returns
 *
 ******************************************************************************/
tBTA_JV_RFC_CB* bta_jv_rfc_port_to_cb(uint16_t port_handle) {
  tBTA_JV_RFC_CB* p_cb = NULL;
  uint32_t handle;

  if ((port_handle > 0) && (port_handle <= MAX_RFC_PORTS) &&
      bta_jv_cb.port_cb[port_handle - 1].handle) {
    handle = bta_jv_cb.port_cb[port_handle - 1].handle;
    handle &= BTA_JV_RFC_HDL_MASK;
    handle &= ~BTA_JV_RFCOMM_MASK;
    if (handle) p_cb = &bta_jv_cb.rfc_cb[handle - 1];
  } else {
    LOG(WARNING) << __func__
                 << ": jv handle not found port_handle:" << port_handle;
  }
  return p_cb;
}

static tBTA_JV_STATUS bta_jv_free_rfc_cb(tBTA_JV_RFC_CB* p_cb,
                                         tBTA_JV_PCB* p_pcb) {
  tBTA_JV_STATUS status = BTA_JV_SUCCESS;
  bool remove_server = false;
  int close_pending = 0;

  if (!p_cb || !p_pcb) {
    LOG(ERROR) << __func__ << " p_cb or p_pcb cannot be null";
    return BTA_JV_FAILURE;
  }
  VLOG(2) << __func__ << ": max_sess=" << p_cb->max_sess
          << ", curr_sess=" << p_cb->curr_sess << ", p_pcb=" << p_pcb
          << ", user=" << p_pcb->rfcomm_slot_id << ", state=" << p_pcb->state
          << ", jv handle=" << loghex(p_pcb->handle);

  if (p_cb->curr_sess <= 0) return BTA_JV_SUCCESS;

  switch (p_pcb->state) {
    case BTA_JV_ST_CL_CLOSING:
    case BTA_JV_ST_SR_CLOSING:
      LOG(WARNING) << __func__
                   << ": return on closing, port state=" << p_pcb->state
                   << ", scn=" << p_cb->scn << ", p_pcb=" << p_pcb
                   << ", user_data=" << p_pcb->rfcomm_slot_id;
      status = BTA_JV_FAILURE;
      return status;
    case BTA_JV_ST_CL_OPEN:
    case BTA_JV_ST_CL_OPENING:
      VLOG(2) << __func__ << ": state=" << p_pcb->state << ", scn=" << p_cb->scn
              << ", user_data=" << p_pcb->rfcomm_slot_id;
      p_pcb->state = BTA_JV_ST_CL_CLOSING;
      break;
    case BTA_JV_ST_SR_LISTEN:
      p_pcb->state = BTA_JV_ST_SR_CLOSING;
      remove_server = true;
      VLOG(2) << __func__ << ": state: BTA_JV_ST_SR_LISTEN, scn=" << p_cb->scn
              << ", user_data=" << p_pcb->rfcomm_slot_id;
      break;
    case BTA_JV_ST_SR_OPEN:
      p_pcb->state = BTA_JV_ST_SR_CLOSING;
      VLOG(2) << ": state: BTA_JV_ST_SR_OPEN, scn=" << p_cb->scn
              << " user_data=" << p_pcb->rfcomm_slot_id;
      break;
    default:
      LOG(WARNING) << __func__ << ":failed, ignore port state= " << p_pcb->state
                   << ", scn=" << p_cb->scn << ", p_pcb= " << p_pcb
                   << ", jv handle=" << loghex(p_pcb->handle)
                   << ", port_handle=" << p_pcb->port_handle
                   << ", user_data=" << p_pcb->rfcomm_slot_id;
      status = BTA_JV_FAILURE;
      break;
  }
  if (BTA_JV_SUCCESS == status) {
    int port_status;

    if (!remove_server)
      port_status = RFCOMM_RemoveConnection(p_pcb->port_handle);
    else
      port_status = RFCOMM_RemoveServer(p_pcb->port_handle);
    if (port_status != PORT_SUCCESS) {
      status = BTA_JV_FAILURE;
      LOG(WARNING) << __func__ << ": Remove jv handle=" << loghex(p_pcb->handle)
                   << ", state=" << p_pcb->state
                   << ", port_status=" << port_status
                   << ", port_handle=" << p_pcb->port_handle
                   << ", close_pending=" << close_pending;
    }
  }
  if (!close_pending) {
    p_pcb->port_handle = 0;
    p_pcb->state = BTA_JV_ST_NONE;
    bta_jv_free_set_pm_profile_cb(p_pcb->handle);

    // Initialize congestion flags
    p_pcb->cong = false;
    p_pcb->rfcomm_slot_id = 0;
    int si = BTA_JV_RFC_HDL_TO_SIDX(p_pcb->handle);
    if (0 <= si && si < BTA_JV_MAX_RFC_SR_SESSION) p_cb->rfc_hdl[si] = 0;
    p_pcb->handle = 0;
    p_cb->curr_sess--;
    if (p_cb->curr_sess == 0) {
      p_cb->scn = 0;
      p_cb->p_cback = NULL;
      p_cb->handle = 0;
      p_cb->curr_sess = -1;
    }
  }
  return status;
}

/*******************************************************************************
 *
 * Function     bta_jv_free_l2c_cb
 *
 * Description  free the given L2CAP control block
 *
 * Returns
 *
 ******************************************************************************/
tBTA_JV_STATUS bta_jv_free_l2c_cb(tBTA_JV_L2C_CB* p_cb) {
  tBTA_JV_STATUS status = BTA_JV_SUCCESS;

  if (BTA_JV_ST_NONE != p_cb->state) {
    bta_jv_free_set_pm_profile_cb((uint32_t)p_cb->handle);
    if (GAP_ConnClose(p_cb->handle) != BT_PASS) status = BTA_JV_FAILURE;
  }
  p_cb->psm = 0;
  p_cb->state = BTA_JV_ST_NONE;
  p_cb->cong = false;
  bta_jv_free_sec_id(&p_cb->sec_id);
  p_cb->p_cback = NULL;
  p_cb->handle = 0;
  p_cb->l2cap_socket_id = 0;
  return status;
}

/*******************************************************************************
 *
 *
 * Function    bta_jv_clear_pm_cb
 *
 * Description clears jv pm control block and optionally calls
 *             bta_sys_conn_close()
 *             In general close_conn should be set to true to remove registering
 *             with dm pm!
 *
 * WARNING:    Make sure to clear pointer form port or l2c to this control block
 *             too!
 *
 ******************************************************************************/
static void bta_jv_clear_pm_cb(tBTA_JV_PM_CB* p_pm_cb, bool close_conn) {
  /* needs to be called if registered with bta pm, otherwise we may run out of
   * dm pm slots! */
  if (close_conn)
    bta_sys_conn_close(BTA_ID_JV, p_pm_cb->app_id, p_pm_cb->peer_bd_addr);
  p_pm_cb->state = BTA_JV_PM_FREE_ST;
  p_pm_cb->app_id = BTA_JV_PM_ALL;
  p_pm_cb->handle = BTA_JV_PM_HANDLE_CLEAR;
  p_pm_cb->peer_bd_addr = RawAddress::kEmpty;
}

/*******************************************************************************
 *
 * Function     bta_jv_free_set_pm_profile_cb
 *
 * Description  free pm profile control block
 *
 * Returns     BTA_JV_SUCCESS if cb has been freed correctly,
 *             BTA_JV_FAILURE in case of no profile has been registered or
 *             already freed
 *
 ******************************************************************************/
static tBTA_JV_STATUS bta_jv_free_set_pm_profile_cb(uint32_t jv_handle) {
  tBTA_JV_STATUS status = BTA_JV_FAILURE;
  tBTA_JV_PM_CB** p_cb;
  int i, j, bd_counter = 0, appid_counter = 0;

  for (i = 0; i < BTA_JV_PM_MAX_NUM; i++) {
    p_cb = NULL;
    if ((bta_jv_cb.pm_cb[i].state != BTA_JV_PM_FREE_ST) &&
        (jv_handle == bta_jv_cb.pm_cb[i].handle)) {
      for (j = 0; j < BTA_JV_PM_MAX_NUM; j++) {
        if (bta_jv_cb.pm_cb[j].peer_bd_addr == bta_jv_cb.pm_cb[i].peer_bd_addr)
          bd_counter++;
        if (bta_jv_cb.pm_cb[j].app_id == bta_jv_cb.pm_cb[i].app_id)
          appid_counter++;
      }

      VLOG(2) << __func__ << ": jv_handle=" << loghex(jv_handle)
              << ", idx=" << i << "app_id=" << bta_jv_cb.pm_cb[i].app_id
              << ", bd_counter=" << bd_counter
              << ", appid_counter=" << appid_counter;
      if (bd_counter > 1) {
        bta_jv_pm_conn_idle(&bta_jv_cb.pm_cb[i]);
      }

      if (bd_counter <= 1 || (appid_counter <= 1)) {
        bta_jv_clear_pm_cb(&bta_jv_cb.pm_cb[i], true);
      } else {
        bta_jv_clear_pm_cb(&bta_jv_cb.pm_cb[i], false);
      }

      if (BTA_JV_RFCOMM_MASK & jv_handle) {
        uint32_t hi =
            ((jv_handle & BTA_JV_RFC_HDL_MASK) & ~BTA_JV_RFCOMM_MASK) - 1;
        uint32_t si = BTA_JV_RFC_HDL_TO_SIDX(jv_handle);
        if (hi < BTA_JV_MAX_RFC_CONN && bta_jv_cb.rfc_cb[hi].p_cback &&
            si < BTA_JV_MAX_RFC_SR_SESSION &&
            bta_jv_cb.rfc_cb[hi].rfc_hdl[si]) {
          tBTA_JV_PCB* p_pcb =
              bta_jv_rfc_port_to_pcb(bta_jv_cb.rfc_cb[hi].rfc_hdl[si]);
          if (p_pcb) {
            if (NULL == p_pcb->p_pm_cb)
              LOG(WARNING) << __func__ << ": jv_handle=" << loghex(jv_handle)
                           << ", port_handle=" << p_pcb->port_handle
                           << ", i=" << i << ", no link to pm_cb?";
            p_cb = &p_pcb->p_pm_cb;
          }
        }
      } else {
        if (jv_handle < BTA_JV_MAX_L2C_CONN) {
          tBTA_JV_L2C_CB* p_l2c_cb = &bta_jv_cb.l2c_cb[jv_handle];
          if (NULL == p_l2c_cb->p_pm_cb)
            LOG(WARNING) << __func__ << ": jv_handle=" << loghex(jv_handle)
                         << ", i=" << i << " no link to pm_cb?";
          p_cb = &p_l2c_cb->p_pm_cb;
        }
      }
      if (p_cb) {
        *p_cb = NULL;
        status = BTA_JV_SUCCESS;
      }
    }
  }
  return status;
}

/*******************************************************************************
 *
 * Function    bta_jv_alloc_set_pm_profile_cb
 *
 * Description set PM profile control block
 *
 * Returns     pointer to allocated cb or NULL in case of failure
 *
 ******************************************************************************/
static tBTA_JV_PM_CB* bta_jv_alloc_set_pm_profile_cb(uint32_t jv_handle,
                                                     tBTA_JV_PM_ID app_id) {
  bool bRfcHandle = (jv_handle & BTA_JV_RFCOMM_MASK) != 0;
  RawAddress peer_bd_addr = RawAddress::kEmpty;
  int i, j;
  tBTA_JV_PM_CB** pp_cb;

  for (i = 0; i < BTA_JV_PM_MAX_NUM; i++) {
    pp_cb = NULL;
    if (bta_jv_cb.pm_cb[i].state == BTA_JV_PM_FREE_ST) {
      /* rfc handle bd addr retrieval requires core stack handle */
      if (bRfcHandle) {
        for (j = 0; j < BTA_JV_MAX_RFC_CONN; j++) {
          if (jv_handle == bta_jv_cb.port_cb[j].handle) {
            pp_cb = &bta_jv_cb.port_cb[j].p_pm_cb;
            if (PORT_SUCCESS !=
                PORT_CheckConnection(bta_jv_cb.port_cb[j].port_handle,
                                     &peer_bd_addr, NULL)) {
              i = BTA_JV_PM_MAX_NUM;
            }
            break;
          }
        }
      } else {
        /* use jv handle for l2cap bd address retrieval */
        for (j = 0; j < BTA_JV_MAX_L2C_CONN; j++) {
          if (jv_handle == bta_jv_cb.l2c_cb[j].handle) {
            pp_cb = &bta_jv_cb.l2c_cb[j].p_pm_cb;
            const RawAddress* p_bd_addr =
                GAP_ConnGetRemoteAddr((uint16_t)jv_handle);
            if (p_bd_addr)
              peer_bd_addr = *p_bd_addr;
            else
              i = BTA_JV_PM_MAX_NUM;
            break;
          }
        }
      }
      VLOG(2) << __func__ << ": handle=" << loghex(jv_handle)
              << ", app_id=" << app_id << ", idx=" << i
              << ", BTA_JV_PM_MAX_NUM=" << BTA_JV_PM_MAX_NUM
              << ", pp_cb=" << pp_cb;
      break;
    }
  }

  if ((i != BTA_JV_PM_MAX_NUM) && (NULL != pp_cb)) {
    *pp_cb = &bta_jv_cb.pm_cb[i];
    bta_jv_cb.pm_cb[i].handle = jv_handle;
    bta_jv_cb.pm_cb[i].app_id = app_id;
    bta_jv_cb.pm_cb[i].peer_bd_addr = peer_bd_addr;
    bta_jv_cb.pm_cb[i].state = BTA_JV_PM_IDLE_ST;
    return &bta_jv_cb.pm_cb[i];
  }
  LOG(WARNING) << __func__ << ": handle=" << loghex(jv_handle)
               << ", app_id=" << app_id << ", return NULL";
  return NULL;
}

/*******************************************************************************
 *
 * Function     bta_jv_check_psm
 *
 * Description  for now use only the legal PSM per JSR82 spec
 *
 * Returns      true, if allowed
 *
 ******************************************************************************/
bool bta_jv_check_psm(uint16_t psm) {
  bool ret = false;

  if (L2C_IS_VALID_PSM(psm)) {
    if (psm < 0x1001) {
      /* see if this is defined by spec */
      switch (psm) {
        case BT_PSM_SDP:
        case BT_PSM_RFCOMM: /* 3 */
          /* do not allow java app to use these 2 PSMs */
          break;

        case BT_PSM_TCS:
        case BT_PSM_CTP:
          if (!bta_sys_is_register(BTA_ID_CT) &&
              !bta_sys_is_register(BTA_ID_CG))
            ret = true;
          break;

        case BT_PSM_BNEP: /* F */
          if (!bta_sys_is_register(BTA_ID_PAN)) ret = true;
          break;

        case BT_PSM_HIDC:
        case BT_PSM_HIDI:
          // FIX: allow HID Device and HID Host to coexist
          if (!bta_sys_is_register(BTA_ID_HD) ||
              !bta_sys_is_register(BTA_ID_HH))
            ret = true;
          break;

        case AVCT_PSM: /* 0x17 */
        case AVDT_PSM: /* 0x19 */
          if (!bta_sys_is_register(BTA_ID_AV)) ret = true;
          break;

        default:
          ret = true;
          break;
      }
    } else {
      ret = true;
    }
  }
  return ret;
}

/* Initialises the JAVA I/F */
void bta_jv_enable(tBTA_JV_DM_CBACK* p_cback) {
  tBTA_JV_STATUS status = BTA_JV_SUCCESS;
  bta_jv_cb.p_dm_cback = p_cback;
  tBTA_JV bta_jv;
  bta_jv.status = status;
  bta_jv_cb.p_dm_cback(BTA_JV_ENABLE_EVT, &bta_jv, 0);
  memset(bta_jv_cb.free_psm_list, 0, sizeof(bta_jv_cb.free_psm_list));
}

/** Disables the BT device manager free the resources used by java */
void bta_jv_disable() { LOG(INFO) << __func__; }

/**
 * We keep a list of PSM's that have been freed from JAVA, for reuse.
 * This function will return a free PSM, and delete it from the free
 * list.
 * If no free PSMs exist, 0 will be returned.
 */
static uint16_t bta_jv_get_free_psm() {
  const int cnt =
      sizeof(bta_jv_cb.free_psm_list) / sizeof(bta_jv_cb.free_psm_list[0]);
  for (int i = 0; i < cnt; i++) {
    uint16_t psm = bta_jv_cb.free_psm_list[i];
    if (psm != 0) {
      VLOG(2) << __func__ << ": Reusing PSM=" << loghex(psm);
      bta_jv_cb.free_psm_list[i] = 0;
      return psm;
    }
  }
  return 0;
}

static void bta_jv_set_free_psm(uint16_t psm) {
  int free_index = -1;
  const int cnt =
      sizeof(bta_jv_cb.free_psm_list) / sizeof(bta_jv_cb.free_psm_list[0]);
  for (int i = 0; i < cnt; i++) {
    if (bta_jv_cb.free_psm_list[i] == 0) {
      free_index = i;
    } else if (psm == bta_jv_cb.free_psm_list[i]) {
      return;  // PSM already freed?
    }
  }
  if (free_index != -1) {
    bta_jv_cb.free_psm_list[free_index] = psm;
    VLOG(2) << __func__ << ": Recycling PSM=" << loghex(psm);
  } else {
    LOG(ERROR) << __func__ << ": unable to free psm=" << loghex(psm)
               << " no more free slots";
  }
}

static uint16_t bta_jv_allocate_l2cap_classic_psm() {
  bool done = false;
  uint16_t psm = bta_jv_cb.dyn_psm;

  while (!done) {
    psm += 2;
    if (psm > 0xfeff) {
      psm = 0x1001;
    } else if (psm & 0x0100) {
      /* the upper byte must be even */
      psm += 0x0100;
    }

    /* if psm is in range of reserved BRCM Aware features */
    if ((BRCM_RESERVED_PSM_START <= psm) && (psm <= BRCM_RESERVED_PSM_END))
      continue;

    /* make sure the newlly allocated psm is not used right now */
    if (used_l2cap_classic_dynamic_psm.count(psm) == 0) done = true;
  }
  bta_jv_cb.dyn_psm = psm;

  return (psm);
}

/** Obtain a free SCN (Server Channel Number) (RFCOMM channel or L2CAP PSM) */
void bta_jv_get_channel_id(
    int32_t type /* One of BTA_JV_CONN_TYPE_ */,
    int32_t channel /* optionally request a specific channel */,
    uint32_t l2cap_socket_id, uint32_t rfcomm_slot_id) {
  uint16_t psm = 0;

  switch (type) {
    case BTA_JV_CONN_TYPE_RFCOMM: {
      uint8_t scn = 0;
      if (channel > 0) {
        if (!BTM_TryAllocateSCN(channel)) {
          LOG(ERROR) << "rfc channel=" << channel
                     << " already in use or invalid";
          channel = 0;
        }
      } else {
        channel = BTM_AllocateSCN();
        if (channel == 0) {
          LOG(ERROR) << "run out of rfc channels";
          channel = 0;
        }
      }
      if (channel != 0) {
        bta_jv_cb.scn[channel - 1] = true;
        scn = (uint8_t)channel;
      }
      if (bta_jv_cb.p_dm_cback) {
        tBTA_JV bta_jv;
        bta_jv.scn = scn;
        bta_jv_cb.p_dm_cback(BTA_JV_GET_SCN_EVT, &bta_jv, rfcomm_slot_id);
      }
      return;
    }
    case BTA_JV_CONN_TYPE_L2CAP:
      psm = bta_jv_get_free_psm();
      if (psm == 0) {
        psm = bta_jv_allocate_l2cap_classic_psm();
        VLOG(2) << __func__ << ": returned PSM=" << loghex(psm);
      }
      break;
    case BTA_JV_CONN_TYPE_L2CAP_LE:
      psm = L2CA_AllocateLePSM();
      if (psm == 0) {
        LOG(ERROR) << __func__ << ": Error: No free LE PSM available";
      }
      break;
    default:
      break;
  }

  if (bta_jv_cb.p_dm_cback) {
    tBTA_JV bta_jv;
    bta_jv.psm = psm;
    bta_jv_cb.p_dm_cback(BTA_JV_GET_PSM_EVT, &bta_jv, l2cap_socket_id);
  }
}

/** free a SCN */
void bta_jv_free_scn(int32_t type /* One of BTA_JV_CONN_TYPE_ */,
                     uint16_t scn) {
  switch (type) {
    case BTA_JV_CONN_TYPE_RFCOMM: {
      if (scn > 0 && scn <= BTA_JV_MAX_SCN && bta_jv_cb.scn[scn - 1]) {
        /* this scn is used by JV */
        bta_jv_cb.scn[scn - 1] = false;
        BTM_FreeSCN(scn);
      }
      break;
    }
    case BTA_JV_CONN_TYPE_L2CAP:
      bta_jv_set_free_psm(scn);
      break;
    case BTA_JV_CONN_TYPE_L2CAP_LE:
      VLOG(2) << __func__ << ": type=BTA_JV_CONN_TYPE_L2CAP_LE. psm=" << scn;
      L2CA_FreeLePSM(scn);
      break;
    default:
      break;
  }
}

/*******************************************************************************
 *
 * Function     bta_jv_start_discovery_cback
 *
 * Description  Callback for Start Discovery
 *
 * Returns      void
 *
 ******************************************************************************/
static void bta_jv_start_discovery_cback(tSDP_RESULT result,
                                         const void* user_data) {
  tBTA_JV_STATUS status;
  uint32_t* p_rfcomm_slot_id =
      static_cast<uint32_t*>(const_cast<void*>(user_data));

  VLOG(2) << __func__ << ": res=" << loghex(static_cast<uint16_t>(result));

  bta_jv_cb.sdp_active = BTA_JV_SDP_ACT_NONE;
  if (bta_jv_cb.p_dm_cback) {
    tBTA_JV_DISCOVERY_COMP dcomp;
    dcomp.scn = 0;
    status = BTA_JV_FAILURE;
    if (result == SDP_SUCCESS || result == SDP_DB_FULL) {
      tSDP_DISC_REC* p_sdp_rec = NULL;
      tSDP_PROTOCOL_ELEM pe;
      VLOG(2) << __func__ << ": bta_jv_cb.uuid=" << bta_jv_cb.uuid;
      p_sdp_rec = SDP_FindServiceUUIDInDb(p_bta_jv_cfg->p_sdp_db,
                                          bta_jv_cb.uuid, p_sdp_rec);
      VLOG(2) << __func__ << ": p_sdp_rec=" << p_sdp_rec;
      if (p_sdp_rec &&
          SDP_FindProtocolListElemInRec(p_sdp_rec, UUID_PROTOCOL_RFCOMM, &pe)) {
        dcomp.scn = (uint8_t)pe.params[0];
        status = BTA_JV_SUCCESS;
      }
    }

    dcomp.status = status;
    tBTA_JV bta_jv;
    bta_jv.disc_comp = dcomp;
    bta_jv_cb.p_dm_cback(BTA_JV_DISCOVERY_COMP_EVT, &bta_jv, *p_rfcomm_slot_id);
    osi_free(p_rfcomm_slot_id);
  }
}

/* Discovers services on a remote device */
void bta_jv_start_discovery(const RawAddress& bd_addr, uint16_t num_uuid,
                            bluetooth::Uuid* uuid_list,
                            uint32_t rfcomm_slot_id) {
  tBTA_JV_STATUS status = BTA_JV_FAILURE;
  VLOG(2) << __func__ << ": in, sdp_active=" << bta_jv_cb.sdp_active;
  if (bta_jv_cb.sdp_active != BTA_JV_SDP_ACT_NONE) {
    /* SDP is still in progress */
    status = BTA_JV_BUSY;
    if (bta_jv_cb.p_dm_cback) {
      tBTA_JV bta_jv;
      bta_jv.status = status;
      bta_jv_cb.p_dm_cback(BTA_JV_DISCOVERY_COMP_EVT, &bta_jv, rfcomm_slot_id);
    }
    return;
  }

  /* init the database/set up the filter */
  VLOG(2) << __func__ << ": call SDP_InitDiscoveryDb, num_uuid=" << num_uuid;
  SDP_InitDiscoveryDb(p_bta_jv_cfg->p_sdp_db, p_bta_jv_cfg->sdp_db_size,
                      num_uuid, uuid_list, 0, NULL);

  /* tell SDP to keep the raw data */
  p_bta_jv_cfg->p_sdp_db->raw_data = p_bta_jv_cfg->p_sdp_raw_data;
  p_bta_jv_cfg->p_sdp_db->raw_size = p_bta_jv_cfg->sdp_raw_size;

  bta_jv_cb.p_sel_raw_data = 0;
  bta_jv_cb.uuid = uuid_list[0];

  bta_jv_cb.sdp_active = BTA_JV_SDP_ACT_YES;

  uint32_t* rfcomm_slot_id_copy = (uint32_t*)osi_malloc(sizeof(uint32_t));
  *rfcomm_slot_id_copy = rfcomm_slot_id;

  if (!SDP_ServiceSearchAttributeRequest2(bd_addr, p_bta_jv_cfg->p_sdp_db,
                                          bta_jv_start_discovery_cback,
                                          (void*)rfcomm_slot_id_copy)) {
    bta_jv_cb.sdp_active = BTA_JV_SDP_ACT_NONE;
    /* failed to start SDP. report the failure right away */
    if (bta_jv_cb.p_dm_cback) {
      tBTA_JV bta_jv;
      bta_jv.status = status;
      bta_jv_cb.p_dm_cback(BTA_JV_DISCOVERY_COMP_EVT, &bta_jv, rfcomm_slot_id);
    }
  }
  /*
  else report the result when the cback is called
  */
}

/* Create an SDP record with the given attributes */
void bta_jv_create_record(uint32_t rfcomm_slot_id) {
  tBTA_JV_CREATE_RECORD evt_data;
  evt_data.status = BTA_JV_SUCCESS;
  if (bta_jv_cb.p_dm_cback) {
    // callback immediately to create the sdp record in stack thread context
    tBTA_JV bta_jv;
    bta_jv.create_rec = evt_data;
    bta_jv_cb.p_dm_cback(BTA_JV_CREATE_RECORD_EVT, &bta_jv, rfcomm_slot_id);
  }
}

/* Delete an SDP record */
void bta_jv_delete_record(uint32_t handle) {
  if (handle) {
    /* this is a record created by btif layer*/
    SDP_DeleteRecord(handle);
  }
}

/*******************************************************************************
 *
 * Function     bta_jv_l2cap_client_cback
 *
 * Description  handles the l2cap client events
 *
 * Returns      void
 *
 ******************************************************************************/
static void bta_jv_l2cap_client_cback(uint16_t gap_handle, uint16_t event,
                                      tGAP_CB_DATA* data) {
  tBTA_JV_L2C_CB* p_cb = &bta_jv_cb.l2c_cb[gap_handle];
  tBTA_JV evt_data;

  if (gap_handle >= BTA_JV_MAX_L2C_CONN && !p_cb->p_cback) return;

  VLOG(2) << __func__ << ": gap_handle=" << gap_handle
          << ", evt=" << loghex(event);
  evt_data.l2c_open.status = BTA_JV_SUCCESS;
  evt_data.l2c_open.handle = gap_handle;

  switch (event) {
    case GAP_EVT_CONN_OPENED:
      evt_data.l2c_open.rem_bda = *GAP_ConnGetRemoteAddr(gap_handle);
      evt_data.l2c_open.tx_mtu = GAP_ConnGetRemMtuSize(gap_handle);
      p_cb->state = BTA_JV_ST_CL_OPEN;
      p_cb->p_cback(BTA_JV_L2CAP_OPEN_EVT, &evt_data, p_cb->l2cap_socket_id);
      break;

    case GAP_EVT_CONN_CLOSED:
      p_cb->state = BTA_JV_ST_NONE;
      bta_jv_free_sec_id(&p_cb->sec_id);
      evt_data.l2c_close.async = true;
<<<<<<< HEAD
=======
      evt_data.l2c_close.reason =
          data != nullptr ? bta_jv_from_gap_l2cap_err(data->l2cap_result)
                          : BTA_JV_L2CAP_REASON_EMPTY;
>>>>>>> 9b6ad125
      p_cb->p_cback(BTA_JV_L2CAP_CLOSE_EVT, &evt_data, p_cb->l2cap_socket_id);
      p_cb->p_cback = NULL;
      break;

    case GAP_EVT_CONN_DATA_AVAIL:
      evt_data.data_ind.handle = gap_handle;
      /* Reset idle timer to avoid requesting sniff mode while receiving data */
      bta_jv_pm_conn_busy(p_cb->p_pm_cb);
      p_cb->p_cback(BTA_JV_L2CAP_DATA_IND_EVT, &evt_data,
                    p_cb->l2cap_socket_id);
      bta_jv_pm_conn_idle(p_cb->p_pm_cb);
      break;

    case GAP_EVT_TX_EMPTY:
      bta_jv_pm_conn_idle(p_cb->p_pm_cb);
      break;

    case GAP_EVT_CONN_CONGESTED:
    case GAP_EVT_CONN_UNCONGESTED:
      p_cb->cong = (event == GAP_EVT_CONN_CONGESTED) ? true : false;
      evt_data.l2c_cong.cong = p_cb->cong;
      p_cb->p_cback(BTA_JV_L2CAP_CONG_EVT, &evt_data, p_cb->l2cap_socket_id);
      break;

    default:
      break;
  }
}

/* makes an l2cap client connection */
void bta_jv_l2cap_connect(int32_t type, tBTA_SEC sec_mask, tBTA_JV_ROLE role,
                          uint16_t remote_psm, uint16_t rx_mtu,
                          const RawAddress& peer_bd_addr,
                          std::unique_ptr<tL2CAP_CFG_INFO> cfg_param,
                          std::unique_ptr<tL2CAP_ERTM_INFO> ertm_info,
                          tBTA_JV_L2CAP_CBACK* p_cback,
                          uint32_t l2cap_socket_id) {
  uint16_t handle = GAP_INVALID_HANDLE;

  tL2CAP_CFG_INFO cfg;
  memset(&cfg, 0, sizeof(tL2CAP_CFG_INFO));
  if (cfg_param) {
    cfg = *cfg_param;
  }

  /* We need to use this value for MTU to be able to handle cases where cfg is
   * not set in req. */
  cfg.mtu_present = true;
  cfg.mtu = rx_mtu;

  uint8_t sec_id = bta_jv_alloc_sec_id();
  tBTA_JV_L2CAP_CL_INIT evt_data;
  evt_data.sec_id = sec_id;
  evt_data.status = BTA_JV_FAILURE;

  if (sec_id) {
    /* PSM checking is not required for LE COC */
    if ((type != BTA_JV_CONN_TYPE_L2CAP) ||
        (bta_jv_check_psm(remote_psm))) /* allowed */
    {
      uint16_t max_mps = 0xffff;  // Let GAP_ConnOpen set the max_mps.
      handle = GAP_ConnOpen("", sec_id, 0, &peer_bd_addr, remote_psm, max_mps,
                            &cfg, ertm_info.get(), sec_mask,
                            bta_jv_l2cap_client_cback, type);
      if (handle != GAP_INVALID_HANDLE) {
        evt_data.status = BTA_JV_SUCCESS;
      }
    }
  }

  if (evt_data.status == BTA_JV_SUCCESS) {
    tBTA_JV_L2C_CB* p_cb;
    p_cb = &bta_jv_cb.l2c_cb[handle];
    p_cb->handle = handle;
    p_cb->p_cback = p_cback;
    p_cb->l2cap_socket_id = l2cap_socket_id;
    p_cb->psm = 0; /* not a server */
    p_cb->sec_id = sec_id;
    p_cb->state = BTA_JV_ST_CL_OPENING;
  } else {
    bta_jv_free_sec_id(&sec_id);
  }

  evt_data.handle = handle;
  if (p_cback) {
    tBTA_JV bta_jv;
    bta_jv.l2c_cl_init = evt_data;
    p_cback(BTA_JV_L2CAP_CL_INIT_EVT, &bta_jv, l2cap_socket_id);
  }
}

/** Close an L2CAP client connection */
void bta_jv_l2cap_close(uint32_t handle, tBTA_JV_L2C_CB* p_cb) {
  tBTA_JV_L2CAP_CLOSE evt_data;
  tBTA_JV_L2CAP_CBACK* p_cback = p_cb->p_cback;
  uint32_t l2cap_socket_id = p_cb->l2cap_socket_id;

  evt_data.handle = handle;
  evt_data.status = bta_jv_free_l2c_cb(p_cb);
  evt_data.async = false;

  if (p_cback) {
    tBTA_JV bta_jv;
    bta_jv.l2c_close = evt_data;
    p_cback(BTA_JV_L2CAP_CLOSE_EVT, &bta_jv, l2cap_socket_id);
  }
}

/*******************************************************************************
 *
 * Function         bta_jv_l2cap_server_cback
 *
 * Description      handles the l2cap server callback
 *
 * Returns          void
 *
 ******************************************************************************/
static void bta_jv_l2cap_server_cback(uint16_t gap_handle, uint16_t event,
                                      tGAP_CB_DATA* data) {
  tBTA_JV_L2C_CB* p_cb = &bta_jv_cb.l2c_cb[gap_handle];
  tBTA_JV evt_data;
  tBTA_JV_L2CAP_CBACK* p_cback;
  uint32_t socket_id;

  if (gap_handle >= BTA_JV_MAX_L2C_CONN && !p_cb->p_cback) return;

  VLOG(2) << __func__ << ": gap_handle=" << gap_handle
          << ", evt=" << loghex(event);
  evt_data.l2c_open.status = BTA_JV_SUCCESS;
  evt_data.l2c_open.handle = gap_handle;

  switch (event) {
    case GAP_EVT_CONN_OPENED:
      evt_data.l2c_open.rem_bda = *GAP_ConnGetRemoteAddr(gap_handle);
      evt_data.l2c_open.tx_mtu = GAP_ConnGetRemMtuSize(gap_handle);
      p_cb->state = BTA_JV_ST_SR_OPEN;
      p_cb->p_cback(BTA_JV_L2CAP_OPEN_EVT, &evt_data, p_cb->l2cap_socket_id);
      break;

    case GAP_EVT_CONN_CLOSED:
      evt_data.l2c_close.async = true;
      evt_data.l2c_close.handle = p_cb->handle;
      p_cback = p_cb->p_cback;
      socket_id = p_cb->l2cap_socket_id;
      evt_data.l2c_close.status = bta_jv_free_l2c_cb(p_cb);
      p_cback(BTA_JV_L2CAP_CLOSE_EVT, &evt_data, socket_id);
      break;

    case GAP_EVT_CONN_DATA_AVAIL:
      evt_data.data_ind.handle = gap_handle;
      /* Reset idle timer to avoid requesting sniff mode while receiving data */
      bta_jv_pm_conn_busy(p_cb->p_pm_cb);
      p_cb->p_cback(BTA_JV_L2CAP_DATA_IND_EVT, &evt_data,
                    p_cb->l2cap_socket_id);
      bta_jv_pm_conn_idle(p_cb->p_pm_cb);
      break;

    case GAP_EVT_TX_EMPTY:
      bta_jv_pm_conn_idle(p_cb->p_pm_cb);
      break;

    case GAP_EVT_CONN_CONGESTED:
    case GAP_EVT_CONN_UNCONGESTED:
      p_cb->cong = (event == GAP_EVT_CONN_CONGESTED) ? true : false;
      evt_data.l2c_cong.cong = p_cb->cong;
      p_cb->p_cback(BTA_JV_L2CAP_CONG_EVT, &evt_data, p_cb->l2cap_socket_id);
      break;

    default:
      break;
  }
}

/** starts an L2CAP server */
void bta_jv_l2cap_start_server(int32_t type, tBTA_SEC sec_mask,
                               tBTA_JV_ROLE role, uint16_t local_psm,
                               uint16_t rx_mtu,
                               std::unique_ptr<tL2CAP_CFG_INFO> cfg_param,
                               std::unique_ptr<tL2CAP_ERTM_INFO> ertm_info,
                               tBTA_JV_L2CAP_CBACK* p_cback,
                               uint32_t l2cap_socket_id) {
  uint16_t handle;
  tBTA_JV_L2CAP_START evt_data;

  tL2CAP_CFG_INFO cfg;
  memset(&cfg, 0, sizeof(tL2CAP_CFG_INFO));
  if (cfg_param) {
    cfg = *cfg_param;
  }

  // FIX: MTU=0 means not present
  if (rx_mtu > 0) {
    cfg.mtu_present = true;
    cfg.mtu = rx_mtu;
  } else {
    cfg.mtu_present = false;
    cfg.mtu = 0;
  }

  uint8_t sec_id = bta_jv_alloc_sec_id();
  uint16_t max_mps = 0xffff;  // Let GAP_ConnOpen set the max_mps.
  /* PSM checking is not required for LE COC */
  if (0 == sec_id ||
      ((type == BTA_JV_CONN_TYPE_L2CAP) && (!bta_jv_check_psm(local_psm))) ||
      (handle = GAP_ConnOpen("JV L2CAP", sec_id, 1, nullptr, local_psm, max_mps,
                             &cfg, ertm_info.get(), sec_mask,
                             bta_jv_l2cap_server_cback, type)) ==
          GAP_INVALID_HANDLE) {
    bta_jv_free_sec_id(&sec_id);
    evt_data.status = BTA_JV_FAILURE;
  } else {
    tBTA_JV_L2C_CB* p_cb = &bta_jv_cb.l2c_cb[handle];
    evt_data.status = BTA_JV_SUCCESS;
    evt_data.handle = handle;
    evt_data.sec_id = sec_id;
    p_cb->p_cback = p_cback;
    p_cb->l2cap_socket_id = l2cap_socket_id;
    p_cb->handle = handle;
    p_cb->sec_id = sec_id;
    p_cb->state = BTA_JV_ST_SR_LISTEN;
    p_cb->psm = local_psm;
  }

  if (p_cback) {
    tBTA_JV bta_jv;
    bta_jv.l2c_start = evt_data;
    p_cback(BTA_JV_L2CAP_START_EVT, &bta_jv, l2cap_socket_id);
  }
}

/* stops an L2CAP server */
void bta_jv_l2cap_stop_server(uint16_t local_psm, uint32_t l2cap_socket_id) {
  for (int i = 0; i < BTA_JV_MAX_L2C_CONN; i++) {
    if (bta_jv_cb.l2c_cb[i].l2cap_socket_id == l2cap_socket_id) {
      tBTA_JV_L2C_CB* p_cb = &bta_jv_cb.l2c_cb[i];
      tBTA_JV_L2CAP_CBACK* p_cback = p_cb->p_cback;
      tBTA_JV_L2CAP_CLOSE evt_data;
      evt_data.handle = p_cb->handle;
      evt_data.status = bta_jv_free_l2c_cb(p_cb);
      evt_data.async = false;
      if (p_cback) {
        tBTA_JV bta_jv;
        bta_jv.l2c_close = evt_data;
        p_cback(BTA_JV_L2CAP_CLOSE_EVT, &bta_jv, l2cap_socket_id);
      }
      break;
    }
  }
}

/* Write data to an L2CAP connection */
void bta_jv_l2cap_write(uint32_t handle, uint32_t req_id, BT_HDR* msg,
                        uint32_t user_id, tBTA_JV_L2C_CB* p_cb) {
  /* As we check this callback exists before the tBTA_JV_API_L2CAP_WRITE can be
   * send through the API this check should not be needed. But the API is not
   * designed to be used (safely at least) in a multi-threaded scheduler, hence
   * if the peer device disconnects the l2cap link after the API is called, but
   * before this message is handled, the ->p_cback will be cleared at this
   * point. At first glanch this seems highly unlikely, but for all
   * obex-profiles with two channels connected - e.g. MAP, this happens around 1
   * of 4 disconnects, as a disconnect on the server channel causes a disconnect
   * to be send on the client (notification) channel, but at the peer typically
   * disconnects both the OBEX disconnect request crosses the incoming l2cap
   * disconnect. If p_cback is cleared, we simply discard the data. RISK: The
   * caller must handle any cleanup based on another signal than
   * BTA_JV_L2CAP_WRITE_EVT, which is typically not possible, as the pointer to
   * the allocated buffer is stored in this message, and can therefore not be
   * freed, hence we have a mem-leak-by-design.*/
  if (!p_cb->p_cback) {
    /* As this pointer is checked in the API function, this occurs only when the
     * channel is disconnected after the API function is called, but before the
     * message is handled. */
    LOG(ERROR) << __func__ << ": p_cb->p_cback == NULL";
    osi_free(msg);
    return;
  }

  tBTA_JV_L2CAP_WRITE evt_data;
  evt_data.status = BTA_JV_FAILURE;
  evt_data.handle = handle;
  evt_data.req_id = req_id;
  evt_data.cong = p_cb->cong;
  evt_data.len = msg->len;

  bta_jv_pm_conn_busy(p_cb->p_pm_cb);

  // TODO: this was set only for non-fixed channel packets. Is that needed ?
  msg->event = BT_EVT_TO_BTU_SP_DATA;

  if (evt_data.cong) {
    osi_free(msg);
  } else {
    if (GAP_ConnWriteData(handle, msg) == BT_PASS)
      evt_data.status = BTA_JV_SUCCESS;
  }

  tBTA_JV bta_jv;
  bta_jv.l2c_write = evt_data;
  p_cb->p_cback(BTA_JV_L2CAP_WRITE_EVT, &bta_jv, user_id);
}

/*******************************************************************************
 *
 * Function     bta_jv_port_data_co_cback
 *
 * Description  port data callback function of rfcomm
 *              connections
 *
 * Returns      void
 *
 ******************************************************************************/
static int bta_jv_port_data_co_cback(uint16_t port_handle, uint8_t* buf,
                                     uint16_t len, int type) {
  tBTA_JV_RFC_CB* p_cb = bta_jv_rfc_port_to_cb(port_handle);
  tBTA_JV_PCB* p_pcb = bta_jv_rfc_port_to_pcb(port_handle);
  VLOG(2) << __func__ << ": p_cb=" << p_cb << ", p_pcb=" << p_pcb
          << ", len=" << len << ", type=" << type;
  if (p_pcb != NULL) {
    switch (type) {
      case DATA_CO_CALLBACK_TYPE_INCOMING:
        return bta_co_rfc_data_incoming(p_pcb->rfcomm_slot_id, (BT_HDR*)buf);
      case DATA_CO_CALLBACK_TYPE_OUTGOING_SIZE:
        return bta_co_rfc_data_outgoing_size(p_pcb->rfcomm_slot_id, (int*)buf);
      case DATA_CO_CALLBACK_TYPE_OUTGOING:
        return bta_co_rfc_data_outgoing(p_pcb->rfcomm_slot_id, buf, len);
      default:
        LOG(ERROR) << __func__ << ": unknown callout type=" << type;
        break;
    }
  }
  return 0;
}

/*******************************************************************************
 *
 * Function     bta_jv_port_mgmt_cl_cback
 *
 * Description  callback for port mamangement function of rfcomm
 *              client connections
 *
 * Returns      void
 *
 ******************************************************************************/
static void bta_jv_port_mgmt_cl_cback(uint32_t code, uint16_t port_handle) {
  tBTA_JV_RFC_CB* p_cb = bta_jv_rfc_port_to_cb(port_handle);
  tBTA_JV_PCB* p_pcb = bta_jv_rfc_port_to_pcb(port_handle);
  tBTA_JV evt_data;
  RawAddress rem_bda = RawAddress::kEmpty;
  uint16_t lcid;
  tBTA_JV_RFCOMM_CBACK* p_cback; /* the callback function */

  VLOG(2) << __func__ << ": code=" << code << ", port_handle=" << port_handle;
  if (NULL == p_cb || NULL == p_cb->p_cback) return;

  VLOG(2) << __func__ << ": code=" << code << ", port_handle=" << port_handle
          << ", handle=" << p_cb->handle;

  PORT_CheckConnection(port_handle, &rem_bda, &lcid);

  if (code == PORT_SUCCESS) {
    evt_data.rfc_open.handle = p_cb->handle;
    evt_data.rfc_open.status = BTA_JV_SUCCESS;
    evt_data.rfc_open.rem_bda = rem_bda;
    p_pcb->state = BTA_JV_ST_CL_OPEN;
    p_cb->p_cback(BTA_JV_RFCOMM_OPEN_EVT, &evt_data, p_pcb->rfcomm_slot_id);
  } else {
    evt_data.rfc_close.handle = p_cb->handle;
    evt_data.rfc_close.status = BTA_JV_FAILURE;
    evt_data.rfc_close.port_status = code;
    evt_data.rfc_close.async = true;
    if (p_pcb->state == BTA_JV_ST_CL_CLOSING) {
      evt_data.rfc_close.async = false;
    }
    // p_pcb->state = BTA_JV_ST_NONE;
    // p_pcb->cong = false;
    p_cback = p_cb->p_cback;
    p_cback(BTA_JV_RFCOMM_CLOSE_EVT, &evt_data, p_pcb->rfcomm_slot_id);
    // bta_jv_free_rfc_cb(p_cb, p_pcb);
  }
}

/*******************************************************************************
 *
 * Function     bta_jv_port_event_cl_cback
 *
 * Description  Callback for RFCOMM client port events
 *
 * Returns      void
 *
 ******************************************************************************/
static void bta_jv_port_event_cl_cback(uint32_t code, uint16_t port_handle) {
  tBTA_JV_RFC_CB* p_cb = bta_jv_rfc_port_to_cb(port_handle);
  tBTA_JV_PCB* p_pcb = bta_jv_rfc_port_to_pcb(port_handle);
  tBTA_JV evt_data;

  VLOG(2) << __func__ << ": port_handle=" << port_handle;
  if (NULL == p_cb || NULL == p_cb->p_cback) return;

  VLOG(2) << __func__ << ": code=" << loghex(code)
          << ", port_handle=" << port_handle << ", handle=" << p_cb->handle;
  if (code & PORT_EV_RXCHAR) {
    evt_data.data_ind.handle = p_cb->handle;
    p_cb->p_cback(BTA_JV_RFCOMM_DATA_IND_EVT, &evt_data, p_pcb->rfcomm_slot_id);
  }

  if (code & PORT_EV_FC) {
    p_pcb->cong = (code & PORT_EV_FCS) ? false : true;
    evt_data.rfc_cong.cong = p_pcb->cong;
    evt_data.rfc_cong.handle = p_cb->handle;
    evt_data.rfc_cong.status = BTA_JV_SUCCESS;
    p_cb->p_cback(BTA_JV_RFCOMM_CONG_EVT, &evt_data, p_pcb->rfcomm_slot_id);
  }

  if (code & PORT_EV_TXEMPTY) {
    bta_jv_pm_conn_idle(p_pcb->p_pm_cb);
  }
}

/* Client initiates an RFCOMM connection */
void bta_jv_rfcomm_connect(tBTA_SEC sec_mask, uint8_t remote_scn,
                           const RawAddress& peer_bd_addr,
                           tBTA_JV_RFCOMM_CBACK* p_cback,
                           uint32_t rfcomm_slot_id) {
  uint16_t handle = 0;
  uint32_t event_mask = BTA_JV_RFC_EV_MASK;
  tPORT_STATE port_state;

  tBTA_JV_RFCOMM_CL_INIT evt_data;
  memset(&evt_data, 0, sizeof(evt_data));
  evt_data.status = BTA_JV_SUCCESS;
  if (evt_data.status == BTA_JV_SUCCESS &&
      RFCOMM_CreateConnectionWithSecurity(
          UUID_SERVCLASS_SERIAL_PORT, remote_scn, false, BTA_JV_DEF_RFC_MTU,
          peer_bd_addr, &handle, bta_jv_port_mgmt_cl_cback,
          sec_mask) != PORT_SUCCESS) {
    LOG(ERROR) << __func__ << ": RFCOMM_CreateConnection failed";
    evt_data.status = BTA_JV_FAILURE;
  }
  if (evt_data.status == BTA_JV_SUCCESS) {
    tBTA_JV_PCB* p_pcb;
    tBTA_JV_RFC_CB* p_cb = bta_jv_alloc_rfc_cb(handle, &p_pcb);
    if (p_cb) {
      p_cb->p_cback = p_cback;
      p_cb->scn = 0;
      p_pcb->state = BTA_JV_ST_CL_OPENING;
      p_pcb->rfcomm_slot_id = rfcomm_slot_id;
      evt_data.use_co = true;

      PORT_SetEventCallback(handle, bta_jv_port_event_cl_cback);
      PORT_SetEventMask(handle, event_mask);
      PORT_SetDataCOCallback(handle, bta_jv_port_data_co_cback);

      PORT_GetState(handle, &port_state);

      port_state.fc_type = (PORT_FC_CTS_ON_INPUT | PORT_FC_CTS_ON_OUTPUT);

      PORT_SetState(handle, &port_state);

      evt_data.handle = p_cb->handle;
    } else {
      evt_data.status = BTA_JV_FAILURE;
      LOG(ERROR) << __func__ << ": run out of rfc control block";
    }
  }
  tBTA_JV bta_jv;
  bta_jv.rfc_cl_init = evt_data;
  p_cback(BTA_JV_RFCOMM_CL_INIT_EVT, &bta_jv, rfcomm_slot_id);
  if (bta_jv.rfc_cl_init.status == BTA_JV_FAILURE) {
    if (handle) RFCOMM_RemoveConnection(handle);
  }
}

static int find_rfc_pcb(uint32_t rfcomm_slot_id, tBTA_JV_RFC_CB** cb,
                        tBTA_JV_PCB** pcb) {
  *cb = NULL;
  *pcb = NULL;
  int i;
  for (i = 0; i < MAX_RFC_PORTS; i++) {
    uint32_t rfc_handle = bta_jv_cb.port_cb[i].handle & BTA_JV_RFC_HDL_MASK;
    rfc_handle &= ~BTA_JV_RFCOMM_MASK;
    if (rfc_handle && bta_jv_cb.port_cb[i].rfcomm_slot_id == rfcomm_slot_id) {
      *pcb = &bta_jv_cb.port_cb[i];
      *cb = &bta_jv_cb.rfc_cb[rfc_handle - 1];
      VLOG(2) << __func__ << ": FOUND rfc_cb_handle=" << loghex(rfc_handle)
              << ", port.jv_handle=" << loghex((*pcb)->handle)
              << ", state=" << (*pcb)->state
              << ", rfc_cb->handle=" << loghex((*cb)->handle);
      return 1;
    }
  }
  VLOG(2) << __func__
          << ": cannot find rfc_cb from user data:" << rfcomm_slot_id;
  return 0;
}

/* Close an RFCOMM connection */
void bta_jv_rfcomm_close(uint32_t handle, uint32_t rfcomm_slot_id) {
  if (!handle) {
    LOG(ERROR) << __func__ << ": rfc handle is null";
    return;
  }

  VLOG(2) << __func__ << ": rfc handle=" << handle;

  tBTA_JV_RFC_CB* p_cb = NULL;
  tBTA_JV_PCB* p_pcb = NULL;

  if (!find_rfc_pcb(rfcomm_slot_id, &p_cb, &p_pcb)) return;
  bta_jv_free_rfc_cb(p_cb, p_pcb);
}

/*******************************************************************************
 *
 * Function     bta_jv_port_mgmt_sr_cback
 *
 * Description  callback for port mamangement function of rfcomm
 *              server connections
 *
 * Returns      void
 *
 ******************************************************************************/
static void bta_jv_port_mgmt_sr_cback(uint32_t code, uint16_t port_handle) {
  tBTA_JV_PCB* p_pcb = bta_jv_rfc_port_to_pcb(port_handle);
  tBTA_JV_RFC_CB* p_cb = bta_jv_rfc_port_to_cb(port_handle);
  tBTA_JV evt_data;
  RawAddress rem_bda = RawAddress::kEmpty;
  uint16_t lcid;
  VLOG(2) << __func__ << ": code=" << code << ", port_handle=" << port_handle;
  if (NULL == p_cb || NULL == p_cb->p_cback) {
    LOG(ERROR) << __func__ << ": p_cb=" << p_cb
               << ", p_cb->p_cback=" << (p_cb ? p_cb->p_cback : 0);
    return;
  }
  uint32_t rfcomm_slot_id = p_pcb->rfcomm_slot_id;
  VLOG(2) << __func__ << ": code=" << code
          << ", port_handle=" << loghex(port_handle)
          << ", handle=" << loghex(p_cb->handle) << ", p_pcb" << p_pcb
          << ", user=" << p_pcb->rfcomm_slot_id;

  int status = PORT_CheckConnection(port_handle, &rem_bda, &lcid);
  int failed = true;
  if (code == PORT_SUCCESS) {
    if (status != PORT_SUCCESS) {
      LOG(ERROR) << __func__ << ": PORT_CheckConnection returned " << status
                 << ", although port is supposed to be connected";
    }
    evt_data.rfc_srv_open.handle = p_pcb->handle;
    evt_data.rfc_srv_open.status = BTA_JV_SUCCESS;
    evt_data.rfc_srv_open.rem_bda = rem_bda;
    tBTA_JV_PCB* p_pcb_new_listen = bta_jv_add_rfc_port(p_cb, p_pcb);
    if (p_pcb_new_listen) {
      evt_data.rfc_srv_open.new_listen_handle = p_pcb_new_listen->handle;
      p_pcb_new_listen->rfcomm_slot_id =
          p_cb->p_cback(BTA_JV_RFCOMM_SRV_OPEN_EVT, &evt_data, rfcomm_slot_id);
      VLOG(2) << __func__ << ": curr_sess=" << p_cb->curr_sess
              << ", max_sess=" << p_cb->max_sess;
      failed = false;
    } else
      LOG(ERROR) << __func__ << ": failed to create new listen port";
  }
  if (failed) {
    evt_data.rfc_close.handle = p_cb->handle;
    evt_data.rfc_close.status = BTA_JV_FAILURE;
    evt_data.rfc_close.async = true;
    evt_data.rfc_close.port_status = code;
    p_pcb->cong = false;

    tBTA_JV_RFCOMM_CBACK* p_cback = p_cb->p_cback;
    VLOG(2) << __func__
            << ": PORT_CLOSED before BTA_JV_RFCOMM_CLOSE_EVT: curr_sess="
            << p_cb->curr_sess << ", max_sess=" << p_cb->max_sess;
    if (BTA_JV_ST_SR_CLOSING == p_pcb->state) {
      evt_data.rfc_close.async = false;
      evt_data.rfc_close.status = BTA_JV_SUCCESS;
    }
    // p_pcb->state = BTA_JV_ST_NONE;
    p_cback(BTA_JV_RFCOMM_CLOSE_EVT, &evt_data, rfcomm_slot_id);
    // bta_jv_free_rfc_cb(p_cb, p_pcb);

    VLOG(2) << __func__
            << ": PORT_CLOSED after BTA_JV_RFCOMM_CLOSE_EVT: curr_sess="
            << p_cb->curr_sess << ", max_sess=" << p_cb->max_sess;
  }
}

/*******************************************************************************
 *
 * Function     bta_jv_port_event_sr_cback
 *
 * Description  Callback for RFCOMM server port events
 *
 * Returns      void
 *
 ******************************************************************************/
static void bta_jv_port_event_sr_cback(uint32_t code, uint16_t port_handle) {
  tBTA_JV_PCB* p_pcb = bta_jv_rfc_port_to_pcb(port_handle);
  tBTA_JV_RFC_CB* p_cb = bta_jv_rfc_port_to_cb(port_handle);
  tBTA_JV evt_data;

  if (NULL == p_cb || NULL == p_cb->p_cback) {
    LOG(ERROR) << __func__ << ": p_cb=" << p_cb
               << ", p_cb->p_cback=" << (p_cb ? p_cb->p_cback : 0);
    return;
  }

  VLOG(2) << __func__ << ": code=" << loghex(code)
          << ", port_handle=" << port_handle << ", handle=" << p_cb->handle;

  uint32_t user_data = p_pcb->rfcomm_slot_id;
  if (code & PORT_EV_RXCHAR) {
    evt_data.data_ind.handle = p_cb->handle;
    p_cb->p_cback(BTA_JV_RFCOMM_DATA_IND_EVT, &evt_data, user_data);
  }

  if (code & PORT_EV_FC) {
    p_pcb->cong = (code & PORT_EV_FCS) ? false : true;
    evt_data.rfc_cong.cong = p_pcb->cong;
    evt_data.rfc_cong.handle = p_cb->handle;
    evt_data.rfc_cong.status = BTA_JV_SUCCESS;
    p_cb->p_cback(BTA_JV_RFCOMM_CONG_EVT, &evt_data, user_data);
  }

  if (code & PORT_EV_TXEMPTY) {
    bta_jv_pm_conn_idle(p_pcb->p_pm_cb);
  }
}

/*******************************************************************************
 *
 * Function     bta_jv_add_rfc_port
 *
 * Description  add a port for server when the existing posts is open
 *
 * Returns   return a pointer to tBTA_JV_PCB just added
 *
 ******************************************************************************/
static tBTA_JV_PCB* bta_jv_add_rfc_port(tBTA_JV_RFC_CB* p_cb,
                                        tBTA_JV_PCB* p_pcb_open) {
  uint8_t used = 0, i, listen = 0;
  uint32_t si = 0;
  tPORT_STATE port_state;
  uint32_t event_mask = BTA_JV_RFC_EV_MASK;
  tBTA_JV_PCB* p_pcb = NULL;
  tBTA_SEC sec_mask;
  if (p_cb->max_sess > 1) {
    for (i = 0; i < p_cb->max_sess; i++) {
      if (p_cb->rfc_hdl[i] != 0) {
        p_pcb = &bta_jv_cb.port_cb[p_cb->rfc_hdl[i] - 1];
        if (p_pcb->state == BTA_JV_ST_SR_LISTEN) {
          listen++;
          if (p_pcb_open == p_pcb) {
            VLOG(2) << __func__ << ": port_handle=" << p_pcb->port_handle
                    << ", change the listen port to open state";
            p_pcb->state = BTA_JV_ST_SR_OPEN;

          } else {
            LOG(ERROR) << __func__
                       << ": open pcb not matching listen one, count=" << listen
                       << ", listen pcb handle=" << p_pcb->port_handle
                       << ", open pcb=" << p_pcb_open->handle;
            return NULL;
          }
        }
        used++;
      } else if (si == 0) {
        si = i + 1;
      }
    }

    VLOG(2) << __func__ << ": max_sess=" << p_cb->max_sess << ", used=" << used
            << ", curr_sess=" << p_cb->curr_sess << ", listen=" << listen
            << ", si=" << si;
    if (used < p_cb->max_sess && listen == 1 && si) {
      si--;
      if (PORT_GetSecurityMask(p_pcb_open->port_handle, &sec_mask) !=
          PORT_SUCCESS) {
        LOG(ERROR) << __func__
                   << ": RFCOMM_CreateConnection failed: invalid port_handle";
      }

      if (RFCOMM_CreateConnectionWithSecurity(
              p_cb->sec_id, p_cb->scn, true, BTA_JV_DEF_RFC_MTU,
              RawAddress::kAny, &(p_cb->rfc_hdl[si]), bta_jv_port_mgmt_sr_cback,
              sec_mask) == PORT_SUCCESS) {
        p_cb->curr_sess++;
        p_pcb = &bta_jv_cb.port_cb[p_cb->rfc_hdl[si] - 1];
        p_pcb->state = BTA_JV_ST_SR_LISTEN;
        p_pcb->port_handle = p_cb->rfc_hdl[si];
        p_pcb->rfcomm_slot_id = p_pcb_open->rfcomm_slot_id;

        PORT_ClearKeepHandleFlag(p_pcb->port_handle);
        PORT_SetEventCallback(p_pcb->port_handle, bta_jv_port_event_sr_cback);
        PORT_SetDataCOCallback(p_pcb->port_handle, bta_jv_port_data_co_cback);
        PORT_SetEventMask(p_pcb->port_handle, event_mask);
        PORT_GetState(p_pcb->port_handle, &port_state);

        port_state.fc_type = (PORT_FC_CTS_ON_INPUT | PORT_FC_CTS_ON_OUTPUT);

        PORT_SetState(p_pcb->port_handle, &port_state);
        p_pcb->handle = BTA_JV_RFC_H_S_TO_HDL(p_cb->handle, si);
        VLOG(2) << __func__ << ": p_pcb->handle=" << loghex(p_pcb->handle)
                << ", curr_sess=" << p_cb->curr_sess;
      } else {
        LOG(ERROR) << __func__ << ": RFCOMM_CreateConnection failed";
        return NULL;
      }
    } else {
      LOG(ERROR) << __func__ << ": cannot create new rfc listen port";
      return NULL;
    }
  }
  VLOG(2) << __func__ << ": sec id in use=" << get_sec_id_used()
          << ", rfc_cb in use=" << get_rfc_cb_used();
  return p_pcb;
}

/* waits for an RFCOMM client to connect */
void bta_jv_rfcomm_start_server(tBTA_SEC sec_mask, uint8_t local_scn,
                                uint8_t max_session,
                                tBTA_JV_RFCOMM_CBACK* p_cback,
                                uint32_t rfcomm_slot_id) {
  uint16_t handle = 0;
  uint32_t event_mask = BTA_JV_RFC_EV_MASK;
  tPORT_STATE port_state;
  tBTA_JV_RFC_CB* p_cb = NULL;
  tBTA_JV_PCB* p_pcb;
  tBTA_JV_RFCOMM_START evt_data;

  memset(&evt_data, 0, sizeof(evt_data));
  evt_data.status = BTA_JV_FAILURE;

  do {
    if (RFCOMM_CreateConnectionWithSecurity(
            0, local_scn, true, BTA_JV_DEF_RFC_MTU, RawAddress::kAny, &handle,
            bta_jv_port_mgmt_sr_cback, sec_mask) != PORT_SUCCESS) {
      LOG(ERROR) << __func__ << ": RFCOMM_CreateConnection failed";
      break;
    }

    p_cb = bta_jv_alloc_rfc_cb(handle, &p_pcb);
    if (!p_cb) {
      LOG(ERROR) << __func__ << ": run out of rfc control block";
      break;
    }

    p_cb->max_sess = max_session;
    p_cb->p_cback = p_cback;
    p_cb->scn = local_scn;
    p_pcb->state = BTA_JV_ST_SR_LISTEN;
    p_pcb->rfcomm_slot_id = rfcomm_slot_id;
    evt_data.status = BTA_JV_SUCCESS;
    evt_data.handle = p_cb->handle;
    evt_data.use_co = true;

    PORT_ClearKeepHandleFlag(handle);
    PORT_SetEventCallback(handle, bta_jv_port_event_sr_cback);
    PORT_SetEventMask(handle, event_mask);
    PORT_GetState(handle, &port_state);

    port_state.fc_type = (PORT_FC_CTS_ON_INPUT | PORT_FC_CTS_ON_OUTPUT);

    PORT_SetState(handle, &port_state);
  } while (0);

  tBTA_JV bta_jv;
  bta_jv.rfc_start = evt_data;
  p_cback(BTA_JV_RFCOMM_START_EVT, &bta_jv, rfcomm_slot_id);
  if (bta_jv.rfc_start.status == BTA_JV_SUCCESS) {
    PORT_SetDataCOCallback(handle, bta_jv_port_data_co_cback);
  } else {
    if (handle) RFCOMM_RemoveConnection(handle);
  }
}

/* stops an RFCOMM server */
void bta_jv_rfcomm_stop_server(uint32_t handle, uint32_t rfcomm_slot_id) {
  if (!handle) {
    LOG(ERROR) << __func__ << ": jv handle is null";
    return;
  }

  VLOG(2) << __func__;
  tBTA_JV_RFC_CB* p_cb = NULL;
  tBTA_JV_PCB* p_pcb = NULL;

  if (!find_rfc_pcb(rfcomm_slot_id, &p_cb, &p_pcb)) return;
  VLOG(2) << __func__ << ": p_pcb=" << p_pcb
          << ", p_pcb->port_handle=" << p_pcb->port_handle;
  bta_jv_free_rfc_cb(p_cb, p_pcb);
}

/* write data to an RFCOMM connection */
void bta_jv_rfcomm_write(uint32_t handle, uint32_t req_id, tBTA_JV_RFC_CB* p_cb,
                         tBTA_JV_PCB* p_pcb) {
  if (p_pcb->state == BTA_JV_ST_NONE) {
    LOG(ERROR) << __func__ << ": in state BTA_JV_ST_NONE - cannot write";
    return;
  }

  tBTA_JV_RFCOMM_WRITE evt_data;
  evt_data.status = BTA_JV_FAILURE;
  evt_data.handle = handle;
  evt_data.req_id = req_id;
  evt_data.cong = p_pcb->cong;
  evt_data.len = 0;

  bta_jv_pm_conn_busy(p_pcb->p_pm_cb);

  if (!evt_data.cong &&
      PORT_WriteDataCO(p_pcb->port_handle, &evt_data.len) == PORT_SUCCESS) {
    evt_data.status = BTA_JV_SUCCESS;
  }

  // Update congestion flag
  evt_data.cong = p_pcb->cong;

  if (!p_cb->p_cback) {
    LOG(ERROR) << __func__ << ": No JV callback set";
    return;
  }

  tBTA_JV bta_jv;
  bta_jv.rfc_write = evt_data;
  p_cb->p_cback(BTA_JV_RFCOMM_WRITE_EVT, &bta_jv, p_pcb->rfcomm_slot_id);
}

/* Set or free power mode profile for a JV application */
void bta_jv_set_pm_profile(uint32_t handle, tBTA_JV_PM_ID app_id,
                           tBTA_JV_CONN_STATE init_st) {
  tBTA_JV_STATUS status;
  tBTA_JV_PM_CB* p_cb;

  VLOG(2) << __func__ << " handle=" << loghex(handle) << ", app_id=" << app_id
          << ", init_st=" << +init_st;

  /* clear PM control block */
  if (app_id == BTA_JV_PM_ID_CLEAR) {
    status = bta_jv_free_set_pm_profile_cb(handle);

    if (status != BTA_JV_SUCCESS) {
      LOG(WARNING) << __func__ << ": free pm cb failed: reason=" << +status;
    }
  } else /* set PM control block */
  {
    p_cb = bta_jv_alloc_set_pm_profile_cb(handle, app_id);

    if (NULL != p_cb)
      bta_jv_pm_state_change(p_cb, init_st);
    else
      LOG(WARNING) << __func__ << ": failed";
  }
}

/*******************************************************************************
 *
 * Function    bta_jv_pm_conn_busy
 *
 * Description set pm connection busy state (input param safe)
 *
 * Params      p_cb: pm control block of jv connection
 *
 * Returns     void
 *
 ******************************************************************************/
static void bta_jv_pm_conn_busy(tBTA_JV_PM_CB* p_cb) {
  if ((NULL != p_cb) && (BTA_JV_PM_IDLE_ST == p_cb->state))
    bta_jv_pm_state_change(p_cb, BTA_JV_CONN_BUSY);
}

/*******************************************************************************
 *
 * Function    bta_jv_pm_conn_busy
 *
 * Description set pm connection busy state (input param safe)
 *
 * Params      p_cb: pm control block of jv connection
 *
 * Returns     void
 *
 ******************************************************************************/
static void bta_jv_pm_conn_idle(tBTA_JV_PM_CB* p_cb) {
  if ((NULL != p_cb) && (BTA_JV_PM_IDLE_ST != p_cb->state))
    bta_jv_pm_state_change(p_cb, BTA_JV_CONN_IDLE);
}

/*******************************************************************************
 *
 * Function     bta_jv_pm_state_change
 *
 * Description  Notify power manager there is state change
 *
 * Params      p_cb: must be NONE NULL
 *
 * Returns      void
 *
 ******************************************************************************/
static void bta_jv_pm_state_change(tBTA_JV_PM_CB* p_cb,
                                   const tBTA_JV_CONN_STATE state) {
  VLOG(2) << __func__ << ": p_cb=" << p_cb
          << ", handle=" << loghex(p_cb->handle)
          << ", busy/idle_state=" << p_cb->state << ", app_id=" << p_cb->app_id
          << ", conn_state=" << state;

  switch (state) {
    case BTA_JV_CONN_OPEN:
      bta_sys_conn_open(BTA_ID_JV, p_cb->app_id, p_cb->peer_bd_addr);
      break;

    case BTA_JV_CONN_CLOSE:
      bta_sys_conn_close(BTA_ID_JV, p_cb->app_id, p_cb->peer_bd_addr);
      break;

    case BTA_JV_APP_OPEN:
      bta_sys_app_open(BTA_ID_JV, p_cb->app_id, p_cb->peer_bd_addr);
      break;

    case BTA_JV_APP_CLOSE:
      bta_sys_app_close(BTA_ID_JV, p_cb->app_id, p_cb->peer_bd_addr);
      break;

    case BTA_JV_SCO_OPEN:
      bta_sys_sco_open(BTA_ID_JV, p_cb->app_id, p_cb->peer_bd_addr);
      break;

    case BTA_JV_SCO_CLOSE:
      bta_sys_sco_close(BTA_ID_JV, p_cb->app_id, p_cb->peer_bd_addr);
      break;

    case BTA_JV_CONN_IDLE:
      p_cb->state = BTA_JV_PM_IDLE_ST;
      bta_sys_idle(BTA_ID_JV, p_cb->app_id, p_cb->peer_bd_addr);
      break;

    case BTA_JV_CONN_BUSY:
      p_cb->state = BTA_JV_PM_BUSY_ST;
      bta_sys_busy(BTA_ID_JV, p_cb->app_id, p_cb->peer_bd_addr);
      break;

    default:
      LOG(WARNING) << __func__ << ": Invalid state=" << +state;
      break;
  }
}
/******************************************************************************/<|MERGE_RESOLUTION|>--- conflicted
+++ resolved
@@ -39,6 +39,7 @@
 #include "stack/include/avdt_api.h"  // AVDT_PSM
 #include "stack/include/bt_hdr.h"
 #include "stack/include/gap_api.h"
+#include "stack/include/l2cdefs.h"
 #include "stack/include/port_api.h"
 #include "stack/include/sdp_api.h"
 #include "types/bluetooth/uuid.h"
@@ -146,6 +147,53 @@
     bta_jv_cb.sec_id[sec_id - BTA_JV_FIRST_SERVICE_ID] = 0;
   }
 }
+
+/*******************************************************************************
+ *
+ * Function     bta_jv_from_gap_l2cap_err
+ *
+ * Description  Convert the L2CAP error result propagated from GAP to BTA JV
+ *              L2CAP close reason code.
+ *
+ * Params      l2cap_result: The L2CAP result propagated from GAP error.
+ *
+ * Returns     Appropriate l2cap error reason value
+ *             or BTA_JV_L2CAP_REASON_UNKNOWN if reason isn't defined yet.
+ *
+ ******************************************************************************/
+static tBTA_JV_L2CAP_REASON bta_jv_from_gap_l2cap_err(uint16_t l2cap_result) {
+  switch (l2cap_result) {
+    case L2CAP_CONN_ACL_CONNECTION_FAILED:
+      return BTA_JV_L2CAP_REASON_ACL_FAILURE;
+    case L2CAP_CONN_CLIENT_SECURITY_CLEARANCE_FAILED:
+      return BTA_JV_L2CAP_REASON_CL_SEC_FAILURE;
+    case L2CAP_CONN_INSUFFICIENT_AUTHENTICATION:
+      return BTA_JV_L2CAP_REASON_INSUFFICIENT_AUTHENTICATION;
+    case L2CAP_CONN_INSUFFICIENT_AUTHORIZATION:
+      return BTA_JV_L2CAP_REASON_INSUFFICIENT_AUTHORIZATION;
+    case L2CAP_CONN_INSUFFICIENT_ENCRYP_KEY_SIZE:
+      return BTA_JV_L2CAP_REASON_INSUFFICIENT_ENCRYP_KEY_SIZE;
+    case L2CAP_CONN_INSUFFICIENT_ENCRYP:
+      return BTA_JV_L2CAP_REASON_INSUFFICIENT_ENCRYP;
+    case L2CAP_CONN_INVALID_SOURCE_CID:
+      return BTA_JV_L2CAP_REASON_INVALID_SOURCE_CID;
+    case L2CAP_CONN_SOURCE_CID_ALREADY_ALLOCATED:
+      return BTA_JV_L2CAP_REASON_SOURCE_CID_ALREADY_ALLOCATED;
+    case L2CAP_CONN_UNACCEPTABLE_PARAMETERS:
+      return BTA_JV_L2CAP_REASON_UNACCEPTABLE_PARAMETERS;
+    case L2CAP_CONN_INVALID_PARAMETERS:
+      return BTA_JV_L2CAP_REASON_INVALID_PARAMETERS;
+    case L2CAP_CONN_NO_RESOURCES:
+      return BTA_JV_L2CAP_REASON_NO_RESOURCES;
+    case L2CAP_CONN_NO_PSM:
+      return BTA_JV_L2CAP_REASON_NO_PSM;
+    case L2CAP_CONN_TIMEOUT:
+      return BTA_JV_L2CAP_REASON_TIMEOUT;
+    default:
+      return BTA_JV_L2CAP_REASON_UNKNOWN;
+  }
+}
+/******************************************************************************/
 
 /*******************************************************************************
  *
@@ -884,12 +932,9 @@
       p_cb->state = BTA_JV_ST_NONE;
       bta_jv_free_sec_id(&p_cb->sec_id);
       evt_data.l2c_close.async = true;
-<<<<<<< HEAD
-=======
       evt_data.l2c_close.reason =
           data != nullptr ? bta_jv_from_gap_l2cap_err(data->l2cap_result)
                           : BTA_JV_L2CAP_REASON_EMPTY;
->>>>>>> 9b6ad125
       p_cb->p_cback(BTA_JV_L2CAP_CLOSE_EVT, &evt_data, p_cb->l2cap_socket_id);
       p_cb->p_cback = NULL;
       break;
