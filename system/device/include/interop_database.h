--- conflicted
+++ resolved
@@ -190,12 +190,9 @@
     // BMW Carkit
     {{{0x00, 0x0a, 0x08, 0, 0, 0}}, 3, INTEROP_AVRCP_1_3_ONLY},
 
-<<<<<<< HEAD
-=======
     // Harman/Becker Automotive Systems GmbH (BMW Carkit) - b/234548635
     {{{0x9c, 0xdf, 0x03, 0, 0, 0}}, 3, INTEROP_AVRCP_1_3_ONLY},
 
->>>>>>> e090a3df
     // Eero Wi-Fi Router
     {{{0x08, 0x9b, 0xf1, 0, 0, 0}}, 3, INTEROP_DISABLE_ROBUST_CACHING},
     {{{0x20, 0xbe, 0xcd, 0, 0, 0}}, 3, INTEROP_DISABLE_ROBUST_CACHING},
@@ -228,8 +225,6 @@
     {{{0xf0, 0x21, 0xe0, 0, 0, 0}}, 3, INTEROP_DISABLE_ROBUST_CACHING},
     {{{0xf0, 0xb6, 0x61, 0, 0, 0}}, 3, INTEROP_DISABLE_ROBUST_CACHING},
     {{{0xfc, 0x3f, 0xa6, 0, 0, 0}}, 3, INTEROP_DISABLE_ROBUST_CACHING},
-<<<<<<< HEAD
-=======
 };
 
 typedef struct {
@@ -243,7 +238,6 @@
     {{{0x00, 0x0f, 0x59, 0x50, 0x00, 0x00}},
      {{0x00, 0x0f, 0x59, 0x6f, 0xff, 0xff}},
      INTEROP_DISABLE_ABSOLUTE_VOLUME},
->>>>>>> e090a3df
 };
 
 typedef struct {
