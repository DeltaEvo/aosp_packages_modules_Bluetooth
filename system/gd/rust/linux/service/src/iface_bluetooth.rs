use bt_topshim::btif::{
    BtAddrType, BtBondState, BtConnectionState, BtDeviceType, BtDiscMode, BtPropertyType,
    BtSspVariant, BtStatus, BtTransport, BtVendorProductInfo, Uuid, Uuid128Bit,
};
use bt_topshim::profiles::socket::SocketType;
use bt_topshim::profiles::ProfileConnectionState;

use bt_topshim::profiles::hfp::EscoCodingFormat;

use bt_topshim::profiles::hid_host::BthhReportType;

use bt_topshim::profiles::sdp::{
    BtSdpDipRecord, BtSdpHeaderOverlay, BtSdpMasRecord, BtSdpMnsRecord, BtSdpMpsRecord,
    BtSdpOpsRecord, BtSdpPceRecord, BtSdpPseRecord, BtSdpRecord, BtSdpSapRecord, BtSdpType,
    SupportedDependencies, SupportedFormatsList, SupportedScenarios,
};

use btstack::bluetooth::{
    Bluetooth, BluetoothDevice, IBluetooth, IBluetoothCallback, IBluetoothConnectionCallback,
    IBluetoothQALegacy,
};
use btstack::socket_manager::{
    BluetoothServerSocket, BluetoothSocket, BluetoothSocketManager, CallbackId,
    IBluetoothSocketManager, IBluetoothSocketManagerCallbacks, SocketId, SocketResult,
};
use btstack::suspend::{ISuspend, ISuspendCallback, Suspend, SuspendType};
use btstack::RPCProxy;

use dbus::arg::RefArg;
use dbus::nonblock::SyncConnection;
use dbus::strings::Path;
use dbus_macros::{dbus_method, dbus_propmap, dbus_proxy_obj, generate_dbus_exporter};

use dbus_projection::prelude::*;

use num_traits::cast::{FromPrimitive, ToPrimitive};

use std::convert::{TryFrom, TryInto};
use std::sync::{Arc, Mutex};

use crate::dbus_arg::{DBusArg, DBusArgError, DirectDBus, RefArgToRust};

// Represents Uuid as an array in D-Bus.
impl_dbus_arg_from_into!(Uuid, Vec<u8>);

impl RefArgToRust for Uuid {
    type RustType = Vec<u8>;

    fn ref_arg_to_rust(
        arg: &(dyn dbus::arg::RefArg + 'static),
        name: String,
    ) -> Result<Self::RustType, Box<dyn std::error::Error>> {
        <Vec<u8> as RefArgToRust>::ref_arg_to_rust(arg, name)
    }
}

impl_dbus_arg_from_into!(BtStatus, u32);

/// A mixin of the several interfaces. The naming of the fields in the mixin must match
/// what is listed in the `generate_dbus_exporter` invocation.
#[derive(Clone)]
pub struct BluetoothMixin {
    pub adapter: Arc<Mutex<Box<Bluetooth>>>,
    pub qa: Arc<Mutex<Box<Bluetooth>>>,
    pub suspend: Arc<Mutex<Box<Suspend>>>,
    pub socket_mgr: Arc<Mutex<Box<BluetoothSocketManager>>>,
}

#[dbus_propmap(BluetoothDevice)]
pub struct BluetoothDeviceDBus {
    address: String,
    name: String,
}

#[allow(dead_code)]
struct BluetoothCallbackDBus {}

#[dbus_proxy_obj(BluetoothCallback, "org.chromium.bluetooth.BluetoothCallback")]
impl IBluetoothCallback for BluetoothCallbackDBus {
    #[dbus_method("OnAdapterPropertyChanged")]
    fn on_adapter_property_changed(&mut self, prop: BtPropertyType) {
        dbus_generated!()
    }
    #[dbus_method("OnDevicePropertiesChanged")]
    fn on_device_properties_changed(
        &mut self,
        remote_device: BluetoothDevice,
        props: Vec<BtPropertyType>,
    ) {
        dbus_generated!()
    }
    #[dbus_method("OnAddressChanged")]
    fn on_address_changed(&mut self, addr: String) {
        dbus_generated!()
    }
    #[dbus_method("OnNameChanged")]
    fn on_name_changed(&mut self, name: String) {
        dbus_generated!()
    }
    #[dbus_method("OnDiscoverableChanged")]
    fn on_discoverable_changed(&mut self, discoverable: bool) {
        dbus_generated!()
    }
    #[dbus_method("OnDeviceFound")]
    fn on_device_found(&mut self, remote_device: BluetoothDevice) {
        dbus_generated!()
    }
    #[dbus_method("OnDeviceCleared")]
    fn on_device_cleared(&mut self, remote_device: BluetoothDevice) {
        dbus_generated!()
    }
    #[dbus_method("OnDiscoveringChanged")]
    fn on_discovering_changed(&mut self, discovering: bool) {
        dbus_generated!()
    }
    #[dbus_method(
        "OnSspRequest",
        DBusLog::Enable(DBusLogOptions::LogAll, DBusLogVerbosity::Verbose)
    )]
    fn on_ssp_request(
        &mut self,
        remote_device: BluetoothDevice,
        cod: u32,
        variant: BtSspVariant,
        passkey: u32,
    ) {
        dbus_generated!()
    }
    #[dbus_method("OnPinRequest")]
    fn on_pin_request(&mut self, remote_device: BluetoothDevice, cod: u32, min_16_digit: bool) {
        dbus_generated!()
    }
    #[dbus_method("OnPinDisplay")]
    fn on_pin_display(&mut self, remote_device: BluetoothDevice, pincode: String) {
        dbus_generated!()
    }
    #[dbus_method(
        "OnBondStateChanged",
        DBusLog::Enable(DBusLogOptions::LogAll, DBusLogVerbosity::Verbose)
    )]
    fn on_bond_state_changed(&mut self, status: u32, address: String, state: u32) {
        dbus_generated!()
    }
    #[dbus_method("OnSdpSearchComplete")]
    fn on_sdp_search_complete(
        &mut self,
        remote_device: BluetoothDevice,
        searched_uuid: Uuid128Bit,
        sdp_records: Vec<BtSdpRecord>,
    ) {
        dbus_generated!()
    }
    #[dbus_method("OnSdpRecordCreated")]
    fn on_sdp_record_created(&mut self, record: BtSdpRecord, handle: i32) {
        dbus_generated!()
    }
}

impl_dbus_arg_enum!(BtBondState);
impl_dbus_arg_enum!(BtConnectionState);
impl_dbus_arg_enum!(BtDeviceType);
impl_dbus_arg_enum!(BtAddrType);
impl_dbus_arg_enum!(BtPropertyType);
impl_dbus_arg_enum!(BtSspVariant);
impl_dbus_arg_enum!(BtTransport);
impl_dbus_arg_enum!(ProfileConnectionState);

#[allow(dead_code)]
struct BluetoothConnectionCallbackDBus {}

#[dbus_proxy_obj(BluetoothConnectionCallback, "org.chromium.bluetooth.BluetoothConnectionCallback")]
impl IBluetoothConnectionCallback for BluetoothConnectionCallbackDBus {
    #[dbus_method(
        "OnDeviceConnected",
        DBusLog::Enable(DBusLogOptions::LogAll, DBusLogVerbosity::Verbose)
    )]
    fn on_device_connected(&mut self, remote_device: BluetoothDevice) {
        dbus_generated!()
    }

    #[dbus_method(
        "OnDeviceDisconnected",
        DBusLog::Enable(DBusLogOptions::LogAll, DBusLogVerbosity::Verbose)
    )]
    fn on_device_disconnected(&mut self, remote_device: BluetoothDevice) {
        dbus_generated!()
    }
}

impl_dbus_arg_enum!(BtSdpType);

#[dbus_propmap(BtSdpHeaderOverlay)]
struct BtSdpHeaderOverlayDBus {
    sdp_type: BtSdpType,
    uuid: Uuid,
    service_name_length: u32,
    service_name: String,
    rfcomm_channel_number: i32,
    l2cap_psm: i32,
    profile_version: i32,

    user1_len: i32,
    user1_data: Vec<u8>,
    user2_len: i32,
    user2_data: Vec<u8>,
}

#[dbus_propmap(BtSdpMasRecord)]
struct BtSdpMasRecordDBus {
    hdr: BtSdpHeaderOverlay,
    mas_instance_id: u32,
    supported_features: u32,
    supported_message_types: u32,
}

#[dbus_propmap(BtSdpMnsRecord)]
struct BtSdpMnsRecordDBus {
    hdr: BtSdpHeaderOverlay,
    supported_features: u32,
}

#[dbus_propmap(BtSdpPseRecord)]
struct BtSdpPseRecordDBus {
    hdr: BtSdpHeaderOverlay,
    supported_features: u32,
    supported_repositories: u32,
}

#[dbus_propmap(BtSdpPceRecord)]
struct BtSdpPceRecordDBus {
    hdr: BtSdpHeaderOverlay,
}

impl_dbus_arg_from_into!(SupportedFormatsList, Vec<u8>);

#[dbus_propmap(BtSdpOpsRecord)]
struct BtSdpOpsRecordDBus {
    hdr: BtSdpHeaderOverlay,
    supported_formats_list_len: i32,
    supported_formats_list: SupportedFormatsList,
}

#[dbus_propmap(BtSdpSapRecord)]
struct BtSdpSapRecordDBus {
    hdr: BtSdpHeaderOverlay,
}

#[dbus_propmap(BtSdpDipRecord)]
struct BtSdpDipRecordDBus {
    hdr: BtSdpHeaderOverlay,
    spec_id: u16,
    vendor: u16,
    vendor_id_source: u16,
    product: u16,
    version: u16,
    primary_record: bool,
}

impl_dbus_arg_from_into!(SupportedScenarios, Vec<u8>);
impl_dbus_arg_from_into!(SupportedDependencies, Vec<u8>);

#[dbus_propmap(BtSdpMpsRecord)]
pub struct BtSdpMpsRecordDBus {
    hdr: BtSdpHeaderOverlay,
    supported_scenarios_mpsd: SupportedScenarios,
    supported_scenarios_mpmd: SupportedScenarios,
    supported_dependencies: SupportedDependencies,
}

#[dbus_propmap(BtVendorProductInfo)]
pub struct BtVendorProductInfoDBus {
    vendor_id_src: u8,
    vendor_id: u16,
    product_id: u16,
    version: u16,
}

fn read_propmap_value<T: 'static + DirectDBus>(
    propmap: &dbus::arg::PropMap,
    key: &str,
) -> Result<T, Box<dyn std::error::Error>> {
    let output = propmap
        .get(key)
        .ok_or(Box::new(DBusArgError::new(String::from(format!("Key {} does not exist", key,)))))?;
    let output = <T as RefArgToRust>::ref_arg_to_rust(
        output.as_static_inner(0).ok_or(Box::new(DBusArgError::new(String::from(format!(
            "Unable to convert propmap[\"{}\"] to {}",
            key,
            stringify!(T),
        )))))?,
        String::from(stringify!(T)),
    )?;
    Ok(output)
}

fn parse_propmap_value<T: DBusArg>(
    propmap: &dbus::arg::PropMap,
    key: &str,
) -> Result<T, Box<dyn std::error::Error>>
where
    <T as DBusArg>::DBusType: RefArgToRust<RustType = <T as DBusArg>::DBusType>,
{
    let output = propmap
        .get(key)
        .ok_or(Box::new(DBusArgError::new(String::from(format!("Key {} does not exist", key,)))))?;
    let output = <<T as DBusArg>::DBusType as RefArgToRust>::ref_arg_to_rust(
        output.as_static_inner(0).ok_or(Box::new(DBusArgError::new(String::from(format!(
            "Unable to convert propmap[\"{}\"] to {}",
            key,
            stringify!(T),
        )))))?,
        format!("{}", stringify!(T)),
    )?;
    let output = T::from_dbus(output, None, None, None)?;
    Ok(output)
}

fn write_propmap_value<T: DBusArg>(
    propmap: &mut dbus::arg::PropMap,
    value: T,
    key: &str,
) -> Result<(), Box<dyn std::error::Error>>
where
    T::DBusType: 'static + dbus::arg::RefArg,
{
    propmap.insert(String::from(key), dbus::arg::Variant(Box::new(DBusArg::to_dbus(value)?)));
    Ok(())
}

impl DBusArg for BtSdpRecord {
    type DBusType = dbus::arg::PropMap;
    fn from_dbus(
        data: dbus::arg::PropMap,
        _conn: Option<std::sync::Arc<dbus::nonblock::SyncConnection>>,
        _remote: Option<dbus::strings::BusName<'static>>,
        _disconnect_watcher: Option<
            std::sync::Arc<std::sync::Mutex<dbus_projection::DisconnectWatcher>>,
        >,
    ) -> Result<BtSdpRecord, Box<dyn std::error::Error>> {
        let sdp_type = read_propmap_value::<u32>(&data, &String::from("type"))?;
        let sdp_type = BtSdpType::from(sdp_type);
        let record = match sdp_type {
            BtSdpType::Raw => {
                let arg_0 = parse_propmap_value::<BtSdpHeaderOverlay>(&data, "0")?;
                BtSdpRecord::HeaderOverlay(arg_0)
            }
            BtSdpType::MapMas => {
                let arg_0 = parse_propmap_value::<BtSdpMasRecord>(&data, "0")?;
                BtSdpRecord::MapMas(arg_0)
            }
            BtSdpType::MapMns => {
                let arg_0 = parse_propmap_value::<BtSdpMnsRecord>(&data, "0")?;
                BtSdpRecord::MapMns(arg_0)
            }
            BtSdpType::PbapPse => {
                let arg_0 = parse_propmap_value::<BtSdpPseRecord>(&data, "0")?;
                BtSdpRecord::PbapPse(arg_0)
            }
            BtSdpType::PbapPce => {
                let arg_0 = parse_propmap_value::<BtSdpPceRecord>(&data, "0")?;
                BtSdpRecord::PbapPce(arg_0)
            }
            BtSdpType::OppServer => {
                let arg_0 = parse_propmap_value::<BtSdpOpsRecord>(&data, "0")?;
                BtSdpRecord::OppServer(arg_0)
            }
            BtSdpType::SapServer => {
                let arg_0 = parse_propmap_value::<BtSdpSapRecord>(&data, "0")?;
                BtSdpRecord::SapServer(arg_0)
            }
            BtSdpType::Dip => {
                let arg_0 = parse_propmap_value::<BtSdpDipRecord>(&data, "0")?;
                BtSdpRecord::Dip(arg_0)
            }
            BtSdpType::Mps => {
                let arg_0 = parse_propmap_value::<BtSdpMpsRecord>(&data, "0")?;
                BtSdpRecord::Mps(arg_0)
            }
        };
        Ok(record)
    }

    fn to_dbus(record: BtSdpRecord) -> Result<dbus::arg::PropMap, Box<dyn std::error::Error>> {
        let mut map: dbus::arg::PropMap = std::collections::HashMap::new();
        write_propmap_value::<u32>(
            &mut map,
            BtSdpType::from(&record) as u32,
            &String::from("type"),
        )?;
        match record {
            BtSdpRecord::HeaderOverlay(header) => {
                write_propmap_value::<BtSdpHeaderOverlay>(&mut map, header, &String::from("0"))?
            }
            BtSdpRecord::MapMas(mas_record) => {
                write_propmap_value::<BtSdpMasRecord>(&mut map, mas_record, &String::from("0"))?
            }
            BtSdpRecord::MapMns(mns_record) => {
                write_propmap_value::<BtSdpMnsRecord>(&mut map, mns_record, &String::from("0"))?
            }
            BtSdpRecord::PbapPse(pse_record) => {
                write_propmap_value::<BtSdpPseRecord>(&mut map, pse_record, &String::from("0"))?
            }
            BtSdpRecord::PbapPce(pce_record) => {
                write_propmap_value::<BtSdpPceRecord>(&mut map, pce_record, &String::from("0"))?
            }
            BtSdpRecord::OppServer(ops_record) => {
                write_propmap_value::<BtSdpOpsRecord>(&mut map, ops_record, &String::from("0"))?
            }
            BtSdpRecord::SapServer(sap_record) => {
                write_propmap_value::<BtSdpSapRecord>(&mut map, sap_record, &String::from("0"))?
            }
            BtSdpRecord::Dip(dip_record) => {
                write_propmap_value::<BtSdpDipRecord>(&mut map, dip_record, &String::from("0"))?
            }
            BtSdpRecord::Mps(mps_record) => {
                write_propmap_value::<BtSdpMpsRecord>(&mut map, mps_record, &String::from("0"))?
            }
        }
        Ok(map)
    }

    fn log(record: &BtSdpRecord) -> String {
        String::from(format!("{:?}", record))
    }
}

impl_dbus_arg_enum!(BtDiscMode);
impl_dbus_arg_from_into!(EscoCodingFormat, u8);

#[allow(dead_code)]
struct IBluetoothDBus {}

#[generate_dbus_exporter(
    export_bluetooth_dbus_intf,
    "org.chromium.bluetooth.Bluetooth",
    BluetoothMixin,
    adapter
)]
impl IBluetooth for IBluetoothDBus {
    #[dbus_method("RegisterCallback")]
    fn register_callback(&mut self, callback: Box<dyn IBluetoothCallback + Send>) -> u32 {
        dbus_generated!()
    }

    #[dbus_method("UnregisterCallback")]
    fn unregister_callback(&mut self, id: u32) -> bool {
        dbus_generated!()
    }

    #[dbus_method("RegisterConnectionCallback")]
    fn register_connection_callback(
        &mut self,
        callback: Box<dyn IBluetoothConnectionCallback + Send>,
    ) -> u32 {
        dbus_generated!()
    }

    #[dbus_method("UnregisterConnectionCallback")]
    fn unregister_connection_callback(&mut self, id: u32) -> bool {
        dbus_generated!()
    }

    // Not exposed over D-Bus. The stack is automatically initialized when the daemon starts.
    fn init(&mut self, _init_flags: Vec<String>) -> bool {
        dbus_generated!()
    }

    // Not exposed over D-Bus. The stack is automatically enabled when the daemon starts.
    fn enable(&mut self) -> bool {
        dbus_generated!()
    }

    // Not exposed over D-Bus. The stack is automatically disabled when the daemon exits.
    fn disable(&mut self) -> bool {
        dbus_generated!()
    }

    // Not exposed over D-Bus. The stack is automatically cleaned up when the daemon exits.
    fn cleanup(&mut self) {
        dbus_generated!()
    }

    #[dbus_method("GetAddress", DBusLog::Disable)]
    fn get_address(&self) -> String {
        dbus_generated!()
    }

    #[dbus_method("GetUuids", DBusLog::Disable)]
    fn get_uuids(&self) -> Vec<Uuid128Bit> {
        dbus_generated!()
    }

    #[dbus_method("GetName", DBusLog::Disable)]
    fn get_name(&self) -> String {
        dbus_generated!()
    }

    #[dbus_method("SetName")]
    fn set_name(&self, name: String) -> bool {
        dbus_generated!()
    }

    #[dbus_method("GetBluetoothClass", DBusLog::Disable)]
    fn get_bluetooth_class(&self) -> u32 {
        dbus_generated!()
    }

    #[dbus_method("SetBluetoothClass")]
    fn set_bluetooth_class(&self, cod: u32) -> bool {
        dbus_generated!()
    }

    #[dbus_method("GetDiscoverable", DBusLog::Disable)]
    fn get_discoverable(&self) -> bool {
        dbus_generated!()
    }

    #[dbus_method("GetDiscoverableTimeout", DBusLog::Disable)]
    fn get_discoverable_timeout(&self) -> u32 {
        dbus_generated!()
    }

    #[dbus_method("SetDiscoverable")]
    fn set_discoverable(&mut self, mode: BtDiscMode, duration: u32) -> bool {
        dbus_generated!()
    }

    #[dbus_method("IsMultiAdvertisementSupported", DBusLog::Disable)]
    fn is_multi_advertisement_supported(&self) -> bool {
        dbus_generated!()
    }

    #[dbus_method("IsLeExtendedAdvertisingSupported", DBusLog::Disable)]
    fn is_le_extended_advertising_supported(&self) -> bool {
        dbus_generated!()
    }

    #[dbus_method("StartDiscovery")]
    fn start_discovery(&mut self) -> bool {
        dbus_generated!()
    }

    #[dbus_method("CancelDiscovery")]
    fn cancel_discovery(&mut self) -> bool {
        dbus_generated!()
    }

    #[dbus_method("IsDiscovering", DBusLog::Disable)]
    fn is_discovering(&self) -> bool {
        dbus_generated!()
    }

    #[dbus_method("GetDiscoveryEndMillis", DBusLog::Disable)]
    fn get_discovery_end_millis(&self) -> u64 {
        dbus_generated!()
    }

    #[dbus_method("CreateBond")]
    fn create_bond(&mut self, device: BluetoothDevice, transport: BtTransport) -> bool {
        dbus_generated!()
    }

    #[dbus_method("CancelBondProcess")]
    fn cancel_bond_process(&mut self, device: BluetoothDevice) -> bool {
        dbus_generated!()
    }

    #[dbus_method("RemoveBond")]
    fn remove_bond(&mut self, device: BluetoothDevice) -> bool {
        dbus_generated!()
    }

    #[dbus_method("GetBondedDevices", DBusLog::Disable)]
    fn get_bonded_devices(&self) -> Vec<BluetoothDevice> {
        dbus_generated!()
    }

    #[dbus_method("GetBondState", DBusLog::Disable)]
    fn get_bond_state(&self, device: BluetoothDevice) -> BtBondState {
        dbus_generated!()
    }

    #[dbus_method("SetPin")]
    fn set_pin(&self, device: BluetoothDevice, accept: bool, pin_code: Vec<u8>) -> bool {
        dbus_generated!()
    }

    #[dbus_method("SetPasskey")]
    fn set_passkey(&self, device: BluetoothDevice, accept: bool, passkey: Vec<u8>) -> bool {
        dbus_generated!()
    }

    #[dbus_method("SetPairingConfirmation")]
    fn set_pairing_confirmation(&self, device: BluetoothDevice, accept: bool) -> bool {
        dbus_generated!()
    }

    #[dbus_method("GetRemoteName", DBusLog::Disable)]
    fn get_remote_name(&self, _device: BluetoothDevice) -> String {
        dbus_generated!()
    }

    #[dbus_method("GetRemoteType", DBusLog::Disable)]
    fn get_remote_type(&self, _device: BluetoothDevice) -> BtDeviceType {
        dbus_generated!()
    }

    #[dbus_method("GetRemoteAlias", DBusLog::Disable)]
    fn get_remote_alias(&self, _device: BluetoothDevice) -> String {
        dbus_generated!()
    }

    #[dbus_method("SetRemoteAlias")]
    fn set_remote_alias(&mut self, _device: BluetoothDevice, new_alias: String) {
        dbus_generated!()
    }

    #[dbus_method("GetRemoteClass", DBusLog::Disable)]
    fn get_remote_class(&self, _device: BluetoothDevice) -> u32 {
        dbus_generated!()
    }

    #[dbus_method("GetRemoteAppearance", DBusLog::Disable)]
    fn get_remote_appearance(&self, _device: BluetoothDevice) -> u16 {
        dbus_generated!()
    }

    #[dbus_method("GetRemoteConnected", DBusLog::Disable)]
    fn get_remote_connected(&self, _device: BluetoothDevice) -> bool {
        dbus_generated!()
    }

    #[dbus_method("GetRemoteWakeAllowed", DBusLog::Disable)]
    fn get_remote_wake_allowed(&self, _device: BluetoothDevice) -> bool {
        dbus_generated!()
    }

    #[dbus_method("GetRemoteVendorProductInfo", DBusLog::Disable)]
    fn get_remote_vendor_product_info(&self, _device: BluetoothDevice) -> BtVendorProductInfo {
        dbus_generated!()
    }

    #[dbus_method("GetRemoteAddressType", DBusLog::Disable)]
    fn get_remote_address_type(&self, device: BluetoothDevice) -> BtAddrType {
        dbus_generated!()
    }

    #[dbus_method("GetRemoteRSSI", DBusLog::Disable)]
    fn get_remote_rssi(&self, device: BluetoothDevice) -> i8 {
        dbus_generated!()
    }

    #[dbus_method("GetConnectedDevices", DBusLog::Disable)]
    fn get_connected_devices(&self) -> Vec<BluetoothDevice> {
        dbus_generated!()
    }

    #[dbus_method("GetConnectionState", DBusLog::Disable)]
    fn get_connection_state(&self, device: BluetoothDevice) -> BtConnectionState {
        dbus_generated!()
    }

    #[dbus_method("GetProfileConnectionState", DBusLog::Disable)]
    fn get_profile_connection_state(&self, profile: Uuid128Bit) -> ProfileConnectionState {
        dbus_generated!()
    }

    #[dbus_method("GetRemoteUuids", DBusLog::Disable)]
    fn get_remote_uuids(&self, device: BluetoothDevice) -> Vec<Uuid128Bit> {
        dbus_generated!()
    }

    #[dbus_method("FetchRemoteUuids", DBusLog::Disable)]
    fn fetch_remote_uuids(&self, device: BluetoothDevice) -> bool {
        dbus_generated!()
    }

    #[dbus_method("SdpSearch")]
    fn sdp_search(&self, device: BluetoothDevice, uuid: Uuid128Bit) -> bool {
        dbus_generated!()
    }

    #[dbus_method("CreateSdpRecord")]
    fn create_sdp_record(&mut self, sdp_record: BtSdpRecord) -> bool {
        dbus_generated!()
    }

    #[dbus_method("RemoveSdpRecord")]
    fn remove_sdp_record(&self, handle: i32) -> bool {
        dbus_generated!()
    }

    #[dbus_method("ConnectAllEnabledProfiles")]
    fn connect_all_enabled_profiles(&mut self, device: BluetoothDevice) -> bool {
        dbus_generated!()
    }

    #[dbus_method("DisconnectAllEnabledProfiles")]
    fn disconnect_all_enabled_profiles(&mut self, device: BluetoothDevice) -> bool {
        dbus_generated!()
    }

    #[dbus_method("IsWbsSupported", DBusLog::Disable)]
    fn is_wbs_supported(&self) -> bool {
        dbus_generated!()
    }

    #[dbus_method("IsSwbSupported", DBusLog::Disable)]
    fn is_swb_supported(&self) -> bool {
        dbus_generated!()
    }
<<<<<<< HEAD
=======

    #[dbus_method("GetSupportedRoles", DBusLog::Disable)]
    fn get_supported_roles(&self) -> Vec<BtAdapterRole> {
        dbus_generated!()
    }

    #[dbus_method("IsCodingFormatSupported", DBusLog::Disable)]
    fn is_coding_format_supported(&self, coding_format: EscoCodingFormat) -> bool {
        dbus_generated!()
    }
>>>>>>> 55df697a
}

impl_dbus_arg_enum!(SocketType);

#[dbus_propmap(BluetoothServerSocket)]
pub struct BluetoothServerSocketDBus {
    id: SocketId,
    sock_type: SocketType,
    flags: i32,
    psm: Option<i32>,
    channel: Option<i32>,
    name: Option<String>,
    uuid: Option<Uuid>,
}

#[dbus_propmap(BluetoothSocket)]
pub struct BluetoothSocketDBus {
    id: SocketId,
    remote_device: BluetoothDevice,
    sock_type: SocketType,
    flags: i32,
    fd: Option<std::fs::File>,
    port: i32,
    uuid: Option<Uuid>,
    max_rx_size: i32,
    max_tx_size: i32,
}

#[dbus_propmap(SocketResult)]
pub struct SocketResultDBus {
    status: BtStatus,
    id: u64,
}

struct IBluetoothSocketManagerCallbacksDBus {}

#[dbus_proxy_obj(BluetoothSocketCallback, "org.chromium.bluetooth.SocketManagerCallback")]
impl IBluetoothSocketManagerCallbacks for IBluetoothSocketManagerCallbacksDBus {
    #[dbus_method("OnIncomingSocketReady")]
    fn on_incoming_socket_ready(&mut self, socket: BluetoothServerSocket, status: BtStatus) {
        dbus_generated!()
    }

    #[dbus_method("OnIncomingSocketClosed")]
    fn on_incoming_socket_closed(&mut self, listener_id: SocketId, reason: BtStatus) {
        dbus_generated!()
    }

    #[dbus_method("OnHandleIncomingConnection")]
    fn on_handle_incoming_connection(
        &mut self,
        listener_id: SocketId,
        connection: BluetoothSocket,
    ) {
        dbus_generated!()
    }

    #[dbus_method("OnOutgoingConnectionResult")]
    fn on_outgoing_connection_result(
        &mut self,
        connecting_id: SocketId,
        result: BtStatus,
        socket: Option<BluetoothSocket>,
    ) {
        dbus_generated!()
    }
}

struct IBluetoothSocketManagerDBus {}

#[generate_dbus_exporter(
    export_socket_mgr_intf,
    "org.chromium.bluetooth.SocketManager",
    BluetoothMixin,
    socket_mgr
)]
impl IBluetoothSocketManager for IBluetoothSocketManagerDBus {
    #[dbus_method("RegisterCallback")]
    fn register_callback(
        &mut self,
        callback: Box<dyn IBluetoothSocketManagerCallbacks + Send>,
    ) -> CallbackId {
        dbus_generated!()
    }

    #[dbus_method("UnregisterCallback")]
    fn unregister_callback(&mut self, callback: CallbackId) -> bool {
        dbus_generated!()
    }

    #[dbus_method("ListenUsingInsecureL2capChannel")]
    fn listen_using_insecure_l2cap_channel(&mut self, callback: CallbackId) -> SocketResult {
        dbus_generated!()
    }

    #[dbus_method("ListenUsingInsecureL2capLeChannel")]
    fn listen_using_insecure_l2cap_le_channel(&mut self, callback: CallbackId) -> SocketResult {
        dbus_generated!()
    }

    #[dbus_method("ListenUsingL2capChannel")]
    fn listen_using_l2cap_channel(&mut self, callback: CallbackId) -> SocketResult {
        dbus_generated!()
    }

    #[dbus_method("ListenUsingL2capLeChannel")]
    fn listen_using_l2cap_le_channel(&mut self, callback: CallbackId) -> SocketResult {
        dbus_generated!()
    }

    #[dbus_method("ListenUsingInsecureRfcommWithServiceRecord")]
    fn listen_using_insecure_rfcomm_with_service_record(
        &mut self,
        callback: CallbackId,
        name: String,
        uuid: Uuid,
    ) -> SocketResult {
        dbus_generated!()
    }

    #[dbus_method("ListenUsingRfcomm")]
    fn listen_using_rfcomm(
        &mut self,
        callback: CallbackId,
        channel: Option<i32>,
        application_uuid: Option<Uuid>,
        name: Option<String>,
        flags: Option<i32>,
    ) -> SocketResult {
        dbus_generated!()
    }

    #[dbus_method("ListenUsingRfcommWithServiceRecord")]
    fn listen_using_rfcomm_with_service_record(
        &mut self,
        callback: CallbackId,
        name: String,
        uuid: Uuid,
    ) -> SocketResult {
        dbus_generated!()
    }

    #[dbus_method("CreateInsecureL2capChannel")]
    fn create_insecure_l2cap_channel(
        &mut self,
        callback: CallbackId,
        device: BluetoothDevice,
        psm: i32,
    ) -> SocketResult {
        dbus_generated!()
    }

    #[dbus_method("CreateInsecureL2capLeChannel")]
    fn create_insecure_l2cap_le_channel(
        &mut self,
        callback: CallbackId,
        device: BluetoothDevice,
        psm: i32,
    ) -> SocketResult {
        dbus_generated!()
    }

    #[dbus_method("CreateL2capChannel")]
    fn create_l2cap_channel(
        &mut self,
        callback: CallbackId,
        device: BluetoothDevice,
        psm: i32,
    ) -> SocketResult {
        dbus_generated!()
    }

    #[dbus_method("CreateL2capLeChannel")]
    fn create_l2cap_le_channel(
        &mut self,
        callback: CallbackId,
        device: BluetoothDevice,
        psm: i32,
    ) -> SocketResult {
        dbus_generated!()
    }

    #[dbus_method("CreateInsecureRfcommSocketToServiceRecord")]
    fn create_insecure_rfcomm_socket_to_service_record(
        &mut self,
        callback: CallbackId,
        device: BluetoothDevice,
        uuid: Uuid,
    ) -> SocketResult {
        dbus_generated!()
    }

    #[dbus_method("CreateRfcommSocketToServiceRecord")]
    fn create_rfcomm_socket_to_service_record(
        &mut self,
        callback: CallbackId,
        device: BluetoothDevice,
        uuid: Uuid,
    ) -> SocketResult {
        dbus_generated!()
    }

    #[dbus_method("Accept")]
    fn accept(&mut self, callback: CallbackId, id: SocketId, timeout_ms: Option<u32>) -> BtStatus {
        dbus_generated!()
    }

    #[dbus_method("Close")]
    fn close(&mut self, callback: CallbackId, id: SocketId) -> BtStatus {
        dbus_generated!()
    }
}

impl_dbus_arg_enum!(SuspendType);

#[allow(dead_code)]
struct ISuspendDBus {}

#[generate_dbus_exporter(
    export_suspend_dbus_intf,
    "org.chromium.bluetooth.Suspend",
    BluetoothMixin,
    suspend
)]
impl ISuspend for ISuspendDBus {
    #[dbus_method("RegisterCallback")]
    fn register_callback(&mut self, callback: Box<dyn ISuspendCallback + Send>) -> bool {
        dbus_generated!()
    }

    #[dbus_method("UnregisterCallback")]
    fn unregister_callback(&mut self, callback_id: u32) -> bool {
        dbus_generated!()
    }

    #[dbus_method("Suspend")]
    fn suspend(&mut self, suspend_type: SuspendType, suspend_id: i32) {
        dbus_generated!()
    }

    #[dbus_method("Resume")]
    fn resume(&mut self) -> bool {
        dbus_generated!()
    }
}

#[allow(dead_code)]
struct SuspendCallbackDBus {}

#[dbus_proxy_obj(SuspendCallback, "org.chromium.bluetooth.SuspendCallback")]
impl ISuspendCallback for SuspendCallbackDBus {
    #[dbus_method("OnCallbackRegistered")]
    fn on_callback_registered(&mut self, callback_id: u32) {
        dbus_generated!()
    }
    #[dbus_method("OnSuspendReady")]
    fn on_suspend_ready(&mut self, suspend_id: i32) {
        dbus_generated!()
    }
    #[dbus_method("OnResumed")]
    fn on_resumed(&mut self, suspend_id: i32) {
        dbus_generated!()
    }
}

impl_dbus_arg_enum!(BthhReportType);

#[allow(dead_code)]
struct IBluetoothQALegacyDBus {}

#[generate_dbus_exporter(
    export_bluetooth_qa_legacy_dbus_intf,
    "org.chromium.bluetooth.BluetoothQALegacy",
    BluetoothMixin,
    qa
)]
impl IBluetoothQALegacy for IBluetoothQALegacyDBus {
    #[dbus_method("GetConnectable")]
    fn get_connectable(&self) -> bool {
        dbus_generated!()
    }

    #[dbus_method("SetConnectable")]
    fn set_connectable(&mut self, mode: bool) -> bool {
        dbus_generated!()
    }

    #[dbus_method("GetAlias")]
    fn get_alias(&self) -> String {
        dbus_generated!()
    }

    #[dbus_method("GetModalias")]
    fn get_modalias(&self) -> String {
        dbus_generated!()
    }

    #[dbus_method("GetHIDReport")]
    fn get_hid_report(
        &mut self,
        addr: String,
        report_type: BthhReportType,
        report_id: u8,
    ) -> BtStatus {
        dbus_generated!()
    }

    #[dbus_method("SetHIDReport")]
    fn set_hid_report(
        &mut self,
        addr: String,
        report_type: BthhReportType,
        report: String,
    ) -> BtStatus {
        dbus_generated!()
    }

    #[dbus_method("SendHIDData")]
    fn send_hid_data(&mut self, addr: String, data: String) -> BtStatus {
        dbus_generated!()
    }
}<|MERGE_RESOLUTION|>--- conflicted
+++ resolved
@@ -16,8 +16,8 @@
 };
 
 use btstack::bluetooth::{
-    Bluetooth, BluetoothDevice, IBluetooth, IBluetoothCallback, IBluetoothConnectionCallback,
-    IBluetoothQALegacy,
+    Bluetooth, BluetoothDevice, BtAdapterRole, IBluetooth, IBluetoothCallback,
+    IBluetoothConnectionCallback, IBluetoothQALegacy,
 };
 use btstack::socket_manager::{
     BluetoothServerSocket, BluetoothSocket, BluetoothSocketManager, CallbackId,
@@ -164,6 +164,7 @@
 impl_dbus_arg_enum!(BtSspVariant);
 impl_dbus_arg_enum!(BtTransport);
 impl_dbus_arg_enum!(ProfileConnectionState);
+impl_dbus_arg_enum!(BtAdapterRole);
 
 #[allow(dead_code)]
 struct BluetoothConnectionCallbackDBus {}
@@ -709,8 +710,6 @@
     fn is_swb_supported(&self) -> bool {
         dbus_generated!()
     }
-<<<<<<< HEAD
-=======
 
     #[dbus_method("GetSupportedRoles", DBusLog::Disable)]
     fn get_supported_roles(&self) -> Vec<BtAdapterRole> {
@@ -721,7 +720,6 @@
     fn is_coding_format_supported(&self, coding_format: EscoCodingFormat) -> bool {
         dbus_generated!()
     }
->>>>>>> 55df697a
 }
 
 impl_dbus_arg_enum!(SocketType);
