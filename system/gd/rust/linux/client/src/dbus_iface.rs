//! D-Bus proxy implementations of the APIs.

use bt_topshim::btif::{
    BtAddrType, BtBondState, BtConnectionState, BtDeviceType, BtDiscMode, BtPropertyType,
    BtSspVariant, BtStatus, BtTransport, BtVendorProductInfo, Uuid, Uuid128Bit,
};
use bt_topshim::profiles::a2dp::{
    A2dpCodecBitsPerSample, A2dpCodecChannelMode, A2dpCodecConfig, A2dpCodecIndex,
    A2dpCodecSampleRate, PresentationPosition,
};
use bt_topshim::profiles::avrcp::PlayerMetadata;
use bt_topshim::profiles::gatt::{AdvertisingStatus, GattStatus, LePhy};
use bt_topshim::profiles::hfp::{EscoCodingFormat, HfpCodecBitId, HfpCodecFormat};
use bt_topshim::profiles::hid_host::BthhReportType;
use bt_topshim::profiles::sdp::{
    BtSdpDipRecord, BtSdpHeaderOverlay, BtSdpMasRecord, BtSdpMnsRecord, BtSdpMpsRecord,
    BtSdpOpsRecord, BtSdpPceRecord, BtSdpPseRecord, BtSdpRecord, BtSdpSapRecord, BtSdpType,
    SupportedDependencies, SupportedFormatsList, SupportedScenarios,
};
use bt_topshim::profiles::socket::SocketType;
use bt_topshim::profiles::ProfileConnectionState;

use btstack::battery_manager::{Battery, BatterySet, IBatteryManager, IBatteryManagerCallback};
use btstack::bluetooth::{
    BluetoothDevice, IBluetooth, IBluetoothCallback, IBluetoothConnectionCallback,
    IBluetoothQALegacy,
};
use btstack::bluetooth_admin::{IBluetoothAdmin, IBluetoothAdminPolicyCallback, PolicyEffect};
use btstack::bluetooth_adv::{
    AdvertiseData, AdvertisingSetParameters, IAdvertisingSetCallback, ManfId,
    PeriodicAdvertisingParameters,
};
use btstack::bluetooth_gatt::{
    BluetoothGattCharacteristic, BluetoothGattDescriptor, BluetoothGattService,
    GattWriteRequestStatus, GattWriteType, IBluetoothGatt, IBluetoothGattCallback,
    IBluetoothGattServerCallback, IScannerCallback, ScanFilter, ScanFilterCondition,
    ScanFilterPattern, ScanResult, ScanSettings, ScanType,
};
use btstack::bluetooth_media::{
    BluetoothAudioDevice, IBluetoothMedia, IBluetoothMediaCallback, IBluetoothTelephony,
    IBluetoothTelephonyCallback,
};
use btstack::bluetooth_qa::IBluetoothQA;
use btstack::socket_manager::{
    BluetoothServerSocket, BluetoothSocket, CallbackId, IBluetoothSocketManager,
    IBluetoothSocketManagerCallbacks, SocketId, SocketResult,
};
use btstack::{RPCProxy, SuspendMode};

use btstack::suspend::{ISuspend, ISuspendCallback, SuspendType};

use dbus::arg::RefArg;
use dbus::nonblock::SyncConnection;

use dbus_projection::prelude::*;

use dbus_macros::{
    dbus_method, dbus_propmap, generate_dbus_exporter, generate_dbus_interface_client,
};

use manager_service::iface_bluetooth_manager::{
    AdapterWithEnabled, IBluetoothManager, IBluetoothManagerCallback,
};

use num_traits::{FromPrimitive, ToPrimitive};

use std::collections::HashMap;
use std::convert::{TryFrom, TryInto};
use std::sync::Arc;

use btstack::bluetooth_qa::IBluetoothQACallback;

use crate::dbus_arg::{DBusArg, DBusArgError, DirectDBus, RefArgToRust};

fn make_object_path(idx: i32, name: &str) -> dbus::Path {
    dbus::Path::new(format!("/org/chromium/bluetooth/hci{}/{}", idx, name)).unwrap()
}

impl_dbus_arg_enum!(AdvertisingStatus);
impl_dbus_arg_enum!(BtBondState);
impl_dbus_arg_enum!(BtConnectionState);
impl_dbus_arg_enum!(BtDeviceType);
impl_dbus_arg_enum!(BtAddrType);
impl_dbus_arg_enum!(BtPropertyType);
impl_dbus_arg_enum!(BtSspVariant);
impl_dbus_arg_enum!(BtStatus);
impl_dbus_arg_enum!(BtTransport);
impl_dbus_arg_enum!(GattStatus);
impl_dbus_arg_enum!(GattWriteRequestStatus);
impl_dbus_arg_enum!(GattWriteType);
impl_dbus_arg_enum!(LePhy);
impl_dbus_arg_enum!(ProfileConnectionState);
impl_dbus_arg_enum!(ScanType);
impl_dbus_arg_enum!(SocketType);
impl_dbus_arg_enum!(SuspendMode);
impl_dbus_arg_enum!(SuspendType);
impl_dbus_arg_from_into!(Uuid, Vec<u8>);
impl_dbus_arg_enum!(BthhReportType);

impl RefArgToRust for Uuid {
    type RustType = Vec<u8>;

    fn ref_arg_to_rust(
        arg: &(dyn dbus::arg::RefArg + 'static),
        name: String,
    ) -> Result<Self::RustType, Box<dyn std::error::Error>> {
        <Vec<u8> as RefArgToRust>::ref_arg_to_rust(arg, name)
    }
}

// Represents Uuid128Bit as an array in D-Bus.
impl DBusArg for Uuid128Bit {
    type DBusType = Vec<u8>;

    fn from_dbus(
        data: Vec<u8>,
        _conn: Option<Arc<SyncConnection>>,
        _remote: Option<dbus::strings::BusName<'static>>,
        _disconnect_watcher: Option<Arc<std::sync::Mutex<DisconnectWatcher>>>,
    ) -> Result<[u8; 16], Box<dyn std::error::Error>> {
        return Ok(data.try_into().unwrap());
    }

    fn to_dbus(data: [u8; 16]) -> Result<Vec<u8>, Box<dyn std::error::Error>> {
        return Ok(data.to_vec());
    }

    // We don't log in btclient.
    fn log(_data: &[u8; 16]) -> String {
        String::new()
    }
}

impl_dbus_arg_enum!(BtSdpType);

#[dbus_propmap(BtSdpHeaderOverlay)]
struct BtSdpHeaderOverlayDBus {
    sdp_type: BtSdpType,
    uuid: Uuid,
    service_name_length: u32,
    service_name: String,
    rfcomm_channel_number: i32,
    l2cap_psm: i32,
    profile_version: i32,

    user1_len: i32,
    user1_data: Vec<u8>,
    user2_len: i32,
    user2_data: Vec<u8>,
}

#[dbus_propmap(BtSdpMasRecord)]
struct BtSdpMasRecordDBus {
    hdr: BtSdpHeaderOverlay,
    mas_instance_id: u32,
    supported_features: u32,
    supported_message_types: u32,
}

#[dbus_propmap(BtSdpMnsRecord)]
struct BtSdpMnsRecordDBus {
    hdr: BtSdpHeaderOverlay,
    supported_features: u32,
}

#[dbus_propmap(BtSdpPseRecord)]
struct BtSdpPseRecordDBus {
    hdr: BtSdpHeaderOverlay,
    supported_features: u32,
    supported_repositories: u32,
}

#[dbus_propmap(BtSdpPceRecord)]
struct BtSdpPceRecordDBus {
    hdr: BtSdpHeaderOverlay,
}

impl_dbus_arg_from_into!(SupportedFormatsList, Vec<u8>);

#[dbus_propmap(BtSdpOpsRecord)]
struct BtSdpOpsRecordDBus {
    hdr: BtSdpHeaderOverlay,
    supported_formats_list_len: i32,
    supported_formats_list: SupportedFormatsList,
}

#[dbus_propmap(BtSdpSapRecord)]
struct BtSdpSapRecordDBus {
    hdr: BtSdpHeaderOverlay,
}

#[dbus_propmap(BtSdpDipRecord)]
struct BtSdpDipRecordDBus {
    hdr: BtSdpHeaderOverlay,
    spec_id: u16,
    vendor: u16,
    vendor_id_source: u16,
    product: u16,
    version: u16,
    primary_record: bool,
}

impl_dbus_arg_from_into!(SupportedScenarios, Vec<u8>);
impl_dbus_arg_from_into!(SupportedDependencies, Vec<u8>);

#[dbus_propmap(BtSdpMpsRecord)]
pub struct BtSdpMpsRecordDBus {
    hdr: BtSdpHeaderOverlay,
    supported_scenarios_mpsd: SupportedScenarios,
    supported_scenarios_mpmd: SupportedScenarios,
    supported_dependencies: SupportedDependencies,
}

#[dbus_propmap(BtVendorProductInfo)]
pub struct BtVendorProductInfoDBus {
    vendor_id_src: u8,
    vendor_id: u16,
    product_id: u16,
    version: u16,
}

fn read_propmap_value<T: 'static + DirectDBus>(
    propmap: &dbus::arg::PropMap,
    key: &str,
) -> Result<T, Box<dyn std::error::Error>> {
    let output = propmap
        .get(key)
        .ok_or(Box::new(DBusArgError::new(String::from(format!("Key {} does not exist", key,)))))?;
    let output = <T as RefArgToRust>::ref_arg_to_rust(
        output.as_static_inner(0).ok_or(Box::new(DBusArgError::new(String::from(format!(
            "Unable to convert propmap[\"{}\"] to {}",
            key,
            stringify!(T),
        )))))?,
        String::from(stringify!(T)),
    )?;
    Ok(output)
}

fn parse_propmap_value<T: DBusArg>(
    propmap: &dbus::arg::PropMap,
    key: &str,
) -> Result<T, Box<dyn std::error::Error>>
where
    <T as DBusArg>::DBusType: RefArgToRust<RustType = <T as DBusArg>::DBusType>,
{
    let output = propmap
        .get(key)
        .ok_or(Box::new(DBusArgError::new(String::from(format!("Key {} does not exist", key,)))))?;
    let output = <<T as DBusArg>::DBusType as RefArgToRust>::ref_arg_to_rust(
        output.as_static_inner(0).ok_or(Box::new(DBusArgError::new(String::from(format!(
            "Unable to convert propmap[\"{}\"] to {}",
            key,
            stringify!(T),
        )))))?,
        format!("{}", stringify!(T)),
    )?;
    let output = T::from_dbus(output, None, None, None)?;
    Ok(output)
}

fn write_propmap_value<T: DBusArg>(
    propmap: &mut dbus::arg::PropMap,
    value: T,
    key: &str,
) -> Result<(), Box<dyn std::error::Error>>
where
    T::DBusType: 'static + dbus::arg::RefArg,
{
    propmap.insert(String::from(key), dbus::arg::Variant(Box::new(DBusArg::to_dbus(value)?)));
    Ok(())
}

impl DBusArg for BtSdpRecord {
    type DBusType = dbus::arg::PropMap;
    fn from_dbus(
        data: dbus::arg::PropMap,
        _conn: Option<std::sync::Arc<dbus::nonblock::SyncConnection>>,
        _remote: Option<dbus::strings::BusName<'static>>,
        _disconnect_watcher: Option<
            std::sync::Arc<std::sync::Mutex<dbus_projection::DisconnectWatcher>>,
        >,
    ) -> Result<BtSdpRecord, Box<dyn std::error::Error>> {
        let sdp_type = read_propmap_value::<u32>(&data, &String::from("type"))?;
        let sdp_type = BtSdpType::from(sdp_type);
        let record = match sdp_type {
            BtSdpType::Raw => {
                let arg_0 = parse_propmap_value::<BtSdpHeaderOverlay>(&data, "0")?;
                BtSdpRecord::HeaderOverlay(arg_0)
            }
            BtSdpType::MapMas => {
                let arg_0 = parse_propmap_value::<BtSdpMasRecord>(&data, "0")?;
                BtSdpRecord::MapMas(arg_0)
            }
            BtSdpType::MapMns => {
                let arg_0 = parse_propmap_value::<BtSdpMnsRecord>(&data, "0")?;
                BtSdpRecord::MapMns(arg_0)
            }
            BtSdpType::PbapPse => {
                let arg_0 = parse_propmap_value::<BtSdpPseRecord>(&data, "0")?;
                BtSdpRecord::PbapPse(arg_0)
            }
            BtSdpType::PbapPce => {
                let arg_0 = parse_propmap_value::<BtSdpPceRecord>(&data, "0")?;
                BtSdpRecord::PbapPce(arg_0)
            }
            BtSdpType::OppServer => {
                let arg_0 = parse_propmap_value::<BtSdpOpsRecord>(&data, "0")?;
                BtSdpRecord::OppServer(arg_0)
            }
            BtSdpType::SapServer => {
                let arg_0 = parse_propmap_value::<BtSdpSapRecord>(&data, "0")?;
                BtSdpRecord::SapServer(arg_0)
            }
            BtSdpType::Dip => {
                let arg_0 = parse_propmap_value::<BtSdpDipRecord>(&data, "0")?;
                BtSdpRecord::Dip(arg_0)
            }
            BtSdpType::Mps => {
                let arg_0 = parse_propmap_value::<BtSdpMpsRecord>(&data, "0")?;
                BtSdpRecord::Mps(arg_0)
            }
        };
        Ok(record)
    }

    fn to_dbus(record: BtSdpRecord) -> Result<dbus::arg::PropMap, Box<dyn std::error::Error>> {
        let mut map: dbus::arg::PropMap = std::collections::HashMap::new();
        write_propmap_value::<u32>(
            &mut map,
            BtSdpType::from(&record) as u32,
            &String::from("type"),
        )?;
        match record {
            BtSdpRecord::HeaderOverlay(header) => {
                write_propmap_value::<BtSdpHeaderOverlay>(&mut map, header, &String::from("0"))?
            }
            BtSdpRecord::MapMas(mas_record) => {
                write_propmap_value::<BtSdpMasRecord>(&mut map, mas_record, &String::from("0"))?
            }
            BtSdpRecord::MapMns(mns_record) => {
                write_propmap_value::<BtSdpMnsRecord>(&mut map, mns_record, &String::from("0"))?
            }
            BtSdpRecord::PbapPse(pse_record) => {
                write_propmap_value::<BtSdpPseRecord>(&mut map, pse_record, &String::from("0"))?
            }
            BtSdpRecord::PbapPce(pce_record) => {
                write_propmap_value::<BtSdpPceRecord>(&mut map, pce_record, &String::from("0"))?
            }
            BtSdpRecord::OppServer(ops_record) => {
                write_propmap_value::<BtSdpOpsRecord>(&mut map, ops_record, &String::from("0"))?
            }
            BtSdpRecord::SapServer(sap_record) => {
                write_propmap_value::<BtSdpSapRecord>(&mut map, sap_record, &String::from("0"))?
            }
            BtSdpRecord::Dip(dip_record) => {
                write_propmap_value::<BtSdpDipRecord>(&mut map, dip_record, &String::from("0"))?
            }
            BtSdpRecord::Mps(mps_record) => {
                write_propmap_value::<BtSdpMpsRecord>(&mut map, mps_record, &String::from("0"))?
            }
        }
        Ok(map)
    }

    // We don't log in btclient.
    fn log(_data: &BtSdpRecord) -> String {
        String::new()
    }
}

#[dbus_propmap(BluetoothGattDescriptor)]
pub struct BluetoothGattDescriptorDBus {
    uuid: Uuid128Bit,
    instance_id: i32,
    permissions: i32,
}

#[dbus_propmap(BluetoothGattCharacteristic)]
pub struct BluetoothGattCharacteristicDBus {
    uuid: Uuid128Bit,
    instance_id: i32,
    properties: i32,
    permissions: i32,
    key_size: i32,
    write_type: GattWriteType,
    descriptors: Vec<BluetoothGattDescriptor>,
}

#[dbus_propmap(BluetoothGattService)]
pub struct BluetoothGattServiceDBus {
    pub uuid: Uuid128Bit,
    pub instance_id: i32,
    pub service_type: i32,
    pub characteristics: Vec<BluetoothGattCharacteristic>,
    pub included_services: Vec<BluetoothGattService>,
}

#[dbus_propmap(BluetoothDevice)]
pub struct BluetoothDeviceDBus {
    address: String,
    name: String,
}

#[dbus_propmap(ScanSettings)]
struct ScanSettingsDBus {
    interval: i32,
    window: i32,
    scan_type: ScanType,
}

#[dbus_propmap(ScanFilterPattern)]
struct ScanFilterPatternDBus {
    start_position: u8,
    ad_type: u8,
    content: Vec<u8>,
}

#[dbus_propmap(A2dpCodecConfig)]
pub struct A2dpCodecConfigDBus {
    codec_type: i32,
    codec_priority: i32,
    sample_rate: i32,
    bits_per_sample: i32,
    channel_mode: i32,
    codec_specific_1: i64,
    codec_specific_2: i64,
    codec_specific_3: i64,
    codec_specific_4: i64,
}

impl_dbus_arg_enum!(A2dpCodecIndex);
impl_dbus_arg_from_into!(A2dpCodecSampleRate, i32);
impl_dbus_arg_from_into!(A2dpCodecBitsPerSample, i32);
impl_dbus_arg_from_into!(A2dpCodecChannelMode, i32);

impl_dbus_arg_from_into!(EscoCodingFormat, u8);
impl_dbus_arg_from_into!(HfpCodecBitId, i32);
impl_dbus_arg_from_into!(HfpCodecFormat, i32);

#[dbus_propmap(BluetoothAudioDevice)]
pub struct BluetoothAudioDeviceDBus {
    address: String,
    name: String,
    a2dp_caps: Vec<A2dpCodecConfig>,
    hfp_cap: HfpCodecFormat,
    absolute_volume: bool,
}

// Manually converts enum variant from/into D-Bus.
//
// The ScanFilterCondition enum variant is represented as a D-Bus dictionary with one and only one
// member which key determines which variant it refers to and the value determines the data.
//
// For example, ScanFilterCondition::Patterns(data: Vec<u8>) is represented as:
//     array [
//        dict entry(
//           string "patterns"
//           variant array [ ... ]
//        )
//     ]
//
// And ScanFilterCondition::All is represented as:
//     array [
//        dict entry(
//           string "all"
//           variant string "unit"
//        )
//     ]
//
// If enum variant is used many times, we should find a way to avoid boilerplate.
impl DBusArg for ScanFilterCondition {
    type DBusType = dbus::arg::PropMap;
    fn from_dbus(
        data: dbus::arg::PropMap,
        _conn: Option<std::sync::Arc<dbus::nonblock::SyncConnection>>,
        _remote: Option<dbus::strings::BusName<'static>>,
        _disconnect_watcher: Option<
            std::sync::Arc<std::sync::Mutex<dbus_projection::DisconnectWatcher>>,
        >,
    ) -> Result<ScanFilterCondition, Box<dyn std::error::Error>> {
        let variant = match data.get("patterns") {
            Some(variant) => variant,
            None => {
                return Err(Box::new(DBusArgError::new(String::from(format!(
                    "ScanFilterCondition does not contain any enum variant",
                )))));
            }
        };

        match variant.arg_type() {
            dbus::arg::ArgType::Variant => {}
            _ => {
                return Err(Box::new(DBusArgError::new(String::from(format!(
                    "ScanFilterCondition::Patterns must be a variant",
                )))));
            }
        };

        let patterns =
            <<Vec<ScanFilterPattern> as DBusArg>::DBusType as RefArgToRust>::ref_arg_to_rust(
                variant.as_static_inner(0).unwrap(),
                format!("ScanFilterCondition::Patterns"),
            )?;

        let patterns = Vec::<ScanFilterPattern>::from_dbus(patterns, None, None, None)?;
        return Ok(ScanFilterCondition::Patterns(patterns));
    }

    fn to_dbus(
        condition: ScanFilterCondition,
    ) -> Result<dbus::arg::PropMap, Box<dyn std::error::Error>> {
        let mut map: dbus::arg::PropMap = std::collections::HashMap::new();
        match condition {
            ScanFilterCondition::Patterns(patterns) => {
                map.insert(
                    String::from("patterns"),
                    dbus::arg::Variant(Box::new(DBusArg::to_dbus(patterns)?)),
                );
            }
            _ => {}
        }
        return Ok(map);
    }

    // We don't log in btclient.
    fn log(_data: &ScanFilterCondition) -> String {
        String::new()
    }
}

#[dbus_propmap(ScanFilter)]
struct ScanFilterDBus {
    rssi_high_threshold: u8,
    rssi_low_threshold: u8,
    rssi_low_timeout: u8,
    rssi_sampling_period: u8,
    condition: ScanFilterCondition,
}

#[dbus_propmap(ScanResult)]
struct ScanResultDBus {
    name: String,
    address: String,
    addr_type: u8,
    event_type: u16,
    primary_phy: u8,
    secondary_phy: u8,
    advertising_sid: u8,
    tx_power: i8,
    rssi: i8,
    periodic_adv_int: u16,
    flags: u8,
    service_uuids: Vec<Uuid128Bit>,
    service_data: HashMap<String, Vec<u8>>,
    manufacturer_data: HashMap<u16, Vec<u8>>,
    adv_data: Vec<u8>,
}

#[dbus_propmap(PresentationPosition)]
struct PresentationPositionDBus {
    remote_delay_report_ns: u64,
    total_bytes_read: u64,
    data_position_sec: i64,
    data_position_nsec: i32,
}

#[dbus_propmap(PlayerMetadata)]
struct PlayerMetadataDBus {
    title: String,
    artist: String,
    album: String,
    length_us: i64,
}

struct IBluetoothCallbackDBus {}

impl RPCProxy for IBluetoothCallbackDBus {}

#[generate_dbus_exporter(
    export_bluetooth_callback_dbus_intf,
    "org.chromium.bluetooth.BluetoothCallback"
)]
impl IBluetoothCallback for IBluetoothCallbackDBus {
    #[dbus_method("OnAdapterPropertyChanged", DBusLog::Disable)]
    fn on_adapter_property_changed(&mut self, prop: BtPropertyType) {}

    #[dbus_method("OnDevicePropertiesChanged", DBusLog::Disable)]
    fn on_device_properties_changed(
        &mut self,
        remote_device: BluetoothDevice,
        props: Vec<BtPropertyType>,
    ) {
    }

    #[dbus_method("OnAddressChanged", DBusLog::Disable)]
    fn on_address_changed(&mut self, addr: String) {}

    #[dbus_method("OnNameChanged", DBusLog::Disable)]
    fn on_name_changed(&mut self, name: String) {}

    #[dbus_method("OnDiscoverableChanged", DBusLog::Disable)]
    fn on_discoverable_changed(&mut self, discoverable: bool) {}

    #[dbus_method("OnDeviceFound", DBusLog::Disable)]
    fn on_device_found(&mut self, remote_device: BluetoothDevice) {}

    #[dbus_method("OnDeviceCleared", DBusLog::Disable)]
    fn on_device_cleared(&mut self, remote_device: BluetoothDevice) {}

    #[dbus_method("OnDiscoveringChanged", DBusLog::Disable)]
    fn on_discovering_changed(&mut self, discovering: bool) {}

    #[dbus_method("OnSspRequest", DBusLog::Disable)]
    fn on_ssp_request(
        &mut self,
        remote_device: BluetoothDevice,
        cod: u32,
        variant: BtSspVariant,
        passkey: u32,
    ) {
    }

    #[dbus_method("OnPinRequest", DBusLog::Disable)]
    fn on_pin_request(&mut self, remote_device: BluetoothDevice, cod: u32, min_16_digit: bool) {}

    #[dbus_method("OnPinDisplay", DBusLog::Disable)]
    fn on_pin_display(&mut self, remote_device: BluetoothDevice, pincode: String) {}

    #[dbus_method("OnBondStateChanged", DBusLog::Disable)]
    fn on_bond_state_changed(&mut self, status: u32, address: String, state: u32) {}

    #[dbus_method("OnSdpSearchComplete", DBusLog::Disable)]
    fn on_sdp_search_complete(
        &mut self,
        remote_device: BluetoothDevice,
        searched_uuid: Uuid128Bit,
        sdp_records: Vec<BtSdpRecord>,
    ) {
    }

    #[dbus_method("OnSdpRecordCreated", DBusLog::Disable)]
    fn on_sdp_record_created(&mut self, record: BtSdpRecord, handle: i32) {}
}

struct IBluetoothConnectionCallbackDBus {}

impl RPCProxy for IBluetoothConnectionCallbackDBus {}

#[generate_dbus_exporter(
    export_bluetooth_connection_callback_dbus_intf,
    "org.chromium.bluetooth.BluetoothConnectionCallback"
)]
impl IBluetoothConnectionCallback for IBluetoothConnectionCallbackDBus {
    #[dbus_method("OnDeviceConnected", DBusLog::Disable)]
    fn on_device_connected(&mut self, remote_device: BluetoothDevice) {}

    #[dbus_method("OnDeviceDisconnected", DBusLog::Disable)]
    fn on_device_disconnected(&mut self, remote_device: BluetoothDevice) {}
}

struct IScannerCallbackDBus {}

impl RPCProxy for IScannerCallbackDBus {}

#[generate_dbus_exporter(
    export_scanner_callback_dbus_intf,
    "org.chromium.bluetooth.ScannerCallback"
)]
impl IScannerCallback for IScannerCallbackDBus {
    #[dbus_method("OnScannerRegistered", DBusLog::Disable)]
    fn on_scanner_registered(&mut self, uuid: Uuid128Bit, scanner_id: u8, status: GattStatus) {
        dbus_generated!()
    }

    #[dbus_method("OnScanResult", DBusLog::Disable)]
    fn on_scan_result(&mut self, scan_result: ScanResult) {
        dbus_generated!()
    }

    #[dbus_method("OnAdvertisementFound", DBusLog::Disable)]
    fn on_advertisement_found(&mut self, scanner_id: u8, scan_result: ScanResult) {
        dbus_generated!()
    }

    #[dbus_method("OnAdvertisementLost", DBusLog::Disable)]
    fn on_advertisement_lost(&mut self, scanner_id: u8, scan_result: ScanResult) {
        dbus_generated!()
    }

    #[dbus_method("OnSuspendModeChange", DBusLog::Disable)]
    fn on_suspend_mode_change(&mut self, suspend_mode: SuspendMode) {
        dbus_generated!()
    }
}

impl_dbus_arg_enum!(BtDiscMode);

// Implements RPC-friendly wrapper methods for calling IBluetooth, generated by
// `generate_dbus_interface_client` below.
pub(crate) struct BluetoothDBusRPC {
    client_proxy: ClientDBusProxy,
}

pub(crate) struct BluetoothDBus {
    client_proxy: ClientDBusProxy,
    pub rpc: BluetoothDBusRPC,
}

impl BluetoothDBus {
    fn make_client_proxy(conn: Arc<SyncConnection>, index: i32) -> ClientDBusProxy {
        ClientDBusProxy::new(
            conn.clone(),
            String::from("org.chromium.bluetooth"),
            make_object_path(index, "adapter"),
            String::from("org.chromium.bluetooth.Bluetooth"),
        )
    }

    pub(crate) fn new(conn: Arc<SyncConnection>, index: i32) -> BluetoothDBus {
        BluetoothDBus {
            client_proxy: Self::make_client_proxy(conn.clone(), index),
            rpc: BluetoothDBusRPC { client_proxy: Self::make_client_proxy(conn.clone(), index) },
        }
    }
}

#[generate_dbus_interface_client(BluetoothDBusRPC)]
impl IBluetooth for BluetoothDBus {
    #[dbus_method("RegisterCallback")]
    fn register_callback(&mut self, callback: Box<dyn IBluetoothCallback + Send>) -> u32 {
        dbus_generated!()
    }

    #[dbus_method("UnregisterCallback")]
    fn unregister_callback(&mut self, id: u32) -> bool {
        dbus_generated!()
    }

    #[dbus_method("RegisterConnectionCallback")]
    fn register_connection_callback(
        &mut self,
        callback: Box<dyn IBluetoothConnectionCallback + Send>,
    ) -> u32 {
        dbus_generated!()
    }

    #[dbus_method("UnregisterConnectionCallback")]
    fn unregister_connection_callback(&mut self, id: u32) -> bool {
        dbus_generated!()
    }

    fn init(&mut self, _init_flags: Vec<String>) -> bool {
        // Not implemented by server
        true
    }

    fn enable(&mut self) -> bool {
        // Not implemented by server
        true
    }

    fn disable(&mut self) -> bool {
        // Not implemented by server
        true
    }

    fn cleanup(&mut self) {
        // Not implemented by server
    }

    #[dbus_method("GetAddress")]
    fn get_address(&self) -> String {
        dbus_generated!()
    }

    #[dbus_method("GetUuids")]
    fn get_uuids(&self) -> Vec<Uuid128Bit> {
        dbus_generated!()
    }

    #[dbus_method("GetName")]
    fn get_name(&self) -> String {
        dbus_generated!()
    }

    #[dbus_method("SetName")]
    fn set_name(&self, name: String) -> bool {
        dbus_generated!()
    }

    #[dbus_method("GetBluetoothClass")]
    fn get_bluetooth_class(&self) -> u32 {
        dbus_generated!()
    }

    #[dbus_method("SetBluetoothClass")]
    fn set_bluetooth_class(&self, cod: u32) -> bool {
        dbus_generated!()
    }

    #[dbus_method("GetDiscoverable")]
    fn get_discoverable(&self) -> bool {
        dbus_generated!()
    }

    #[dbus_method("GetDiscoverableTimeout")]
    fn get_discoverable_timeout(&self) -> u32 {
        dbus_generated!()
    }

    #[dbus_method("SetDiscoverable")]
    fn set_discoverable(&mut self, mode: BtDiscMode, duration: u32) -> bool {
        dbus_generated!()
    }

    #[dbus_method("IsMultiAdvertisementSupported")]
    fn is_multi_advertisement_supported(&self) -> bool {
        dbus_generated!()
    }

    #[dbus_method("IsLeExtendedAdvertisingSupported")]
    fn is_le_extended_advertising_supported(&self) -> bool {
        dbus_generated!()
    }

    #[dbus_method("StartDiscovery")]
    fn start_discovery(&mut self) -> bool {
        dbus_generated!()
    }

    #[dbus_method("CancelDiscovery")]
    fn cancel_discovery(&mut self) -> bool {
        dbus_generated!()
    }

    #[dbus_method("IsDiscovering")]
    fn is_discovering(&self) -> bool {
        dbus_generated!()
    }

    #[dbus_method("GetDiscoveryEndMillis")]
    fn get_discovery_end_millis(&self) -> u64 {
        dbus_generated!()
    }

    #[dbus_method("CreateBond")]
    fn create_bond(&mut self, device: BluetoothDevice, transport: BtTransport) -> bool {
        dbus_generated!()
    }

    #[dbus_method("CancelBondProcess")]
    fn cancel_bond_process(&mut self, device: BluetoothDevice) -> bool {
        dbus_generated!()
    }

    #[dbus_method("RemoveBond")]
    fn remove_bond(&mut self, device: BluetoothDevice) -> bool {
        dbus_generated!()
    }

    #[dbus_method("GetBondedDevices")]
    fn get_bonded_devices(&self) -> Vec<BluetoothDevice> {
        dbus_generated!()
    }

    #[dbus_method("GetBondState")]
    fn get_bond_state(&self, device: BluetoothDevice) -> BtBondState {
        dbus_generated!()
    }

    #[dbus_method("SetPin")]
    fn set_pin(&self, device: BluetoothDevice, accept: bool, pin_code: Vec<u8>) -> bool {
        dbus_generated!()
    }

    #[dbus_method("SetPasskey")]
    fn set_passkey(&self, device: BluetoothDevice, accept: bool, passkey: Vec<u8>) -> bool {
        dbus_generated!()
    }

    #[dbus_method("SetPairingConfirmation")]
    fn set_pairing_confirmation(&self, device: BluetoothDevice, accept: bool) -> bool {
        dbus_generated!()
    }

    #[dbus_method("GetRemoteName")]
    fn get_remote_name(&self, device: BluetoothDevice) -> String {
        dbus_generated!()
    }

    #[dbus_method("GetRemoteType")]
    fn get_remote_type(&self, device: BluetoothDevice) -> BtDeviceType {
        dbus_generated!()
    }

    #[dbus_method("GetRemoteAlias")]
    fn get_remote_alias(&self, device: BluetoothDevice) -> String {
        dbus_generated!()
    }

    #[dbus_method("SetRemoteAlias")]
    fn set_remote_alias(&mut self, device: BluetoothDevice, new_alias: String) {
        dbus_generated!()
    }

    #[dbus_method("GetRemoteClass")]
    fn get_remote_class(&self, device: BluetoothDevice) -> u32 {
        dbus_generated!()
    }

    #[dbus_method("GetRemoteAppearance")]
    fn get_remote_appearance(&self, device: BluetoothDevice) -> u16 {
        dbus_generated!()
    }

    #[dbus_method("GetRemoteConnected")]
    fn get_remote_connected(&self, device: BluetoothDevice) -> bool {
        dbus_generated!()
    }

    #[dbus_method("GetRemoteWakeAllowed")]
    fn get_remote_wake_allowed(&self, _device: BluetoothDevice) -> bool {
        dbus_generated!()
    }

    #[dbus_method("GetRemoteVendorProductInfo")]
    fn get_remote_vendor_product_info(&self, _device: BluetoothDevice) -> BtVendorProductInfo {
        dbus_generated!()
    }

    #[dbus_method("GetRemoteAddressType")]
    fn get_remote_address_type(&self, device: BluetoothDevice) -> BtAddrType {
        dbus_generated!()
    }

    #[dbus_method("GetRemoteRSSI")]
    fn get_remote_rssi(&self, device: BluetoothDevice) -> i8 {
        dbus_generated!()
    }

    #[dbus_method("GetConnectedDevices")]
    fn get_connected_devices(&self) -> Vec<BluetoothDevice> {
        dbus_generated!()
    }

    #[dbus_method("GetConnectionState")]
    fn get_connection_state(&self, device: BluetoothDevice) -> BtConnectionState {
        dbus_generated!()
    }

    #[dbus_method("GetProfileConnectionState")]
    fn get_profile_connection_state(&self, profile: Uuid128Bit) -> ProfileConnectionState {
        dbus_generated!()
    }

    #[dbus_method("GetRemoteUuids")]
    fn get_remote_uuids(&self, device: BluetoothDevice) -> Vec<Uuid128Bit> {
        dbus_generated!()
    }

    #[dbus_method("FetchRemoteUuids")]
    fn fetch_remote_uuids(&self, device: BluetoothDevice) -> bool {
        dbus_generated!()
    }

    #[dbus_method("SdpSearch")]
    fn sdp_search(&self, device: BluetoothDevice, uuid: Uuid128Bit) -> bool {
        dbus_generated!()
    }

    #[dbus_method("CreateSdpRecord")]
    fn create_sdp_record(&mut self, sdp_record: BtSdpRecord) -> bool {
        dbus_generated!()
    }

    #[dbus_method("RemoveSdpRecord")]
    fn remove_sdp_record(&self, handle: i32) -> bool {
        dbus_generated!()
    }

    #[dbus_method("ConnectAllEnabledProfiles")]
    fn connect_all_enabled_profiles(&mut self, device: BluetoothDevice) -> bool {
        dbus_generated!()
    }

    #[dbus_method("DisconnectAllEnabledProfiles")]
    fn disconnect_all_enabled_profiles(&mut self, device: BluetoothDevice) -> bool {
        dbus_generated!()
    }

    #[dbus_method("IsWbsSupported")]
    fn is_wbs_supported(&self) -> bool {
        dbus_generated!()
    }

    #[dbus_method("IsSwbSupported")]
    fn is_swb_supported(&self) -> bool {
        dbus_generated!()
    }
<<<<<<< HEAD
=======

    #[dbus_method("GetSupportedRoles")]
    fn get_supported_roles(&self) -> Vec<BtAdapterRole> {
        dbus_generated!()
    }

    #[dbus_method("IsCodingFormatSupported")]
    fn is_coding_format_supported(&self, coding_format: EscoCodingFormat) -> bool {
        dbus_generated!()
    }
>>>>>>> 55df697a
}

pub(crate) struct BluetoothQALegacyDBus {
    client_proxy: ClientDBusProxy,
}

impl BluetoothQALegacyDBus {
    pub(crate) fn new(conn: Arc<SyncConnection>, index: i32) -> BluetoothQALegacyDBus {
        BluetoothQALegacyDBus {
            client_proxy: ClientDBusProxy::new(
                conn.clone(),
                String::from("org.chromium.bluetooth"),
                make_object_path(index, "adapter"),
                String::from("org.chromium.bluetooth.BluetoothQALegacy"),
            ),
        }
    }
}

#[generate_dbus_interface_client]
impl IBluetoothQALegacy for BluetoothQALegacyDBus {
    #[dbus_method("GetConnectable")]
    fn get_connectable(&self) -> bool {
        dbus_generated!()
    }

    #[dbus_method("SetConnectable")]
    fn set_connectable(&mut self, mode: bool) -> bool {
        dbus_generated!()
    }

    #[dbus_method("GetAlias")]
    fn get_alias(&self) -> String {
        dbus_generated!()
    }

    #[dbus_method("GetModalias")]
    fn get_modalias(&self) -> String {
        dbus_generated!()
    }

    #[dbus_method("GetHIDReport")]
    fn get_hid_report(
        &mut self,
        addr: String,
        report_type: BthhReportType,
        report_id: u8,
    ) -> BtStatus {
        dbus_generated!()
    }

    #[dbus_method("SetHIDReport")]
    fn set_hid_report(
        &mut self,
        addr: String,
        report_type: BthhReportType,
        report: String,
    ) -> BtStatus {
        dbus_generated!()
    }

    #[dbus_method("SendHIDData")]
    fn send_hid_data(&mut self, addr: String, data: String) -> BtStatus;
}

#[dbus_propmap(AdapterWithEnabled)]
pub struct AdapterWithEnabledDbus {
    hci_interface: i32,
    enabled: bool,
}

// Implements RPC-friendly wrapper methods for calling IBluetoothManager, generated by
// `generate_dbus_interface_client` below.
pub(crate) struct BluetoothManagerDBusRPC {
    client_proxy: ClientDBusProxy,
}

pub(crate) struct BluetoothManagerDBus {
    client_proxy: ClientDBusProxy,
    pub rpc: BluetoothManagerDBusRPC,
}

impl BluetoothManagerDBus {
    fn make_client_proxy(conn: Arc<SyncConnection>) -> ClientDBusProxy {
        ClientDBusProxy::new(
            conn,
            String::from("org.chromium.bluetooth.Manager"),
            dbus::Path::new("/org/chromium/bluetooth/Manager").unwrap(),
            String::from("org.chromium.bluetooth.Manager"),
        )
    }

    pub(crate) fn new(conn: Arc<SyncConnection>) -> BluetoothManagerDBus {
        BluetoothManagerDBus {
            client_proxy: Self::make_client_proxy(conn.clone()),
            rpc: BluetoothManagerDBusRPC { client_proxy: Self::make_client_proxy(conn.clone()) },
        }
    }

    pub(crate) fn is_valid(&self) -> bool {
        let result: Result<(bool,), _> = self.client_proxy.method_withresult("GetFlossEnabled", ());
        return result.is_ok();
    }
}

#[generate_dbus_interface_client(BluetoothManagerDBusRPC)]
impl IBluetoothManager for BluetoothManagerDBus {
    #[dbus_method("Start")]
    fn start(&mut self, hci_interface: i32) {
        dbus_generated!()
    }

    #[dbus_method("Stop")]
    fn stop(&mut self, hci_interface: i32) {
        dbus_generated!()
    }

    #[dbus_method("GetAdapterEnabled")]
    fn get_adapter_enabled(&mut self, hci_interface: i32) -> bool {
        dbus_generated!()
    }

    #[dbus_method("RegisterCallback")]
    fn register_callback(&mut self, callback: Box<dyn IBluetoothManagerCallback + Send>) {
        dbus_generated!()
    }

    #[dbus_method("GetFlossEnabled")]
    fn get_floss_enabled(&mut self) -> bool {
        dbus_generated!()
    }

    #[dbus_method("SetFlossEnabled")]
    fn set_floss_enabled(&mut self, enabled: bool) {
        dbus_generated!()
    }

    #[dbus_method("GetAvailableAdapters")]
    fn get_available_adapters(&mut self) -> Vec<AdapterWithEnabled> {
        dbus_generated!()
    }

    #[dbus_method("GetDefaultAdapter")]
    fn get_default_adapter(&mut self) -> i32 {
        dbus_generated!()
    }

    #[dbus_method("SetDesiredDefaultAdapter")]
    fn set_desired_default_adapter(&mut self, adapter: i32) {
        dbus_generated!()
    }

    #[dbus_method("GetFlossApiVersion")]
    fn get_floss_api_version(&mut self) -> u32 {
        dbus_generated!()
    }

    #[dbus_method("SetTabletMode")]
    fn set_tablet_mode(&mut self, tablet_mode: bool) {
        dbus_generated!()
    }
}

struct IBluetoothManagerCallbackDBus {}

impl RPCProxy for IBluetoothManagerCallbackDBus {}

#[generate_dbus_exporter(
    export_bluetooth_manager_callback_dbus_intf,
    "org.chromium.bluetooth.ManagerCallback"
)]
impl IBluetoothManagerCallback for IBluetoothManagerCallbackDBus {
    #[dbus_method("OnHciDeviceChanged", DBusLog::Disable)]
    fn on_hci_device_changed(&mut self, hci_interface: i32, present: bool) {}

    #[dbus_method("OnHciEnabledChanged", DBusLog::Disable)]
    fn on_hci_enabled_changed(&mut self, hci_interface: i32, enabled: bool) {}

    #[dbus_method("OnDefaultAdapterChanged", DBusLog::Disable)]
    fn on_default_adapter_changed(&mut self, hci_interface: i32) {}
}

#[allow(dead_code)]
struct IAdvertisingSetCallbackDBus {}

impl RPCProxy for IAdvertisingSetCallbackDBus {}

#[generate_dbus_exporter(
    export_advertising_set_callback_dbus_intf,
    "org.chromium.bluetooth.AdvertisingSetCallback"
)]
impl IAdvertisingSetCallback for IAdvertisingSetCallbackDBus {
    #[dbus_method("OnAdvertisingSetStarted", DBusLog::Disable)]
    fn on_advertising_set_started(
        &mut self,
        reg_id: i32,
        advertiser_id: i32,
        tx_power: i32,
        status: AdvertisingStatus,
    ) {
    }

    #[dbus_method("OnOwnAddressRead", DBusLog::Disable)]
    fn on_own_address_read(&mut self, advertiser_id: i32, address_type: i32, address: String) {}

    #[dbus_method("OnAdvertisingSetStopped", DBusLog::Disable)]
    fn on_advertising_set_stopped(&mut self, advertiser_id: i32) {}

    #[dbus_method("OnAdvertisingEnabled", DBusLog::Disable)]
    fn on_advertising_enabled(
        &mut self,
        advertiser_id: i32,
        enable: bool,
        status: AdvertisingStatus,
    ) {
    }

    #[dbus_method("OnAdvertisingDataSet", DBusLog::Disable)]
    fn on_advertising_data_set(&mut self, advertiser_id: i32, status: AdvertisingStatus) {}

    #[dbus_method("OnScanResponseDataSet", DBusLog::Disable)]
    fn on_scan_response_data_set(&mut self, advertiser_id: i32, status: AdvertisingStatus) {}

    #[dbus_method("OnAdvertisingParametersUpdated", DBusLog::Disable)]
    fn on_advertising_parameters_updated(
        &mut self,
        advertiser_id: i32,
        tx_power: i32,
        status: AdvertisingStatus,
    ) {
    }

    #[dbus_method("OnPeriodicAdvertisingParametersUpdated", DBusLog::Disable)]
    fn on_periodic_advertising_parameters_updated(
        &mut self,
        advertiser_id: i32,
        status: AdvertisingStatus,
    ) {
    }

    #[dbus_method("OnPeriodicAdvertisingDataSet", DBusLog::Disable)]
    fn on_periodic_advertising_data_set(&mut self, advertiser_id: i32, status: AdvertisingStatus) {}

    #[dbus_method("OnPeriodicAdvertisingEnabled", DBusLog::Disable)]
    fn on_periodic_advertising_enabled(
        &mut self,
        advertiser_id: i32,
        enable: bool,
        status: AdvertisingStatus,
    ) {
    }

    #[dbus_method("OnSuspendModeChange", DBusLog::Disable)]
    fn on_suspend_mode_change(&mut self, suspend_mode: SuspendMode) {}
}

#[dbus_propmap(AdvertisingSetParameters)]
struct AdvertisingSetParametersDBus {
    connectable: bool,
    scannable: bool,
    is_legacy: bool,
    is_anonymous: bool,
    include_tx_power: bool,
    primary_phy: LePhy,
    secondary_phy: LePhy,
    interval: i32,
    tx_power_level: i32,
    own_address_type: i32,
}

#[dbus_propmap(AdvertiseData)]
pub struct AdvertiseDataDBus {
    service_uuids: Vec<Uuid>,
    solicit_uuids: Vec<Uuid>,
    transport_discovery_data: Vec<Vec<u8>>,
    manufacturer_data: HashMap<ManfId, Vec<u8>>,
    service_data: HashMap<String, Vec<u8>>,
    include_tx_power_level: bool,
    include_device_name: bool,
}

#[dbus_propmap(PeriodicAdvertisingParameters)]
pub struct PeriodicAdvertisingParametersDBus {
    pub include_tx_power: bool,
    pub interval: i32,
}

pub(crate) struct BluetoothAdminDBusRPC {
    client_proxy: ClientDBusProxy,
}

pub(crate) struct BluetoothAdminDBus {
    client_proxy: ClientDBusProxy,
    pub rpc: BluetoothAdminDBusRPC,
}

impl BluetoothAdminDBus {
    fn make_client_proxy(conn: Arc<SyncConnection>, index: i32) -> ClientDBusProxy {
        ClientDBusProxy::new(
            conn,
            String::from("org.chromium.bluetooth"),
            make_object_path(index, "admin"),
            String::from("org.chromium.bluetooth.BluetoothAdmin"),
        )
    }

    pub(crate) fn new(conn: Arc<SyncConnection>, index: i32) -> BluetoothAdminDBus {
        BluetoothAdminDBus {
            client_proxy: Self::make_client_proxy(conn.clone(), index),
            rpc: BluetoothAdminDBusRPC {
                client_proxy: Self::make_client_proxy(conn.clone(), index),
            },
        }
    }
}

#[generate_dbus_interface_client(BluetoothAdminDBusRPC)]
impl IBluetoothAdmin for BluetoothAdminDBus {
    #[dbus_method("IsServiceAllowed")]
    fn is_service_allowed(&self, uuid: Uuid128Bit) -> bool {
        dbus_generated!()
    }

    #[dbus_method("SetAllowedServices")]
    fn set_allowed_services(&mut self, services: Vec<Uuid128Bit>) -> bool {
        dbus_generated!()
    }

    #[dbus_method("GetAllowedServices")]
    fn get_allowed_services(&self) -> Vec<Uuid128Bit> {
        dbus_generated!()
    }

    #[dbus_method("GetDevicePolicyEffect")]
    fn get_device_policy_effect(&self, device: BluetoothDevice) -> Option<PolicyEffect> {
        dbus_generated!()
    }

    #[dbus_method("RegisterAdminPolicyCallback")]
    fn register_admin_policy_callback(
        &mut self,
        callback: Box<dyn IBluetoothAdminPolicyCallback + Send>,
    ) -> u32 {
        dbus_generated!()
    }

    #[dbus_method("UnregisterAdminPolicyCallback")]
    fn unregister_admin_policy_callback(&mut self, callback_id: u32) -> bool {
        dbus_generated!()
    }
}

#[dbus_propmap(PolicyEffect)]
pub struct PolicyEffectDBus {
    pub service_blocked: Vec<Uuid128Bit>,
    pub affected: bool,
}

struct IBluetoothAdminPolicyCallbackDBus {}

impl RPCProxy for IBluetoothAdminPolicyCallbackDBus {}

#[generate_dbus_exporter(
    export_admin_policy_callback_dbus_intf,
    "org.chromium.bluetooth.AdminPolicyCallback"
)]
impl IBluetoothAdminPolicyCallback for IBluetoothAdminPolicyCallbackDBus {
    #[dbus_method("OnServiceAllowlistChanged", DBusLog::Disable)]
    fn on_service_allowlist_changed(&mut self, allowed_list: Vec<Uuid128Bit>) {
        dbus_generated!()
    }

    #[dbus_method("OnDevicePolicyEffectChanged", DBusLog::Disable)]
    fn on_device_policy_effect_changed(
        &mut self,
        device: BluetoothDevice,
        new_policy_effect: Option<PolicyEffect>,
    ) {
        dbus_generated!()
    }
}

pub(crate) struct BluetoothGattDBusRPC {
    client_proxy: ClientDBusProxy,
}

pub(crate) struct BluetoothGattDBus {
    client_proxy: ClientDBusProxy,
    pub rpc: BluetoothGattDBusRPC,
}

impl BluetoothGattDBus {
    fn make_client_proxy(conn: Arc<SyncConnection>, index: i32) -> ClientDBusProxy {
        ClientDBusProxy::new(
            conn,
            String::from("org.chromium.bluetooth"),
            make_object_path(index, "gatt"),
            String::from("org.chromium.bluetooth.BluetoothGatt"),
        )
    }

    pub(crate) fn new(conn: Arc<SyncConnection>, index: i32) -> BluetoothGattDBus {
        BluetoothGattDBus {
            client_proxy: Self::make_client_proxy(conn.clone(), index),
            rpc: BluetoothGattDBusRPC {
                client_proxy: Self::make_client_proxy(conn.clone(), index),
            },
        }
    }
}

#[generate_dbus_interface_client(BluetoothGattDBusRPC)]
impl IBluetoothGatt for BluetoothGattDBus {
    // Scanning

    #[dbus_method("IsMsftSupported")]
    fn is_msft_supported(&self) -> bool {
        dbus_generated!()
    }

    #[dbus_method("RegisterScannerCallback")]
    fn register_scanner_callback(&mut self, _callback: Box<dyn IScannerCallback + Send>) -> u32 {
        dbus_generated!()
    }

    #[dbus_method("UnregisterScannerCallback")]
    fn unregister_scanner_callback(&mut self, _callback_id: u32) -> bool {
        dbus_generated!()
    }

    #[dbus_method("RegisterScanner")]
    fn register_scanner(&mut self, callback_id: u32) -> Uuid128Bit {
        dbus_generated!()
    }

    #[dbus_method("UnregisterScanner")]
    fn unregister_scanner(&mut self, scanner_id: u8) -> bool {
        dbus_generated!()
    }

    #[dbus_method("StartScan")]
    fn start_scan(
        &mut self,
        _scanner_id: u8,
        _settings: Option<ScanSettings>,
        _filter: Option<ScanFilter>,
    ) -> BtStatus {
        dbus_generated!()
    }

    #[dbus_method("StopScan")]
    fn stop_scan(&mut self, _scanner_id: u8) -> BtStatus {
        dbus_generated!()
    }

    #[dbus_method("GetScanSuspendMode")]
    fn get_scan_suspend_mode(&self) -> SuspendMode {
        dbus_generated!()
    }

    // Advertising
    #[dbus_method("RegisterAdvertiserCallback")]
    fn register_advertiser_callback(
        &mut self,
        callback: Box<dyn IAdvertisingSetCallback + Send>,
    ) -> u32 {
        dbus_generated!()
    }

    #[dbus_method("UnregisterAdvertiserCallback")]
    fn unregister_advertiser_callback(&mut self, callback_id: u32) -> bool {
        dbus_generated!()
    }

    #[dbus_method("StartAdvertisingSet")]
    fn start_advertising_set(
        &mut self,
        parameters: AdvertisingSetParameters,
        advertise_data: AdvertiseData,
        scan_response: Option<AdvertiseData>,
        periodic_parameters: Option<PeriodicAdvertisingParameters>,
        periodic_data: Option<AdvertiseData>,
        duration: i32,
        max_ext_adv_events: i32,
        callback_id: u32,
    ) -> i32 {
        dbus_generated!()
    }

    #[dbus_method("StopAdvertisingSet")]
    fn stop_advertising_set(&mut self, advertiser_id: i32) {
        dbus_generated!()
    }

    #[dbus_method("GetOwnAddress")]
    fn get_own_address(&mut self, advertiser_id: i32) {
        dbus_generated!()
    }

    #[dbus_method("EnableAdvertisingSet")]
    fn enable_advertising_set(
        &mut self,
        advertiser_id: i32,
        enable: bool,
        duration: i32,
        max_ext_adv_events: i32,
    ) {
        dbus_generated!()
    }

    #[dbus_method("SetAdvertisingData")]
    fn set_advertising_data(&mut self, advertiser_id: i32, data: AdvertiseData) {
        dbus_generated!()
    }

    #[dbus_method("SetRawAdvertisingData")]
    fn set_raw_adv_data(&mut self, advertiser_id: i32, data: Vec<u8>) {
        dbus_generated!()
    }

    #[dbus_method("SetScanResponseData")]
    fn set_scan_response_data(&mut self, advertiser_id: i32, data: AdvertiseData) {
        dbus_generated!()
    }

    #[dbus_method("SetAdvertisingParameters")]
    fn set_advertising_parameters(
        &mut self,
        advertiser_id: i32,
        parameters: AdvertisingSetParameters,
    ) {
        dbus_generated!()
    }

    #[dbus_method("SetPeriodicAdvertisingParameters")]
    fn set_periodic_advertising_parameters(
        &mut self,
        advertiser_id: i32,
        parameters: PeriodicAdvertisingParameters,
    ) {
        dbus_generated!()
    }

    #[dbus_method("SetPeriodicAdvertisingData")]
    fn set_periodic_advertising_data(&mut self, advertiser_id: i32, data: AdvertiseData) {
        dbus_generated!()
    }

    /// Enable/Disable periodic advertising of the advertising set.
    #[dbus_method("SetPeriodicAdvertisingEnable")]
    fn set_periodic_advertising_enable(
        &mut self,
        advertiser_id: i32,
        enable: bool,
        include_adi: bool,
    ) {
        dbus_generated!()
    }

    // GATT Client

    #[dbus_method("RegisterClient")]
    fn register_client(
        &mut self,
        app_uuid: String,
        callback: Box<dyn IBluetoothGattCallback + Send>,
        eatt_support: bool,
    ) {
        dbus_generated!()
    }

    #[dbus_method("UnregisterClient")]
    fn unregister_client(&mut self, client_id: i32) {
        dbus_generated!()
    }

    #[dbus_method("ClientConnect")]
    fn client_connect(
        &self,
        client_id: i32,
        addr: String,
        is_direct: bool,
        transport: BtTransport,
        opportunistic: bool,
        phy: LePhy,
    ) {
        dbus_generated!()
    }

    #[dbus_method("ClientDisconnect")]
    fn client_disconnect(&self, client_id: i32, addr: String) {
        dbus_generated!()
    }

    #[dbus_method("ClientSetPreferredPhy")]
    fn client_set_preferred_phy(
        &self,
        client_id: i32,
        addr: String,
        tx_phy: LePhy,
        rx_phy: LePhy,
        phy_options: i32,
    ) {
        dbus_generated!()
    }

    #[dbus_method("ClientReadPhy")]
    fn client_read_phy(&mut self, client_id: i32, addr: String) {
        dbus_generated!()
    }

    #[dbus_method("RefreshDevice")]
    fn refresh_device(&self, client_id: i32, addr: String) {
        dbus_generated!()
    }

    #[dbus_method("DiscoverServices")]
    fn discover_services(&self, client_id: i32, addr: String) {
        dbus_generated!()
    }

    #[dbus_method("DiscoverServiceByUuid")]
    fn discover_service_by_uuid(&self, client_id: i32, addr: String, uuid: String) {
        dbus_generated!()
    }

    #[dbus_method("BtifGattcDiscoverServiceByUuid")]
    fn btif_gattc_discover_service_by_uuid(&self, client_id: i32, addr: String, uuid: String) {
        dbus_generated!()
    }

    #[dbus_method("ReadCharacteristic")]
    fn read_characteristic(&self, client_id: i32, addr: String, handle: i32, auth_req: i32) {
        dbus_generated!()
    }

    #[dbus_method("ReadUsingCharacteristicUuid")]
    fn read_using_characteristic_uuid(
        &self,
        client_id: i32,
        addr: String,
        uuid: String,
        start_handle: i32,
        end_handle: i32,
        auth_req: i32,
    ) {
        dbus_generated!()
    }

    #[dbus_method("WriteCharacteristic")]
    fn write_characteristic(
        &self,
        client_id: i32,
        addr: String,
        handle: i32,
        write_type: GattWriteType,
        auth_req: i32,
        value: Vec<u8>,
    ) -> GattWriteRequestStatus {
        dbus_generated!()
    }

    #[dbus_method("ReadDescriptor")]
    fn read_descriptor(&self, client_id: i32, addr: String, handle: i32, auth_req: i32) {
        dbus_generated!()
    }

    #[dbus_method("WriteDescriptor")]
    fn write_descriptor(
        &self,
        client_id: i32,
        addr: String,
        handle: i32,
        auth_req: i32,
        value: Vec<u8>,
    ) {
        dbus_generated!()
    }

    #[dbus_method("RegisterForNotification")]
    fn register_for_notification(&self, client_id: i32, addr: String, handle: i32, enable: bool) {
        dbus_generated!()
    }

    #[dbus_method("BeginReliableWrite")]
    fn begin_reliable_write(&mut self, client_id: i32, addr: String) {
        dbus_generated!()
    }

    #[dbus_method("EndReliableWrite")]
    fn end_reliable_write(&mut self, client_id: i32, addr: String, execute: bool) {
        dbus_generated!()
    }

    #[dbus_method("ReadRemoteRssi")]
    fn read_remote_rssi(&self, client_id: i32, addr: String) {
        dbus_generated!()
    }

    #[dbus_method("ConfigureMtu")]
    fn configure_mtu(&self, client_id: i32, addr: String, mtu: i32) {
        dbus_generated!()
    }

    #[dbus_method("ConnectionParameterUpdate")]
    fn connection_parameter_update(
        &self,
        client_id: i32,
        addr: String,
        min_interval: i32,
        max_interval: i32,
        latency: i32,
        timeout: i32,
        min_ce_len: u16,
        max_ce_len: u16,
    ) {
        dbus_generated!()
    }

    // GATT Server

    #[dbus_method("RegisterServer")]
    fn register_server(
        &mut self,
        app_uuid: String,
        callback: Box<dyn IBluetoothGattServerCallback + Send>,
        eatt_support: bool,
    ) {
        dbus_generated!()
    }

    #[dbus_method("UnregisterServer")]
    fn unregister_server(&mut self, server_id: i32) {
        dbus_generated!()
    }

    #[dbus_method("ServerConnect")]
    fn server_connect(
        &self,
        server_id: i32,
        addr: String,
        is_direct: bool,
        transport: BtTransport,
    ) -> bool {
        dbus_generated!()
    }

    #[dbus_method("ServerDisconnect")]
    fn server_disconnect(&self, server_id: i32, addr: String) -> bool {
        dbus_generated!()
    }

    #[dbus_method("AddService")]
    fn add_service(&self, server_id: i32, service: BluetoothGattService) {
        dbus_generated!()
    }

    #[dbus_method("RemoveService")]
    fn remove_service(&self, server_id: i32, handle: i32) {
        dbus_generated!()
    }

    #[dbus_method("ClearServices")]
    fn clear_services(&self, server_id: i32) {
        dbus_generated!()
    }

    #[dbus_method("SendResponse")]
    fn send_response(
        &self,
        server_id: i32,
        addr: String,
        request_id: i32,
        status: GattStatus,
        offset: i32,
        value: Vec<u8>,
    ) -> bool {
        dbus_generated!()
    }

    #[dbus_method("SendNotification")]
    fn send_notification(
        &self,
        server_id: i32,
        addr: String,
        handle: i32,
        confirm: bool,
        value: Vec<u8>,
    ) -> bool {
        dbus_generated!()
    }

    #[dbus_method("ServerSetPreferredPhy")]
    fn server_set_preferred_phy(
        &self,
        server_id: i32,
        addr: String,
        tx_phy: LePhy,
        rx_phy: LePhy,
        phy_options: i32,
    ) {
        dbus_generated!()
    }

    #[dbus_method("ServerReadPhy")]
    fn server_read_phy(&self, server_id: i32, addr: String) {
        dbus_generated!()
    }
}

struct IBluetoothGattCallbackDBus {}

impl RPCProxy for IBluetoothGattCallbackDBus {}

#[generate_dbus_exporter(
    export_bluetooth_gatt_callback_dbus_intf,
    "org.chromium.bluetooth.BluetoothGattCallback"
)]
impl IBluetoothGattCallback for IBluetoothGattCallbackDBus {
    #[dbus_method("OnClientRegistered", DBusLog::Disable)]
    fn on_client_registered(&mut self, status: GattStatus, client_id: i32) {}

    #[dbus_method("OnClientConnectionState", DBusLog::Disable)]
    fn on_client_connection_state(
        &mut self,
        status: GattStatus,
        client_id: i32,
        connected: bool,
        addr: String,
    ) {
    }

    #[dbus_method("OnPhyUpdate", DBusLog::Disable)]
    fn on_phy_update(&mut self, addr: String, tx_phy: LePhy, rx_phy: LePhy, status: GattStatus) {}

    #[dbus_method("OnPhyRead", DBusLog::Disable)]
    fn on_phy_read(&mut self, addr: String, tx_phy: LePhy, rx_phy: LePhy, status: GattStatus) {}

    #[dbus_method("OnSearchComplete", DBusLog::Disable)]
    fn on_search_complete(
        &mut self,
        addr: String,
        services: Vec<BluetoothGattService>,
        status: GattStatus,
    ) {
    }

    #[dbus_method("OnCharacteristicRead", DBusLog::Disable)]
    fn on_characteristic_read(
        &mut self,
        addr: String,
        status: GattStatus,
        handle: i32,
        value: Vec<u8>,
    ) {
    }

    #[dbus_method("OnCharacteristicWrite", DBusLog::Disable)]
    fn on_characteristic_write(&mut self, addr: String, status: GattStatus, handle: i32) {}

    #[dbus_method("OnExecuteWrite", DBusLog::Disable)]
    fn on_execute_write(&mut self, addr: String, status: GattStatus) {}

    #[dbus_method("OnDescriptorRead", DBusLog::Disable)]
    fn on_descriptor_read(
        &mut self,
        addr: String,
        status: GattStatus,
        handle: i32,
        value: Vec<u8>,
    ) {
    }

    #[dbus_method("OnDescriptorWrite", DBusLog::Disable)]
    fn on_descriptor_write(&mut self, addr: String, status: GattStatus, handle: i32) {}

    #[dbus_method("OnNotify", DBusLog::Disable)]
    fn on_notify(&mut self, addr: String, handle: i32, value: Vec<u8>) {}

    #[dbus_method("OnReadRemoteRssi", DBusLog::Disable)]
    fn on_read_remote_rssi(&mut self, addr: String, rssi: i32, status: GattStatus) {}

    #[dbus_method("OnConfigureMtu", DBusLog::Disable)]
    fn on_configure_mtu(&mut self, addr: String, mtu: i32, status: GattStatus) {}

    #[dbus_method("OnConnectionUpdated", DBusLog::Disable)]
    fn on_connection_updated(
        &mut self,
        addr: String,
        interval: i32,
        latency: i32,
        timeout: i32,
        status: GattStatus,
    ) {
    }

    #[dbus_method("OnServiceChanged", DBusLog::Disable)]
    fn on_service_changed(&mut self, addr: String) {}
}

#[generate_dbus_exporter(
    export_gatt_server_callback_dbus_intf,
    "org.chromium.bluetooth.BluetoothGattServerCallback"
)]
impl IBluetoothGattServerCallback for IBluetoothGattCallbackDBus {
    #[dbus_method("OnServerRegistered", DBusLog::Disable)]
    fn on_server_registered(&mut self, status: GattStatus, client_id: i32) {}

    #[dbus_method("OnServerConnectionState", DBusLog::Disable)]
    fn on_server_connection_state(&mut self, server_id: i32, connected: bool, addr: String) {}

    #[dbus_method("OnServiceAdded", DBusLog::Disable)]
    fn on_service_added(&mut self, status: GattStatus, service: BluetoothGattService) {}

    #[dbus_method("OnServiceRemoved", DBusLog::Disable)]
    fn on_service_removed(&mut self, status: GattStatus, handle: i32) {}

    #[dbus_method("OnCharacteristicReadRequest", DBusLog::Disable)]
    fn on_characteristic_read_request(
        &mut self,
        addr: String,
        trans_id: i32,
        offset: i32,
        is_long: bool,
        handle: i32,
    ) {
    }

    #[dbus_method("OnDescriptorReadRequest", DBusLog::Disable)]
    fn on_descriptor_read_request(
        &mut self,
        addr: String,
        trans_id: i32,
        offset: i32,
        is_long: bool,
        handle: i32,
    ) {
    }

    #[dbus_method("OnCharacteristicWriteRequest", DBusLog::Disable)]
    fn on_characteristic_write_request(
        &mut self,
        addr: String,
        trans_id: i32,
        offset: i32,
        len: i32,
        is_prep: bool,
        need_rsp: bool,
        handle: i32,
        value: Vec<u8>,
    ) {
    }

    #[dbus_method("OnDescriptorWriteRequest", DBusLog::Disable)]
    fn on_descriptor_write_request(
        &mut self,
        addr: String,
        trans_id: i32,
        offset: i32,
        len: i32,
        is_prep: bool,
        need_rsp: bool,
        handle: i32,
        value: Vec<u8>,
    ) {
    }

    #[dbus_method("OnExecuteWrite", DBusLog::Disable)]
    fn on_execute_write(&mut self, addr: String, trans_id: i32, exec_write: bool) {}

    #[dbus_method("OnNotificationSent", DBusLog::Disable)]
    fn on_notification_sent(&mut self, addr: String, status: GattStatus) {}

    #[dbus_method("OnMtuChanged", DBusLog::Disable)]
    fn on_mtu_changed(&mut self, addr: String, mtu: i32) {}

    #[dbus_method("OnPhyUpdate", DBusLog::Disable)]
    fn on_phy_update(&mut self, addr: String, tx_phy: LePhy, rx_phy: LePhy, status: GattStatus) {}

    #[dbus_method("OnPhyRead", DBusLog::Disable)]
    fn on_phy_read(&mut self, addr: String, tx_phy: LePhy, rx_phy: LePhy, status: GattStatus) {}

    #[dbus_method("OnConnectionUpdated", DBusLog::Disable)]
    fn on_connection_updated(
        &mut self,
        addr: String,
        interval: i32,
        latency: i32,
        timeout: i32,
        status: GattStatus,
    ) {
    }

    #[dbus_method("OnSubrateChange", DBusLog::Disable)]
    fn on_subrate_change(
        &mut self,
        addr: String,
        subrate_factor: i32,
        latency: i32,
        cont_num: i32,
        timeout: i32,
        status: GattStatus,
    ) {
    }
}

#[dbus_propmap(BluetoothServerSocket)]
pub struct BluetoothServerSocketDBus {
    id: SocketId,
    sock_type: SocketType,
    flags: i32,
    psm: Option<i32>,
    channel: Option<i32>,
    name: Option<String>,
    uuid: Option<Uuid>,
}

#[dbus_propmap(BluetoothSocket)]
pub struct BluetoothSocketDBus {
    id: SocketId,
    remote_device: BluetoothDevice,
    sock_type: SocketType,
    flags: i32,
    fd: Option<std::fs::File>,
    port: i32,
    uuid: Option<Uuid>,
    max_rx_size: i32,
    max_tx_size: i32,
}

#[dbus_propmap(SocketResult)]
pub struct SocketResultDBus {
    status: BtStatus,
    id: u64,
}

pub(crate) struct BluetoothSocketManagerDBusRPC {
    client_proxy: ClientDBusProxy,
}

pub(crate) struct BluetoothSocketManagerDBus {
    client_proxy: ClientDBusProxy,
    pub rpc: BluetoothSocketManagerDBusRPC,
}

impl BluetoothSocketManagerDBus {
    fn make_client_proxy(conn: Arc<SyncConnection>, index: i32) -> ClientDBusProxy {
        ClientDBusProxy::new(
            conn,
            String::from("org.chromium.bluetooth"),
            make_object_path(index, "adapter"),
            String::from("org.chromium.bluetooth.SocketManager"),
        )
    }

    pub(crate) fn new(conn: Arc<SyncConnection>, index: i32) -> Self {
        BluetoothSocketManagerDBus {
            client_proxy: Self::make_client_proxy(conn.clone(), index),
            rpc: BluetoothSocketManagerDBusRPC {
                client_proxy: Self::make_client_proxy(conn.clone(), index),
            },
        }
    }
}

#[generate_dbus_interface_client(BluetoothSocketManagerDBusRPC)]
impl IBluetoothSocketManager for BluetoothSocketManagerDBus {
    #[dbus_method("RegisterCallback")]
    fn register_callback(
        &mut self,
        callback: Box<dyn IBluetoothSocketManagerCallbacks + Send>,
    ) -> CallbackId {
        dbus_generated!()
    }

    #[dbus_method("UnregisterCallback")]
    fn unregister_callback(&mut self, callback: CallbackId) -> bool {
        dbus_generated!()
    }

    #[dbus_method("ListenUsingInsecureL2capChannel")]
    fn listen_using_insecure_l2cap_channel(&mut self, callback: CallbackId) -> SocketResult {
        dbus_generated!()
    }

    #[dbus_method("ListenUsingInsecureL2capLeChannel")]
    fn listen_using_insecure_l2cap_le_channel(&mut self, callback: CallbackId) -> SocketResult {
        dbus_generated!()
    }

    #[dbus_method("ListenUsingL2capChannel")]
    fn listen_using_l2cap_channel(&mut self, callback: CallbackId) -> SocketResult {
        dbus_generated!()
    }

    #[dbus_method("ListenUsingL2capLeChannel")]
    fn listen_using_l2cap_le_channel(&mut self, callback: CallbackId) -> SocketResult {
        dbus_generated!()
    }

    #[dbus_method("ListenUsingInsecureRfcommWithServiceRecord")]
    fn listen_using_insecure_rfcomm_with_service_record(
        &mut self,
        callback: CallbackId,
        name: String,
        uuid: Uuid,
    ) -> SocketResult {
        dbus_generated!()
    }

    #[dbus_method("ListenUsingRfcommWithServiceRecord")]
    fn listen_using_rfcomm_with_service_record(
        &mut self,
        callback: CallbackId,
        name: String,
        uuid: Uuid,
    ) -> SocketResult {
        dbus_generated!()
    }

    #[dbus_method("ListenUsingRfcomm")]
    fn listen_using_rfcomm(
        &mut self,
        callback: CallbackId,
        channel: Option<i32>,
        application_uuid: Option<Uuid>,
        name: Option<String>,
        flags: Option<i32>,
    ) -> SocketResult {
        dbus_generated!()
    }

    #[dbus_method("CreateInsecureL2capChannel")]
    fn create_insecure_l2cap_channel(
        &mut self,
        callback: CallbackId,
        device: BluetoothDevice,
        psm: i32,
    ) -> SocketResult {
        dbus_generated!()
    }

    #[dbus_method("CreateInsecureL2capLeChannel")]
    fn create_insecure_l2cap_le_channel(
        &mut self,
        callback: CallbackId,
        device: BluetoothDevice,
        psm: i32,
    ) -> SocketResult {
        dbus_generated!()
    }

    #[dbus_method("CreateL2capChannel")]
    fn create_l2cap_channel(
        &mut self,
        callback: CallbackId,
        device: BluetoothDevice,
        psm: i32,
    ) -> SocketResult {
        dbus_generated!()
    }

    #[dbus_method("CreateL2capLeChannel")]
    fn create_l2cap_le_channel(
        &mut self,
        callback: CallbackId,
        device: BluetoothDevice,
        psm: i32,
    ) -> SocketResult {
        dbus_generated!()
    }

    #[dbus_method("CreateInsecureRfcommSocketToServiceRecord")]
    fn create_insecure_rfcomm_socket_to_service_record(
        &mut self,
        callback: CallbackId,
        device: BluetoothDevice,
        uuid: Uuid,
    ) -> SocketResult {
        dbus_generated!()
    }

    #[dbus_method("CreateRfcommSocketToServiceRecord")]
    fn create_rfcomm_socket_to_service_record(
        &mut self,
        callback: CallbackId,
        device: BluetoothDevice,
        uuid: Uuid,
    ) -> SocketResult {
        dbus_generated!()
    }

    #[dbus_method("Accept")]
    fn accept(&mut self, callback: CallbackId, id: SocketId, timeout_ms: Option<u32>) -> BtStatus {
        dbus_generated!()
    }

    #[dbus_method("Close")]
    fn close(&mut self, callback: CallbackId, id: SocketId) -> BtStatus {
        dbus_generated!()
    }
}

struct IBluetoothSocketManagerCallbacksDBus {}

impl RPCProxy for IBluetoothSocketManagerCallbacksDBus {}

#[generate_dbus_exporter(
    export_socket_callback_dbus_intf,
    "org.chromium.bluetooth.SocketManagerCallback"
)]
impl IBluetoothSocketManagerCallbacks for IBluetoothSocketManagerCallbacksDBus {
    #[dbus_method("OnIncomingSocketReady", DBusLog::Disable)]
    fn on_incoming_socket_ready(&mut self, socket: BluetoothServerSocket, status: BtStatus) {
        dbus_generated!()
    }

    #[dbus_method("OnIncomingSocketClosed", DBusLog::Disable)]
    fn on_incoming_socket_closed(&mut self, listener_id: SocketId, reason: BtStatus) {
        dbus_generated!()
    }

    #[dbus_method("OnHandleIncomingConnection", DBusLog::Disable)]
    fn on_handle_incoming_connection(
        &mut self,
        listener_id: SocketId,
        connection: BluetoothSocket,
    ) {
        dbus_generated!()
    }

    #[dbus_method("OnOutgoingConnectionResult", DBusLog::Disable)]
    fn on_outgoing_connection_result(
        &mut self,
        connecting_id: SocketId,
        result: BtStatus,
        socket: Option<BluetoothSocket>,
    ) {
        dbus_generated!()
    }
}

pub(crate) struct SuspendDBus {
    client_proxy: ClientDBusProxy,
}

impl SuspendDBus {
    pub(crate) fn new(conn: Arc<SyncConnection>, index: i32) -> SuspendDBus {
        SuspendDBus {
            client_proxy: ClientDBusProxy::new(
                conn.clone(),
                String::from("org.chromium.bluetooth"),
                make_object_path(index, "adapter"),
                String::from("org.chromium.bluetooth.Suspend"),
            ),
        }
    }
}

#[generate_dbus_interface_client]
impl ISuspend for SuspendDBus {
    #[dbus_method("RegisterCallback")]
    fn register_callback(&mut self, _callback: Box<dyn ISuspendCallback + Send>) -> bool {
        dbus_generated!()
    }

    #[dbus_method("UnregisterCallback")]
    fn unregister_callback(&mut self, _callback_id: u32) -> bool {
        dbus_generated!()
    }

    #[dbus_method("Suspend")]
    fn suspend(&mut self, _suspend_type: SuspendType, suspend_id: i32) {
        dbus_generated!()
    }

    #[dbus_method("Resume")]
    fn resume(&mut self) -> bool {
        dbus_generated!()
    }
}

struct ISuspendCallbackDBus {}

impl RPCProxy for ISuspendCallbackDBus {}

#[generate_dbus_exporter(
    export_suspend_callback_dbus_intf,
    "org.chromium.bluetooth.SuspendCallback"
)]
impl ISuspendCallback for ISuspendCallbackDBus {
    #[dbus_method("OnCallbackRegistered", DBusLog::Disable)]
    fn on_callback_registered(&mut self, callback_id: u32) {}
    #[dbus_method("OnSuspendReady", DBusLog::Disable)]
    fn on_suspend_ready(&mut self, suspend_id: i32) {}
    #[dbus_method("OnResumed", DBusLog::Disable)]
    fn on_resumed(&mut self, suspend_id: i32) {}
}

pub(crate) struct BluetoothTelephonyDBusRPC {
    client_proxy: ClientDBusProxy,
}

pub(crate) struct BluetoothTelephonyDBus {
    client_proxy: ClientDBusProxy,
    pub rpc: BluetoothTelephonyDBusRPC,
}

impl BluetoothTelephonyDBus {
    fn make_client_proxy(conn: Arc<SyncConnection>, index: i32) -> ClientDBusProxy {
        ClientDBusProxy::new(
            conn.clone(),
            String::from("org.chromium.bluetooth"),
            make_object_path(index, "telephony"),
            String::from("org.chromium.bluetooth.BluetoothTelephony"),
        )
    }

    pub(crate) fn new(conn: Arc<SyncConnection>, index: i32) -> BluetoothTelephonyDBus {
        BluetoothTelephonyDBus {
            client_proxy: Self::make_client_proxy(conn.clone(), index),
            rpc: BluetoothTelephonyDBusRPC {
                client_proxy: Self::make_client_proxy(conn.clone(), index),
            },
        }
    }
}

#[generate_dbus_interface_client(BluetoothTelephonyDBusRPC)]
impl IBluetoothTelephony for BluetoothTelephonyDBus {
    #[dbus_method("RegisterTelephonyCallback")]
    fn register_telephony_callback(
        &mut self,
        callback: Box<dyn IBluetoothTelephonyCallback + Send>,
    ) -> bool {
        dbus_generated!()
    }

    #[dbus_method("SetNetworkAvailable")]
    fn set_network_available(&mut self, network_available: bool) {
        dbus_generated!()
    }
    #[dbus_method("SetRoaming")]
    fn set_roaming(&mut self, roaming: bool) {
        dbus_generated!()
    }
    #[dbus_method("SetSignalStrength")]
    fn set_signal_strength(&mut self, signal_strength: i32) -> bool {
        dbus_generated!()
    }
    #[dbus_method("SetBatteryLevel")]
    fn set_battery_level(&mut self, battery_level: i32) -> bool {
        dbus_generated!()
    }
    #[dbus_method("SetPhoneOpsEnabled")]
    fn set_phone_ops_enabled(&mut self, enable: bool) {
        dbus_generated!()
    }
    #[dbus_method("SetMpsQualificationEnabled")]
    fn set_mps_qualification_enabled(&mut self, enable: bool) {
        dbus_generated!()
    }
    #[dbus_method("IncomingCall")]
    fn incoming_call(&mut self, number: String) -> bool {
        dbus_generated!()
    }
    #[dbus_method("DialingCall")]
    fn dialing_call(&mut self, number: String) -> bool {
        dbus_generated!()
    }
    #[dbus_method("AnswerCall")]
    fn answer_call(&mut self) -> bool {
        dbus_generated!()
    }
    #[dbus_method("HangupCall")]
    fn hangup_call(&mut self) -> bool {
        dbus_generated!()
    }
    #[dbus_method("SetMemoryCall")]
    fn set_memory_call(&mut self, number: Option<String>) -> bool {
        dbus_generated!()
    }
    #[dbus_method("SetLastCall")]
    fn set_last_call(&mut self, number: Option<String>) -> bool {
        dbus_generated!()
    }
    #[dbus_method("ReleaseHeld")]
    fn release_held(&mut self) -> bool {
        dbus_generated!()
    }
    #[dbus_method("ReleaseActiveAcceptHeld")]
    fn release_active_accept_held(&mut self) -> bool {
        dbus_generated!()
    }
    #[dbus_method("HoldActiveAcceptHeld")]
    fn hold_active_accept_held(&mut self) -> bool {
        dbus_generated!()
    }
    #[dbus_method("AudioConnect")]
    fn audio_connect(&mut self, address: String) -> bool {
        dbus_generated!()
    }
    #[dbus_method("AudioDisconnect")]
    fn audio_disconnect(&mut self, address: String) {
        dbus_generated!()
    }
}

struct IBluetoothTelephonyCallbackDBus {}

impl RPCProxy for IBluetoothTelephonyCallbackDBus {}

#[generate_dbus_exporter(
    export_bluetooth_telephony_callback_dbus_intf,
    "org.chromium.bluetooth.BluetoothTelephonyCallback"
)]
impl IBluetoothTelephonyCallback for IBluetoothTelephonyCallbackDBus {
    #[dbus_method("OnTelephonyUse")]
    fn on_telephony_use(&mut self, addr: String, state: bool) {
        dbus_generated!()
    }
}

pub(crate) struct BluetoothQADBusRPC {
    client_proxy: ClientDBusProxy,
}

pub(crate) struct BluetoothQADBus {
    client_proxy: ClientDBusProxy,
    pub rpc: BluetoothQADBusRPC,
}

impl BluetoothQADBus {
    fn make_client_proxy(conn: Arc<SyncConnection>, index: i32) -> ClientDBusProxy {
        ClientDBusProxy::new(
            conn.clone(),
            String::from("org.chromium.bluetooth"),
            make_object_path(index, "qa"),
            String::from("org.chromium.bluetooth.BluetoothQA"),
        )
    }

    pub(crate) fn new(conn: Arc<SyncConnection>, index: i32) -> BluetoothQADBus {
        BluetoothQADBus {
            client_proxy: Self::make_client_proxy(conn.clone(), index),
            rpc: BluetoothQADBusRPC { client_proxy: Self::make_client_proxy(conn.clone(), index) },
        }
    }
}

#[generate_dbus_interface_client(BluetoothQADBusRPC)]
impl IBluetoothQA for BluetoothQADBus {
    #[dbus_method("RegisterQACallback")]
    fn register_qa_callback(&mut self, callback: Box<dyn IBluetoothQACallback + Send>) -> u32 {
        dbus_generated!()
    }
    #[dbus_method("UnregisterQACallback")]
    fn unregister_qa_callback(&mut self, callback_id: u32) -> bool {
        dbus_generated!()
    }
    #[dbus_method("AddMediaPlayer")]
    fn add_media_player(&self, name: String, browsing_supported: bool) {
        dbus_generated!()
    }
    #[dbus_method("RfcommSendMsc")]
    fn rfcomm_send_msc(&self, dlci: u8, addr: String) {
        dbus_generated!()
    }
    #[dbus_method("FetchDiscoverableMode")]
    fn fetch_discoverable_mode(&self) {
        dbus_generated!()
    }
    #[dbus_method("FetchConnectable")]
    fn fetch_connectable(&self) {
        dbus_generated!()
    }
    #[dbus_method("SetConnectable")]
    fn set_connectable(&self, mode: bool) {
        dbus_generated!()
    }
    #[dbus_method("FetchAlias")]
    fn fetch_alias(&self) {
        dbus_generated!()
    }
    #[dbus_method("GetModalias")]
    fn get_modalias(&self) -> String {
        dbus_generated!()
    }
    #[dbus_method("GetHIDReport")]
    fn get_hid_report(&self, addr: String, report_type: BthhReportType, report_id: u8) {
        dbus_generated!()
    }
    #[dbus_method("SetHIDReport")]
    fn set_hid_report(&self, addr: String, report_type: BthhReportType, report: String) {
        dbus_generated!()
    }
    #[dbus_method("SendHIDData")]
    fn send_hid_data(&self, addr: String, data: String) {
        dbus_generated!()
    }
}

struct IBluetoothQACallbackDBus {}

impl RPCProxy for IBluetoothQACallbackDBus {}

#[generate_dbus_exporter(
    export_qa_callback_dbus_intf,
    "org.chromium.bluetooth.QACallback",
    DBusLog::Disable
)]
impl IBluetoothQACallback for IBluetoothQACallbackDBus {
    #[dbus_method("OnFetchDiscoverableModeComplete", DBusLog::Disable)]
    fn on_fetch_discoverable_mode_completed(&mut self, disc_mode: BtDiscMode) {
        dbus_generated!()
    }
    #[dbus_method("OnFetchConnectableComplete", DBusLog::Disable)]
    fn on_fetch_connectable_completed(&mut self, connectable: bool) {
        dbus_generated!()
    }
    #[dbus_method("OnSetConnectableComplete", DBusLog::Disable)]
    fn on_set_connectable_completed(&mut self, succeed: bool) {
        dbus_generated!()
    }
    #[dbus_method("OnFetchAliasComplete", DBusLog::Disable)]
    fn on_fetch_alias_completed(&mut self, alias: String) {
        dbus_generated!()
    }
    #[dbus_method("OnGetHIDReportComplete", DBusLog::Disable)]
    fn on_get_hid_report_completed(&mut self, status: BtStatus) {
        dbus_generated!()
    }
    #[dbus_method("OnSetHIDReportComplete", DBusLog::Disable)]
    fn on_set_hid_report_completed(&mut self, status: BtStatus) {
        dbus_generated!()
    }
    #[dbus_method("OnSendHIDDataComplete", DBusLog::Disable)]
    fn on_send_hid_data_completed(&mut self, status: BtStatus) {
        dbus_generated!()
    }
}

pub(crate) struct BluetoothMediaDBusRPC {
    client_proxy: ClientDBusProxy,
}

pub(crate) struct BluetoothMediaDBus {
    client_proxy: ClientDBusProxy,
    pub rpc: BluetoothMediaDBusRPC,
}

impl BluetoothMediaDBus {
    fn make_client_proxy(conn: Arc<SyncConnection>, index: i32) -> ClientDBusProxy {
        ClientDBusProxy::new(
            conn.clone(),
            String::from("org.chromium.bluetooth"),
            make_object_path(index, "media"),
            String::from("org.chromium.bluetooth.BluetoothMedia"),
        )
    }

    pub(crate) fn new(conn: Arc<SyncConnection>, index: i32) -> BluetoothMediaDBus {
        BluetoothMediaDBus {
            client_proxy: Self::make_client_proxy(conn.clone(), index),
            rpc: BluetoothMediaDBusRPC {
                client_proxy: Self::make_client_proxy(conn.clone(), index),
            },
        }
    }
}

#[generate_dbus_interface_client(BluetoothMediaDBusRPC)]
impl IBluetoothMedia for BluetoothMediaDBus {
    #[dbus_method("RegisterCallback")]
    fn register_callback(&mut self, callback: Box<dyn IBluetoothMediaCallback + Send>) -> bool {
        dbus_generated!()
    }

    #[dbus_method("Initialize")]
    fn initialize(&mut self) -> bool {
        dbus_generated!()
    }

    #[dbus_method("Cleanup")]
    fn cleanup(&mut self) -> bool {
        dbus_generated!()
    }

    #[dbus_method("Connect")]
    fn connect(&mut self, address: String) {
        dbus_generated!()
    }

    #[dbus_method("Disconnect")]
    fn disconnect(&mut self, address: String) {
        dbus_generated!()
    }

    #[dbus_method("SetActiveDevice")]
    fn set_active_device(&mut self, address: String) {
        dbus_generated!()
    }

    #[dbus_method("ResetActiveDevice")]
    fn reset_active_device(&mut self) {
        dbus_generated!()
    }

    #[dbus_method("SetHfpActiveDevice")]
    fn set_hfp_active_device(&mut self, address: String) {
        dbus_generated!()
    }

    #[dbus_method("SetAudioConfig")]
    fn set_audio_config(
        &mut self,
        address: String,
        codec_type: A2dpCodecIndex,
        sample_rate: A2dpCodecSampleRate,
        bits_per_sample: A2dpCodecBitsPerSample,
        channel_mode: A2dpCodecChannelMode,
    ) -> bool {
        dbus_generated!()
    }

    #[dbus_method("SetVolume")]
    fn set_volume(&mut self, volume: u8) {
        dbus_generated!()
    }

    #[dbus_method("SetHfpVolume")]
    fn set_hfp_volume(&mut self, volume: u8, address: String) {
        dbus_generated!()
    }

    #[dbus_method("StartAudioRequest")]
    fn start_audio_request(&mut self) -> bool {
        dbus_generated!()
    }

    #[dbus_method("GetA2dpAudioStarted")]
    fn get_a2dp_audio_started(&mut self, address: String) -> bool {
        dbus_generated!()
    }

    #[dbus_method("StopAudioRequest")]
    fn stop_audio_request(&mut self) {
        dbus_generated!()
    }

    #[dbus_method("StartScoCall")]
    fn start_sco_call(
        &mut self,
        address: String,
        sco_offload: bool,
        disabled_codecs: HfpCodecBitId,
    ) -> bool {
        dbus_generated!()
    }

    #[dbus_method("GetHfpAudioFinalCodecs")]
    fn get_hfp_audio_final_codecs(&mut self, address: String) -> u8 {
        dbus_generated!()
    }

    #[dbus_method("StopScoCall")]
    fn stop_sco_call(&mut self, address: String) {
        dbus_generated!()
    }

    #[dbus_method("GetPresentationPosition")]
    fn get_presentation_position(&mut self) -> PresentationPosition {
        dbus_generated!()
    }

    // Temporary AVRCP-related meida DBUS APIs. The following APIs intercept between Chrome CRAS
    // and cras_server as an expedited solution for AVRCP implementation. The APIs are subject to
    // change when retiring Chrome CRAS.
    #[dbus_method("SetPlayerPlaybackStatus")]
    fn set_player_playback_status(&mut self, status: String) {
        dbus_generated!()
    }

    #[dbus_method("SetPlayerPosition")]
    fn set_player_position(&mut self, position_us: i64) {
        dbus_generated!()
    }

    #[dbus_method("SetPlayerMetadata")]
    fn set_player_metadata(&mut self, metadata: PlayerMetadata) {
        dbus_generated!()
    }

    #[dbus_method("TriggerDebugDump")]
    fn trigger_debug_dump(&mut self) {
        dbus_generated!()
    }
}

struct IBluetoothMediaCallbackDBus {}

impl RPCProxy for IBluetoothMediaCallbackDBus {}

#[generate_dbus_exporter(
    export_bluetooth_media_callback_dbus_intf,
    "org.chromium.bluetooth.BluetoothMediaCallback"
)]
impl IBluetoothMediaCallback for IBluetoothMediaCallbackDBus {
    #[dbus_method("OnBluetoothAudioDeviceAdded", DBusLog::Disable)]
    fn on_bluetooth_audio_device_added(&mut self, device: BluetoothAudioDevice) {}

    #[dbus_method("OnBluetoothAudioDeviceRemoved", DBusLog::Disable)]
    fn on_bluetooth_audio_device_removed(&mut self, addr: String) {}

    #[dbus_method("OnAbsoluteVolumeSupportedChanged", DBusLog::Disable)]
    fn on_absolute_volume_supported_changed(&mut self, supported: bool) {}

    #[dbus_method("OnAbsoluteVolumeChanged", DBusLog::Disable)]
    fn on_absolute_volume_changed(&mut self, volume: u8) {}

    #[dbus_method("OnHfpVolumeChanged", DBusLog::Disable)]
    fn on_hfp_volume_changed(&mut self, volume: u8, addr: String) {}

    #[dbus_method("OnHfpAudioDisconnected", DBusLog::Disable)]
    fn on_hfp_audio_disconnected(&mut self, addr: String) {}

    #[dbus_method("OnHfpDebugDump", DBusLog::Disable)]
    fn on_hfp_debug_dump(
        &mut self,
        active: bool,
        codec_id: u16,
        total_num_decoded_frames: i32,
        pkt_loss_ratio: f64,
        begin_ts: u64,
        end_ts: u64,
        pkt_status_in_hex: String,
        pkt_status_in_binary: String,
    ) {
    }
}

pub(crate) struct BatteryManagerDBusRPC {
    client_proxy: ClientDBusProxy,
}

pub(crate) struct BatteryManagerDBus {
    client_proxy: ClientDBusProxy,
    pub rpc: BatteryManagerDBusRPC,
}

impl BatteryManagerDBus {
    fn make_client_proxy(conn: Arc<SyncConnection>, index: i32) -> ClientDBusProxy {
        ClientDBusProxy::new(
            conn.clone(),
            String::from("org.chromium.bluetooth"),
            make_object_path(index, "battery_manager"),
            String::from("org.chromium.bluetooth.BatteryManager"),
        )
    }

    pub(crate) fn new(conn: Arc<SyncConnection>, index: i32) -> BatteryManagerDBus {
        BatteryManagerDBus {
            client_proxy: Self::make_client_proxy(conn.clone(), index),
            rpc: BatteryManagerDBusRPC {
                client_proxy: Self::make_client_proxy(conn.clone(), index),
            },
        }
    }
}

#[generate_dbus_interface_client(BatteryManagerDBusRPC)]
impl IBatteryManager for BatteryManagerDBus {
    #[dbus_method("RegisterBatteryCallback")]
    fn register_battery_callback(
        &mut self,
        battery_manager_callback: Box<dyn IBatteryManagerCallback + Send>,
    ) -> u32 {
        dbus_generated!()
    }

    #[dbus_method("UnregisterBatteryCallback")]
    fn unregister_battery_callback(&mut self, callback_id: u32) -> bool {
        dbus_generated!()
    }

    #[dbus_method("GetBatteryInformation")]
    fn get_battery_information(&self, remote_address: String) -> Option<BatterySet> {
        dbus_generated!()
    }
}

#[dbus_propmap(BatterySet)]
pub struct BatterySetDBus {
    address: String,
    source_uuid: String,
    source_info: String,
    batteries: Vec<Battery>,
}

#[dbus_propmap(Battery)]
pub struct BatteryDBus {
    percentage: u32,
    variant: String,
}

struct IBatteryManagerCallbackDBus {}

impl RPCProxy for IBatteryManagerCallbackDBus {}

#[generate_dbus_exporter(
    export_battery_manager_callback_dbus_intf,
    "org.chromium.bluetooth.BatteryManagerCallback"
)]
impl IBatteryManagerCallback for IBatteryManagerCallbackDBus {
    #[dbus_method("OnBatteryInfoUpdated")]
    fn on_battery_info_updated(&mut self, remote_address: String, battery_set: BatterySet) {}
}<|MERGE_RESOLUTION|>--- conflicted
+++ resolved
@@ -22,7 +22,7 @@
 
 use btstack::battery_manager::{Battery, BatterySet, IBatteryManager, IBatteryManagerCallback};
 use btstack::bluetooth::{
-    BluetoothDevice, IBluetooth, IBluetoothCallback, IBluetoothConnectionCallback,
+    BluetoothDevice, BtAdapterRole, IBluetooth, IBluetoothCallback, IBluetoothConnectionCallback,
     IBluetoothQALegacy,
 };
 use btstack::bluetooth_admin::{IBluetoothAdmin, IBluetoothAdminPolicyCallback, PolicyEffect};
@@ -96,6 +96,7 @@
 impl_dbus_arg_enum!(SuspendType);
 impl_dbus_arg_from_into!(Uuid, Vec<u8>);
 impl_dbus_arg_enum!(BthhReportType);
+impl_dbus_arg_enum!(BtAdapterRole);
 
 impl RefArgToRust for Uuid {
     type RustType = Vec<u8>;
@@ -998,8 +999,6 @@
     fn is_swb_supported(&self) -> bool {
         dbus_generated!()
     }
-<<<<<<< HEAD
-=======
 
     #[dbus_method("GetSupportedRoles")]
     fn get_supported_roles(&self) -> Vec<BtAdapterRole> {
@@ -1010,7 +1009,6 @@
     fn is_coding_format_supported(&self, coding_format: EscoCodingFormat) -> bool {
         dbus_generated!()
     }
->>>>>>> 55df697a
 }
 
 pub(crate) struct BluetoothQALegacyDBus {
