//! BLE Advertising types and utilities

use bt_topshim::btif::Uuid;
use bt_topshim::profiles::gatt::{AdvertisingStatus, Gatt, LePhy};

use itertools::Itertools;
<<<<<<< HEAD
use log::warn;
use num_traits::clamp;
use std::collections::HashMap;
=======
use log::{debug, error, info, warn};
use num_traits::clamp;
use std::collections::{HashMap, VecDeque};
use std::sync::{Arc, Mutex};
use std::time::{Duration, Instant};
>>>>>>> 55df697a
use tokio::sync::mpsc::Sender;
use tokio::task::JoinHandle;
use tokio::time;

use crate::callbacks::Callbacks;
use crate::uuid::UuidHelper;
use crate::{Message, RPCProxy, SuspendMode};

pub type AdvertiserId = i32;
pub type CallbackId = u32;
pub type RegId = i32;
pub type ManfId = u16;

/// Advertising parameters for each BLE advertising set.
#[derive(Debug, Default, Clone)]
pub struct AdvertisingSetParameters {
    /// Whether the advertisement will be connectable.
    pub connectable: bool,
    /// Whether the advertisement will be scannable.
    pub scannable: bool,
    /// Whether the legacy advertisement will be used.
    pub is_legacy: bool,
    /// Whether the advertisement will be anonymous.
    pub is_anonymous: bool,
    /// Whether the TX Power will be included.
    pub include_tx_power: bool,
    /// Primary advertising phy. Valid values are: 1 (1M), 2 (2M), 3 (Coded).
    pub primary_phy: LePhy,
    /// Secondary advertising phy. Valid values are: 1 (1M), 2 (2M), 3 (Coded).
    pub secondary_phy: LePhy,
    /// The advertising interval. Bluetooth LE Advertising interval, in 0.625 ms unit.
    /// The valid range is from 160 (100 ms) to 16777215 (10485.759375 sec).
    /// Recommended values are: 160 (100 ms), 400 (250 ms), 1600 (1 sec).
    pub interval: i32,
    /// Transmission power of Bluetooth LE Advertising, in dBm. The valid range is [-127, 1].
    /// Recommended values are: -21, -15, 7, 1.
    pub tx_power_level: i32,
    /// Own address type for advertising to control public or privacy mode.
    /// The valid types are: -1 (default), 0 (public), 1 (random).
    pub own_address_type: i32,
}

/// Represents the data to be advertised and the scan response data for active scans.
#[derive(Debug, Default, Clone)]
pub struct AdvertiseData {
    /// A list of service UUIDs within the advertisement that are used to identify
    /// the Bluetooth GATT services.
    pub service_uuids: Vec<Uuid>,
    /// A list of service solicitation UUIDs within the advertisement that we invite to connect.
    pub solicit_uuids: Vec<Uuid>,
    /// A list of transport discovery data.
    pub transport_discovery_data: Vec<Vec<u8>>,
    /// A collection of manufacturer Id and the corresponding manufacturer specific data.
    pub manufacturer_data: HashMap<ManfId, Vec<u8>>,
    /// A map of 128-bit UUID and its corresponding service data.
    pub service_data: HashMap<String, Vec<u8>>,
    /// Whether TX Power level will be included in the advertising packet.
    pub include_tx_power_level: bool,
    /// Whether the device name will be included in the advertisement packet.
    pub include_device_name: bool,
}

/// Parameters of the periodic advertising packet for BLE advertising set.
#[derive(Debug, Default)]
pub struct PeriodicAdvertisingParameters {
    /// Whether TX Power level will be included.
    pub include_tx_power: bool,
    /// Periodic advertising interval in 1.25 ms unit. Valid values are from 80 (100 ms) to
    /// 65519 (81.89875 sec). Value from range [interval, interval+20ms] will be picked as
    /// the actual value.
    pub interval: i32,
}

/// Interface for advertiser callbacks to clients, passed to
/// `IBluetoothGatt::start_advertising_set`.
pub trait IAdvertisingSetCallback: RPCProxy {
    /// Callback triggered in response to `start_advertising_set` indicating result of
    /// the operation.
    ///
    /// * `reg_id` - Identifies the advertising set registered by `start_advertising_set`.
    /// * `advertiser_id` - ID for the advertising set. It will be used in other advertising methods
    ///     and callbacks.
    /// * `tx_power` - Transmit power that will be used for this advertising set.
    /// * `status` - Status of this operation.
    fn on_advertising_set_started(
        &mut self,
        reg_id: i32,
        advertiser_id: i32,
        tx_power: i32,
        status: AdvertisingStatus,
    );

    /// Callback triggered in response to `get_own_address` indicating result of the operation.
    fn on_own_address_read(&mut self, advertiser_id: i32, address_type: i32, address: String);

    /// Callback triggered in response to `stop_advertising_set` indicating the advertising set
    /// is stopped.
    fn on_advertising_set_stopped(&mut self, advertiser_id: i32);

    /// Callback triggered in response to `enable_advertising_set` indicating result of
    /// the operation.
    fn on_advertising_enabled(
        &mut self,
        advertiser_id: i32,
        enable: bool,
        status: AdvertisingStatus,
    );

    /// Callback triggered in response to `set_advertising_data` indicating result of the operation.
    fn on_advertising_data_set(&mut self, advertiser_id: i32, status: AdvertisingStatus);

    /// Callback triggered in response to `set_scan_response_data` indicating result of
    /// the operation.
    fn on_scan_response_data_set(&mut self, advertiser_id: i32, status: AdvertisingStatus);

    /// Callback triggered in response to `set_advertising_parameters` indicating result of
    /// the operation.
    fn on_advertising_parameters_updated(
        &mut self,
        advertiser_id: i32,
        tx_power: i32,
        status: AdvertisingStatus,
    );

    /// Callback triggered in response to `set_periodic_advertising_parameters` indicating result of
    /// the operation.
    fn on_periodic_advertising_parameters_updated(
        &mut self,
        advertiser_id: i32,
        status: AdvertisingStatus,
    );

    /// Callback triggered in response to `set_periodic_advertising_data` indicating result of
    /// the operation.
    fn on_periodic_advertising_data_set(&mut self, advertiser_id: i32, status: AdvertisingStatus);

    /// Callback triggered in response to `set_periodic_advertising_enable` indicating result of
    /// the operation.
    fn on_periodic_advertising_enabled(
        &mut self,
        advertiser_id: i32,
        enable: bool,
        status: AdvertisingStatus,
    );

    /// When advertising module changes its suspend mode due to system suspend/resume.
    fn on_suspend_mode_change(&mut self, suspend_mode: SuspendMode);
}

// Advertising interval range.
const INTERVAL_MAX: i32 = 0xff_ffff; // 10485.759375 sec
const INTERVAL_MIN: i32 = 160; // 100 ms
const INTERVAL_DELTA: i32 = 50; // 31.25 ms gap between min and max

// Periodic advertising interval range.
const PERIODIC_INTERVAL_MAX: i32 = 65519; // 81.89875 sec
const PERIODIC_INTERVAL_MIN: i32 = 80; // 100 ms
const PERIODIC_INTERVAL_DELTA: i32 = 16; // 20 ms gap between min and max

// Device name length.
const DEVICE_NAME_MAX: usize = 26;

// Advertising data types.
const COMPLETE_LIST_16_BIT_SERVICE_UUIDS: u8 = 0x03;
const COMPLETE_LIST_32_BIT_SERVICE_UUIDS: u8 = 0x05;
const COMPLETE_LIST_128_BIT_SERVICE_UUIDS: u8 = 0x07;
const SHORTENED_LOCAL_NAME: u8 = 0x08;
const COMPLETE_LOCAL_NAME: u8 = 0x09;
const TX_POWER_LEVEL: u8 = 0x0a;
const LIST_16_BIT_SERVICE_SOLICITATION_UUIDS: u8 = 0x14;
const LIST_128_BIT_SERVICE_SOLICITATION_UUIDS: u8 = 0x15;
const SERVICE_DATA_16_BIT_UUID: u8 = 0x16;
const LIST_32_BIT_SERVICE_SOLICITATION_UUIDS: u8 = 0x1f;
const SERVICE_DATA_32_BIT_UUID: u8 = 0x20;
const SERVICE_DATA_128_BIT_UUID: u8 = 0x21;
const TRANSPORT_DISCOVERY_DATA: u8 = 0x26;
const MANUFACTURER_SPECIFIC_DATA: u8 = 0xff;
const SERVICE_AD_TYPES: [u8; 3] = [
    COMPLETE_LIST_16_BIT_SERVICE_UUIDS,
    COMPLETE_LIST_32_BIT_SERVICE_UUIDS,
    COMPLETE_LIST_128_BIT_SERVICE_UUIDS,
];
const SOLICIT_AD_TYPES: [u8; 3] = [
    LIST_16_BIT_SERVICE_SOLICITATION_UUIDS,
    LIST_32_BIT_SERVICE_SOLICITATION_UUIDS,
    LIST_128_BIT_SERVICE_SOLICITATION_UUIDS,
];

const LEGACY_ADV_DATA_LEN_MAX: usize = 31;
const EXT_ADV_DATA_LEN_MAX: usize = 254;

// Invalid advertising set id.
const INVALID_ADV_ID: i32 = 0xff;

// Invalid advertising set id.
pub const INVALID_REG_ID: i32 = -1;

impl Into<bt_topshim::profiles::gatt::AdvertiseParameters> for AdvertisingSetParameters {
    fn into(self) -> bt_topshim::profiles::gatt::AdvertiseParameters {
        let mut props: u16 = 0;
        if self.connectable {
            props |= 0x01;
        }
        if self.scannable {
            props |= 0x02;
        }
        if self.is_legacy {
            props |= 0x10;
        }
        if self.is_anonymous {
            props |= 0x20;
        }
        if self.include_tx_power {
            props |= 0x40;
        }

        let interval = clamp(self.interval, INTERVAL_MIN, INTERVAL_MAX - INTERVAL_DELTA);

        bt_topshim::profiles::gatt::AdvertiseParameters {
            advertising_event_properties: props,
            min_interval: interval as u32,
            max_interval: (interval + INTERVAL_DELTA) as u32,
            channel_map: 0x07 as u8, // all channels
            tx_power: self.tx_power_level as i8,
            primary_advertising_phy: self.primary_phy.into(),
            secondary_advertising_phy: self.secondary_phy.into(),
            scan_request_notification_enable: 0 as u8, // false
            own_address_type: self.own_address_type as i8,
        }
    }
}

impl AdvertiseData {
    fn append_adv_data(dest: &mut Vec<u8>, ad_type: u8, ad_payload: &[u8]) {
        let len = clamp(ad_payload.len(), 0, 254);
        dest.push((len + 1) as u8);
        dest.push(ad_type);
        dest.extend(&ad_payload[..len]);
    }

    fn append_uuids(dest: &mut Vec<u8>, ad_types: &[u8; 3], uuids: &Vec<Uuid>) {
        let mut uuid16_bytes = Vec::<u8>::new();
        let mut uuid32_bytes = Vec::<u8>::new();
        let mut uuid128_bytes = Vec::<u8>::new();

        // For better transmission efficiency, we generate a compact
        // advertisement data by converting UUIDs into shorter binary forms
        // and then group them by their length in order.
        // The data generated for UUIDs looks like:
        // [16-bit_UUID_LIST, 32-bit_UUID_LIST, 128-bit_UUID_LIST].
        for uuid in uuids {
            let uuid_slice = UuidHelper::get_shortest_slice(&uuid.uu);
            let id: Vec<u8> = uuid_slice.iter().rev().cloned().collect();
            match id.len() {
                2 => uuid16_bytes.extend(id),
                4 => uuid32_bytes.extend(id),
                16 => uuid128_bytes.extend(id),
                _ => (),
            }
        }

        let bytes_list = vec![uuid16_bytes, uuid32_bytes, uuid128_bytes];
        for (ad_type, bytes) in
            ad_types.iter().zip(bytes_list.iter()).filter(|(_, bytes)| bytes.len() > 0)
        {
            AdvertiseData::append_adv_data(dest, *ad_type, bytes);
        }
    }

    fn append_service_uuids(dest: &mut Vec<u8>, uuids: &Vec<Uuid>) {
        AdvertiseData::append_uuids(dest, &SERVICE_AD_TYPES, uuids);
    }

    fn append_solicit_uuids(dest: &mut Vec<u8>, uuids: &Vec<Uuid>) {
        AdvertiseData::append_uuids(dest, &SOLICIT_AD_TYPES, uuids);
    }

    fn append_service_data(dest: &mut Vec<u8>, service_data: &HashMap<String, Vec<u8>>) {
        for (uuid, data) in
            service_data.iter().filter_map(|(s, d)| UuidHelper::parse_string(s).map(|s| (s, d)))
        {
            let uuid_slice = UuidHelper::get_shortest_slice(&uuid.uu);
            let concated: Vec<u8> = uuid_slice.iter().rev().chain(data).cloned().collect();
            match uuid_slice.len() {
                2 => AdvertiseData::append_adv_data(dest, SERVICE_DATA_16_BIT_UUID, &concated),
                4 => AdvertiseData::append_adv_data(dest, SERVICE_DATA_32_BIT_UUID, &concated),
                16 => AdvertiseData::append_adv_data(dest, SERVICE_DATA_128_BIT_UUID, &concated),
                _ => (),
            }
        }
    }

    fn append_device_name(dest: &mut Vec<u8>, device_name: &String) {
        if device_name.len() == 0 {
            return;
        }

        let (ad_type, name) = if device_name.len() > DEVICE_NAME_MAX {
            (SHORTENED_LOCAL_NAME, [&device_name.as_bytes()[..DEVICE_NAME_MAX], &[0]].concat())
        } else {
            (COMPLETE_LOCAL_NAME, [device_name.as_bytes(), &[0]].concat())
        };
        AdvertiseData::append_adv_data(dest, ad_type, &name);
    }

    fn append_manufacturer_data(dest: &mut Vec<u8>, manufacturer_data: &HashMap<ManfId, Vec<u8>>) {
        for (m, data) in manufacturer_data.iter().sorted() {
            let concated = [&m.to_le_bytes()[..], data].concat();
            AdvertiseData::append_adv_data(dest, MANUFACTURER_SPECIFIC_DATA, &concated);
        }
    }

    fn append_transport_discovery_data(
        dest: &mut Vec<u8>,
        transport_discovery_data: &Vec<Vec<u8>>,
    ) {
        for tdd in transport_discovery_data.iter().filter(|tdd| tdd.len() > 0) {
            AdvertiseData::append_adv_data(dest, TRANSPORT_DISCOVERY_DATA, &tdd);
        }
    }

    /// Creates raw data from the AdvertiseData.
    pub fn make_with(&self, device_name: &String) -> Vec<u8> {
        let mut bytes = Vec::<u8>::new();
        if self.include_device_name {
            AdvertiseData::append_device_name(&mut bytes, device_name);
        }
        if self.include_tx_power_level {
            // Lower layers will fill tx power level.
            AdvertiseData::append_adv_data(&mut bytes, TX_POWER_LEVEL, &[0]);
        }
        AdvertiseData::append_manufacturer_data(&mut bytes, &self.manufacturer_data);
        AdvertiseData::append_service_uuids(&mut bytes, &self.service_uuids);
        AdvertiseData::append_service_data(&mut bytes, &self.service_data);
        AdvertiseData::append_solicit_uuids(&mut bytes, &self.solicit_uuids);
        AdvertiseData::append_transport_discovery_data(&mut bytes, &self.transport_discovery_data);
        bytes
    }

    /// Validates the raw data as advertisement data.
    pub fn validate_raw_data(is_legacy: bool, bytes: &Vec<u8>) -> bool {
        bytes.len() <= if is_legacy { LEGACY_ADV_DATA_LEN_MAX } else { EXT_ADV_DATA_LEN_MAX }
    }

    /// Checks if the advertisement can be upgraded to extended.
    pub fn can_upgrade(parameters: &mut AdvertisingSetParameters, adv_bytes: &Vec<u8>) -> bool {
        if parameters.is_legacy && !AdvertiseData::validate_raw_data(true, adv_bytes) {
            info!("Auto upgrading advertisement to extended");
            parameters.is_legacy = false;
            return true;
        }

        false
    }
}

impl Into<bt_topshim::profiles::gatt::PeriodicAdvertisingParameters>
    for PeriodicAdvertisingParameters
{
    fn into(self) -> bt_topshim::profiles::gatt::PeriodicAdvertisingParameters {
        let mut p = bt_topshim::profiles::gatt::PeriodicAdvertisingParameters::default();

        let interval = clamp(
            self.interval,
            PERIODIC_INTERVAL_MIN,
            PERIODIC_INTERVAL_MAX - PERIODIC_INTERVAL_DELTA,
        );

        p.enable = true;
        p.include_adi = false;
        p.min_interval = interval as u16;
        p.max_interval = p.min_interval + (PERIODIC_INTERVAL_DELTA as u16);
        if self.include_tx_power {
            p.periodic_advertising_properties |= 0x40;
        }

        p
    }
}

// Keeps information of an advertising set.
#[derive(Debug, PartialEq, Copy, Clone)]
pub(crate) struct AdvertisingSetInfo {
    /// Identifies the advertising set when it's started successfully.
    adv_id: Option<AdvertiserId>,

    /// Identifies callback associated.
    callback_id: CallbackId,

    /// Identifies the advertising set when it's registered.
    reg_id: RegId,

    /// Whether the advertising set has been enabled.
    enabled: bool,

    /// Whether the advertising set has been paused.
    paused: bool,

    /// Whether the stop of advertising set is held.
    /// This happens when an advertising set is stopped when the system is suspending.
    /// The advertising set will be stopped on system resumed.
    stopped: bool,

    /// Advertising duration, in 10 ms unit.
    adv_timeout: u16,

    /// Maximum number of extended advertising events the controller
    /// shall attempt to send before terminating the extended advertising.
    adv_events: u8,

    /// Whether the legacy advertisement will be used.
    legacy: bool,
}

impl AdvertisingSetInfo {
    pub(crate) fn new(
        callback_id: CallbackId,
        adv_timeout: u16,
        adv_events: u8,
        legacy: bool,
        reg_id: RegId,
    ) -> Self {
        AdvertisingSetInfo {
            adv_id: None,
            callback_id,
            reg_id,
            enabled: false,
            paused: false,
            stopped: false,
            adv_timeout,
            adv_events,
            legacy,
        }
    }

    /// Gets advertising set registration ID.
    pub(crate) fn reg_id(&self) -> RegId {
        self.reg_id
    }

    /// Gets associated callback ID.
    pub(crate) fn callback_id(&self) -> CallbackId {
        self.callback_id
    }

    /// Updates advertiser ID.
    pub(crate) fn set_adv_id(&mut self, id: Option<AdvertiserId>) {
        self.adv_id = id;
    }

    /// Gets advertiser ID, which is required for advertising |BleAdvertiserInterface|.
    pub(crate) fn adv_id(&self) -> u8 {
        // As advertiser ID was from topshim originally, type casting is safe.
        self.adv_id.unwrap_or(INVALID_ADV_ID) as u8
    }

    /// Updates advertising set status.
    pub(crate) fn set_enabled(&mut self, enabled: bool) {
        self.enabled = enabled;
    }

    /// Returns true if the advertising set has been enabled, false otherwise.
    pub(crate) fn is_enabled(&self) -> bool {
        self.enabled
    }

    /// Marks the advertising set as paused or not.
    pub(crate) fn set_paused(&mut self, paused: bool) {
        self.paused = paused;
    }

    /// Returns true if the advertising set has been paused, false otherwise.
    pub(crate) fn is_paused(&self) -> bool {
        self.paused
    }

    /// Marks the advertising set as stopped.
    pub(crate) fn set_stopped(&mut self) {
        self.stopped = true;
    }

    /// Returns true if the advertising set has been stopped, false otherwise.
    pub(crate) fn is_stopped(&self) -> bool {
        self.stopped
    }

    /// Gets adv_timeout.
    pub(crate) fn adv_timeout(&self) -> u16 {
        self.adv_timeout
    }

    /// Gets adv_events.
    pub(crate) fn adv_events(&self) -> u8 {
        self.adv_events
    }

    /// Returns whether the legacy advertisement will be used.
    pub(crate) fn is_legacy(&self) -> bool {
        self.legacy
    }
}

// Manages advertising sets and the callbacks.
<<<<<<< HEAD
pub(crate) struct Advertisers {
    callbacks: Callbacks<dyn IAdvertisingSetCallback + Send>,
    sets: HashMap<RegId, AdvertisingSetInfo>,
    suspend_mode: SuspendMode,
=======
pub(crate) struct AdvertiseManager {
    tx: Sender<Message>,
    adv_manager_impl: Option<Box<dyn AdvertiseManagerOps + Send>>,
>>>>>>> 55df697a
}

impl Advertisers {
    pub(crate) fn new(tx: Sender<Message>) -> Self {
<<<<<<< HEAD
        Advertisers {
            callbacks: Callbacks::new(tx, Message::AdvertiserCallbackDisconnected),
            sets: HashMap::new(),
            suspend_mode: SuspendMode::Normal,
        }
    }

=======
        AdvertiseManager { tx, adv_manager_impl: None }
    }

    /// Initializes the AdvertiseManager
    /// This needs to be called after Bluetooth is ready because we need to query LE features.
    pub(crate) fn initialize(
        &mut self,
        gatt: Arc<Mutex<Gatt>>,
        adapter: Arc<Mutex<Box<Bluetooth>>>,
        is_le_ext_adv_supported: bool,
    ) {
        self.adv_manager_impl = if is_le_ext_adv_supported {
            info!("AdvertiseManager: Selected extended advertising stack");
            Some(Box::new(AdvertiseManagerImpl::new(self.tx.clone(), gatt, adapter)))
        } else {
            info!("AdvertiseManager: Selected software rotation stack");
            Some(Box::new(SoftwareRotationAdvertiseManagerImpl::new(
                self.tx.clone(),
                gatt,
                adapter,
            )))
        }
    }

    pub fn get_impl(&mut self) -> &mut Box<dyn AdvertiseManagerOps + Send> {
        self.adv_manager_impl.as_mut().unwrap()
    }
}

struct AdvertiseManagerImpl {
    callbacks: Callbacks<dyn IAdvertisingSetCallback + Send>,
    sets: HashMap<RegId, AdvertisingSetInfo>,
    suspend_mode: SuspendMode,
    gatt: Arc<Mutex<Gatt>>,
    adapter: Arc<Mutex<Box<Bluetooth>>>,
}

impl AdvertiseManagerImpl {
    fn new(
        tx: Sender<Message>,
        gatt: Arc<Mutex<Gatt>>,
        adapter: Arc<Mutex<Box<Bluetooth>>>,
    ) -> Self {
        AdvertiseManagerImpl {
            callbacks: Callbacks::new(tx, Message::AdvertiserCallbackDisconnected),
            sets: HashMap::new(),
            suspend_mode: SuspendMode::Normal,
            gatt,
            adapter,
        }
    }

>>>>>>> 55df697a
    // Returns the minimum unoccupied register ID from 0.
    pub(crate) fn new_reg_id(&mut self) -> RegId {
        (0..)
            .find(|id| !self.sets.contains_key(id))
            .expect("There must be an unoccupied register ID")
    }

    /// Adds an advertising set.
    pub(crate) fn add(&mut self, s: AdvertisingSetInfo) {
        if let Some(old) = self.sets.insert(s.reg_id(), s) {
            warn!("An advertising set with the same reg_id ({}) exists. Drop it!", old.reg_id);
        }
    }

    /// Returns an iterator of valid advertising sets.
    pub(crate) fn valid_sets(&self) -> impl Iterator<Item = &AdvertisingSetInfo> {
        self.sets.iter().filter_map(|(_, s)| s.adv_id.map(|_| s))
    }

    /// Returns a mutable iterator of valid advertising sets.
    pub(crate) fn valid_sets_mut(&mut self) -> impl Iterator<Item = &mut AdvertisingSetInfo> {
        self.sets.iter_mut().filter_map(|(_, s)| s.adv_id.map(|_| s))
    }

    /// Returns an iterator of enabled advertising sets.
    pub(crate) fn enabled_sets(&self) -> impl Iterator<Item = &AdvertisingSetInfo> {
        self.valid_sets().filter(|s| s.is_enabled())
    }

    /// Returns a mutable iterator of enabled advertising sets.
    pub(crate) fn enabled_sets_mut(&mut self) -> impl Iterator<Item = &mut AdvertisingSetInfo> {
        self.valid_sets_mut().filter(|s| s.is_enabled())
    }

    /// Returns a mutable iterator of paused advertising sets.
    pub(crate) fn paused_sets_mut(&mut self) -> impl Iterator<Item = &mut AdvertisingSetInfo> {
        self.valid_sets_mut().filter(|s| s.is_paused())
    }

    /// Returns an iterator of stopped advertising sets.
    pub(crate) fn stopped_sets(&self) -> impl Iterator<Item = &AdvertisingSetInfo> {
        self.valid_sets().filter(|s| s.is_stopped())
    }

    fn find_reg_id(&self, adv_id: AdvertiserId) -> Option<RegId> {
        for (_, s) in &self.sets {
            if s.adv_id == Some(adv_id) {
                return Some(s.reg_id());
            }
        }
        return None;
    }

    /// Returns a mutable reference to the advertising set with the reg_id specified.
    pub(crate) fn get_mut_by_reg_id(&mut self, reg_id: RegId) -> Option<&mut AdvertisingSetInfo> {
        self.sets.get_mut(&reg_id)
    }

    /// Returns a shared reference to the advertising set with the reg_id specified.
    pub(crate) fn get_by_reg_id(&self, reg_id: RegId) -> Option<&AdvertisingSetInfo> {
        self.sets.get(&reg_id)
    }

    /// Returns a mutable reference to the advertising set with the advertiser ID specified.
    pub(crate) fn get_mut_by_advertiser_id(
        &mut self,
        adv_id: AdvertiserId,
    ) -> Option<&mut AdvertisingSetInfo> {
        if let Some(reg_id) = self.find_reg_id(adv_id) {
            return self.get_mut_by_reg_id(reg_id);
        }
        None
    }

    /// Returns a shared reference to the advertising set with the advertiser ID specified.
    pub(crate) fn get_by_advertiser_id(&self, adv_id: AdvertiserId) -> Option<&AdvertisingSetInfo> {
        if let Some(reg_id) = self.find_reg_id(adv_id) {
            return self.get_by_reg_id(reg_id);
        }
        None
    }

    /// Removes the advertising set with the reg_id specified.
    ///
    /// Returns the advertising set if found, None otherwise.
    pub(crate) fn remove_by_reg_id(&mut self, reg_id: RegId) -> Option<AdvertisingSetInfo> {
        self.sets.remove(&reg_id)
    }

    /// Removes the advertising set with the specified advertiser ID.
    ///
    /// Returns the advertising set if found, None otherwise.
    pub(crate) fn remove_by_advertiser_id(
        &mut self,
        adv_id: AdvertiserId,
    ) -> Option<AdvertisingSetInfo> {
        if let Some(reg_id) = self.find_reg_id(adv_id) {
            return self.remove_by_reg_id(reg_id);
        }
        None
    }

    /// Adds an advertiser callback.
    pub(crate) fn add_callback(
        &mut self,
        callback: Box<dyn IAdvertisingSetCallback + Send>,
    ) -> CallbackId {
        self.callbacks.add_callback(callback)
    }

    /// Returns callback of the advertising set.
    pub(crate) fn get_callback(
        &mut self,
        s: &AdvertisingSetInfo,
    ) -> Option<&mut Box<dyn IAdvertisingSetCallback + Send>> {
        self.callbacks.get_by_id_mut(s.callback_id())
    }

    /// Removes an advertiser callback and unregisters all advertising sets associated with that callback.
    pub(crate) fn remove_callback(&mut self, callback_id: CallbackId, gatt: &mut Gatt) -> bool {
        for (_, s) in
            self.sets.iter().filter(|(_, s)| s.callback_id() == callback_id && s.adv_id.is_some())
        {
            gatt.advertiser.unregister(s.adv_id());
        }
        self.sets.retain(|_, s| s.callback_id() != callback_id);

        self.callbacks.remove_callback(callback_id)
    }

    /// Update suspend mode.
    pub(crate) fn set_suspend_mode(&mut self, suspend_mode: SuspendMode) {
        if suspend_mode != self.suspend_mode {
            self.suspend_mode = suspend_mode;
            self.notify_suspend_mode();
        }
    }

    /// Gets current suspend mode.
    pub(crate) fn suspend_mode(&mut self) -> SuspendMode {
        self.suspend_mode.clone()
    }

    /// Notify current suspend mode to all active callbacks.
    fn notify_suspend_mode(&mut self) {
        let suspend_mode = &self.suspend_mode;
        self.callbacks.for_all_callbacks(|callback| {
            callback.on_suspend_mode_change(suspend_mode.clone());
        });
    }
<<<<<<< HEAD
=======

    fn get_adapter_name(&self) -> String {
        self.adapter.lock().unwrap().get_name()
    }
}

pub enum AdvertiserActions {
    /// Triggers the rotation of the advertising set.
    /// Should only be used in the software rotation stack.
    RunRotate,
}

/// Defines all required ops for an AdvertiseManager to communicate with the upper/lower layers.
pub(crate) trait AdvertiseManagerOps:
    IBluetoothAdvertiseManager + BtifGattAdvCallbacks
{
    /// Prepares for suspend
    fn enter_suspend(&mut self);

    /// Undoes previous suspend preparation
    fn exit_suspend(&mut self);

    /// Handles advertise manager actions
    fn handle_action(&mut self, action: AdvertiserActions);
}

impl AdvertiseManagerOps for AdvertiseManagerImpl {
    fn enter_suspend(&mut self) {
        self.set_suspend_mode(SuspendMode::Suspending);

        let mut pausing_cnt = 0;
        for s in self.sets.values_mut().filter(|s| s.is_valid() && s.is_enabled()) {
            s.set_paused(true);
            self.gatt.lock().unwrap().advertiser.enable(
                s.adv_id(),
                false,
                s.adv_timeout(),
                s.adv_events(),
            );
            pausing_cnt += 1;
        }

        if pausing_cnt == 0 {
            self.set_suspend_mode(SuspendMode::Suspended);
        }
    }

    fn exit_suspend(&mut self) {
        for id in self.stopped_sets().map(|s| s.adv_id()).collect::<Vec<_>>() {
            self.gatt.lock().unwrap().advertiser.unregister(id);
            self.remove_by_advertiser_id(id as AdvertiserId);
        }
        for s in self.sets.values_mut().filter(|s| s.is_valid() && s.is_paused()) {
            s.set_paused(false);
            self.gatt.lock().unwrap().advertiser.enable(
                s.adv_id(),
                true,
                s.adv_timeout(),
                s.adv_events(),
            );
        }

        self.set_suspend_mode(SuspendMode::Normal);
    }

    fn handle_action(&mut self, action: AdvertiserActions) {
        match action {
            AdvertiserActions::RunRotate => {
                error!("Unexpected RunRotate call in hardware offloaded stack");
            }
        }
    }
}

pub trait IBluetoothAdvertiseManager {
    /// Registers callback for BLE advertising.
    fn register_callback(&mut self, callback: Box<dyn IAdvertisingSetCallback + Send>) -> u32;

    /// Unregisters callback for BLE advertising.
    fn unregister_callback(&mut self, callback_id: u32) -> bool;

    /// Creates a new BLE advertising set and start advertising.
    ///
    /// Returns the reg_id for the advertising set, which is used in the callback
    /// `on_advertising_set_started` to identify the advertising set started.
    ///
    /// * `parameters` - Advertising set parameters.
    /// * `advertise_data` - Advertisement data to be broadcasted.
    /// * `scan_response` - Scan response.
    /// * `periodic_parameters` - Periodic advertising parameters. If None, periodic advertising
    ///     will not be started.
    /// * `periodic_data` - Periodic advertising data.
    /// * `duration` - Advertising duration, in 10 ms unit. Valid range is from 1 (10 ms) to
    ///     65535 (655.35 sec). 0 means no advertising timeout.
    /// * `max_ext_adv_events` - Maximum number of extended advertising events the controller
    ///     shall attempt to send before terminating the extended advertising, even if the
    ///     duration has not expired. Valid range is from 1 to 255. 0 means event count limitation.
    /// * `callback_id` - Identifies callback registered in register_advertiser_callback.
    fn start_advertising_set(
        &mut self,
        parameters: AdvertisingSetParameters,
        advertise_data: AdvertiseData,
        scan_response: Option<AdvertiseData>,
        periodic_parameters: Option<PeriodicAdvertisingParameters>,
        periodic_data: Option<AdvertiseData>,
        duration: i32,
        max_ext_adv_events: i32,
        callback_id: u32,
    ) -> i32;

    /// Disposes a BLE advertising set.
    fn stop_advertising_set(&mut self, advertiser_id: i32);

    /// Queries address associated with the advertising set.
    fn get_own_address(&mut self, advertiser_id: i32);

    /// Enables or disables an advertising set.
    fn enable_advertising_set(
        &mut self,
        advertiser_id: i32,
        enable: bool,
        duration: i32,
        max_ext_adv_events: i32,
    );

    /// Updates advertisement data of the advertising set.
    fn set_advertising_data(&mut self, advertiser_id: i32, data: AdvertiseData);

    /// Set the advertisement data of the advertising set.
    fn set_raw_adv_data(&mut self, advertiser_id: i32, data: Vec<u8>);

    /// Updates scan response of the advertising set.
    fn set_scan_response_data(&mut self, advertiser_id: i32, data: AdvertiseData);

    /// Updates advertising parameters of the advertising set.
    ///
    /// It must be called when advertising is not active.
    fn set_advertising_parameters(
        &mut self,
        advertiser_id: i32,
        parameters: AdvertisingSetParameters,
    );

    /// Updates periodic advertising parameters.
    fn set_periodic_advertising_parameters(
        &mut self,
        advertiser_id: i32,
        parameters: PeriodicAdvertisingParameters,
    );

    /// Updates periodic advertisement data.
    ///
    /// It must be called after `set_periodic_advertising_parameters`, or after
    /// advertising was started with periodic advertising data set.
    fn set_periodic_advertising_data(&mut self, advertiser_id: i32, data: AdvertiseData);

    /// Enables or disables periodic advertising.
    fn set_periodic_advertising_enable(
        &mut self,
        advertiser_id: i32,
        enable: bool,
        include_adi: bool,
    );
}

impl IBluetoothAdvertiseManager for AdvertiseManagerImpl {
    fn register_callback(&mut self, callback: Box<dyn IAdvertisingSetCallback + Send>) -> u32 {
        self.callbacks.add_callback(callback)
    }

    fn unregister_callback(&mut self, callback_id: u32) -> bool {
        for s in self.sets.values_mut().filter(|s| s.callback_id() == callback_id) {
            if s.is_valid() {
                self.gatt.lock().unwrap().advertiser.unregister(s.adv_id());
            } else {
                s.set_stopped();
            }
        }
        self.sets.retain(|_, s| s.callback_id() != callback_id || !s.is_valid());

        self.callbacks.remove_callback(callback_id)
    }

    fn start_advertising_set(
        &mut self,
        mut parameters: AdvertisingSetParameters,
        advertise_data: AdvertiseData,
        scan_response: Option<AdvertiseData>,
        periodic_parameters: Option<PeriodicAdvertisingParameters>,
        periodic_data: Option<AdvertiseData>,
        duration: i32,
        max_ext_adv_events: i32,
        callback_id: u32,
    ) -> i32 {
        if self.suspend_mode() != SuspendMode::Normal {
            return INVALID_REG_ID;
        }

        let device_name = self.get_adapter_name();
        let adv_bytes = advertise_data.make_with(&device_name);
        // TODO(b/311417973): Remove this once we have more robust /device/bluetooth APIs to control extended advertising
        let is_legacy =
            parameters.is_legacy && !AdvertiseData::can_upgrade(&mut parameters, &adv_bytes);
        let params = parameters.into();
        if !AdvertiseData::validate_raw_data(is_legacy, &adv_bytes) {
            warn!("Failed to start advertising set with invalid advertise data");
            return INVALID_REG_ID;
        }
        let scan_bytes =
            if let Some(d) = scan_response { d.make_with(&device_name) } else { Vec::<u8>::new() };
        if !AdvertiseData::validate_raw_data(is_legacy, &scan_bytes) {
            warn!("Failed to start advertising set with invalid scan response");
            return INVALID_REG_ID;
        }
        let periodic_params = if let Some(p) = periodic_parameters {
            p.into()
        } else {
            bt_topshim::profiles::gatt::PeriodicAdvertisingParameters::default()
        };
        let periodic_bytes =
            if let Some(d) = periodic_data { d.make_with(&device_name) } else { Vec::<u8>::new() };
        if !AdvertiseData::validate_raw_data(false, &periodic_bytes) {
            warn!("Failed to start advertising set with invalid periodic data");
            return INVALID_REG_ID;
        }
        let adv_timeout = clamp(duration, 0, 0xffff) as u16;
        let adv_events = clamp(max_ext_adv_events, 0, 0xff) as u8;

        let reg_id = self.new_reg_id();
        let s = AdvertisingSetInfo::new(callback_id, adv_timeout, adv_events, is_legacy, reg_id);
        self.add(s);

        self.gatt.lock().unwrap().advertiser.start_advertising_set(
            reg_id,
            params,
            adv_bytes,
            scan_bytes,
            periodic_params,
            periodic_bytes,
            adv_timeout,
            adv_events,
        );
        reg_id
    }

    fn stop_advertising_set(&mut self, advertiser_id: i32) {
        let s = if let Some(s) = self.get_by_advertiser_id(advertiser_id) {
            s.clone()
        } else {
            return;
        };

        if self.suspend_mode() != SuspendMode::Normal {
            if !s.is_stopped() {
                warn!("Deferred advertisement unregistering due to suspending");
                self.get_mut_by_advertiser_id(advertiser_id).unwrap().set_stopped();
                if let Some(cb) = self.get_callback(&s) {
                    cb.on_advertising_set_stopped(advertiser_id);
                }
            }
            return;
        }

        self.gatt.lock().unwrap().advertiser.unregister(s.adv_id());
        if let Some(cb) = self.get_callback(&s) {
            cb.on_advertising_set_stopped(advertiser_id);
        }
        self.remove_by_advertiser_id(advertiser_id);
    }

    fn get_own_address(&mut self, advertiser_id: i32) {
        if self.suspend_mode() != SuspendMode::Normal {
            return;
        }

        if let Some(s) = self.get_by_advertiser_id(advertiser_id) {
            self.gatt.lock().unwrap().advertiser.get_own_address(s.adv_id());
        }
    }

    fn enable_advertising_set(
        &mut self,
        advertiser_id: i32,
        enable: bool,
        duration: i32,
        max_ext_adv_events: i32,
    ) {
        if self.suspend_mode() != SuspendMode::Normal {
            return;
        }

        let adv_timeout = clamp(duration, 0, 0xffff) as u16;
        let adv_events = clamp(max_ext_adv_events, 0, 0xff) as u8;

        if let Some(s) = self.get_by_advertiser_id(advertiser_id) {
            self.gatt.lock().unwrap().advertiser.enable(
                s.adv_id(),
                enable,
                adv_timeout,
                adv_events,
            );
        }
    }

    fn set_advertising_data(&mut self, advertiser_id: i32, data: AdvertiseData) {
        if self.suspend_mode() != SuspendMode::Normal {
            return;
        }

        let device_name = self.get_adapter_name();
        let bytes = data.make_with(&device_name);

        if let Some(s) = self.get_by_advertiser_id(advertiser_id) {
            if !AdvertiseData::validate_raw_data(s.is_legacy(), &bytes) {
                warn!("AdvertiseManagerImpl {}: invalid advertise data to update", advertiser_id);
                return;
            }
            self.gatt.lock().unwrap().advertiser.set_data(s.adv_id(), false, bytes);
        }
    }

    fn set_raw_adv_data(&mut self, advertiser_id: i32, data: Vec<u8>) {
        if self.suspend_mode() != SuspendMode::Normal {
            return;
        }

        if let Some(s) = self.get_by_advertiser_id(advertiser_id) {
            if !AdvertiseData::validate_raw_data(s.is_legacy(), &data) {
                warn!(
                    "AdvertiseManagerImpl {}: invalid raw advertise data to update",
                    advertiser_id
                );
                return;
            }
            self.gatt.lock().unwrap().advertiser.set_data(s.adv_id(), false, data);
        }
    }

    fn set_scan_response_data(&mut self, advertiser_id: i32, data: AdvertiseData) {
        if self.suspend_mode() != SuspendMode::Normal {
            return;
        }

        let device_name = self.get_adapter_name();
        let bytes = data.make_with(&device_name);

        if let Some(s) = self.get_by_advertiser_id(advertiser_id) {
            if !AdvertiseData::validate_raw_data(s.is_legacy(), &bytes) {
                warn!("AdvertiseManagerImpl {}: invalid scan response to update", advertiser_id);
                return;
            }
            self.gatt.lock().unwrap().advertiser.set_data(s.adv_id(), true, bytes);
        }
    }

    fn set_advertising_parameters(
        &mut self,
        advertiser_id: i32,
        parameters: AdvertisingSetParameters,
    ) {
        if self.suspend_mode() != SuspendMode::Normal {
            return;
        }

        let params = parameters.into();

        if let Some(s) = self.get_by_advertiser_id(advertiser_id) {
            let was_enabled = s.is_enabled();
            if was_enabled {
                self.gatt.lock().unwrap().advertiser.enable(
                    s.adv_id(),
                    false,
                    s.adv_timeout(),
                    s.adv_events(),
                );
            }
            self.gatt.lock().unwrap().advertiser.set_parameters(s.adv_id(), params);
            if was_enabled {
                self.gatt.lock().unwrap().advertiser.enable(
                    s.adv_id(),
                    true,
                    s.adv_timeout(),
                    s.adv_events(),
                );
            }
        }
    }

    fn set_periodic_advertising_parameters(
        &mut self,
        advertiser_id: i32,
        parameters: PeriodicAdvertisingParameters,
    ) {
        if self.suspend_mode() != SuspendMode::Normal {
            return;
        }

        let params = parameters.into();

        if let Some(s) = self.get_by_advertiser_id(advertiser_id) {
            self.gatt
                .lock()
                .unwrap()
                .advertiser
                .set_periodic_advertising_parameters(s.adv_id(), params);
        }
    }

    fn set_periodic_advertising_data(&mut self, advertiser_id: i32, data: AdvertiseData) {
        if self.suspend_mode() != SuspendMode::Normal {
            return;
        }

        let device_name = self.get_adapter_name();
        let bytes = data.make_with(&device_name);

        if let Some(s) = self.get_by_advertiser_id(advertiser_id) {
            if !AdvertiseData::validate_raw_data(false, &bytes) {
                warn!("AdvertiseManagerImpl {}: invalid periodic data to update", advertiser_id);
                return;
            }
            self.gatt.lock().unwrap().advertiser.set_periodic_advertising_data(s.adv_id(), bytes);
        }
    }

    fn set_periodic_advertising_enable(
        &mut self,
        advertiser_id: i32,
        enable: bool,
        include_adi: bool,
    ) {
        if self.suspend_mode() != SuspendMode::Normal {
            return;
        }
        if let Some(s) = self.get_by_advertiser_id(advertiser_id) {
            self.gatt.lock().unwrap().advertiser.set_periodic_advertising_enable(
                s.adv_id(),
                enable,
                include_adi,
            );
        }
    }
}

#[btif_callbacks_dispatcher(dispatch_le_adv_callbacks, GattAdvCallbacks)]
pub(crate) trait BtifGattAdvCallbacks {
    #[btif_callback(OnAdvertisingSetStarted)]
    fn on_advertising_set_started(
        &mut self,
        reg_id: i32,
        advertiser_id: u8,
        tx_power: i8,
        status: AdvertisingStatus,
    );

    #[btif_callback(OnAdvertisingEnabled)]
    fn on_advertising_enabled(&mut self, adv_id: u8, enabled: bool, status: AdvertisingStatus);

    #[btif_callback(OnAdvertisingDataSet)]
    fn on_advertising_data_set(&mut self, adv_id: u8, status: AdvertisingStatus);

    #[btif_callback(OnScanResponseDataSet)]
    fn on_scan_response_data_set(&mut self, adv_id: u8, status: AdvertisingStatus);

    #[btif_callback(OnAdvertisingParametersUpdated)]
    fn on_advertising_parameters_updated(
        &mut self,
        adv_id: u8,
        tx_power: i8,
        status: AdvertisingStatus,
    );

    #[btif_callback(OnPeriodicAdvertisingParametersUpdated)]
    fn on_periodic_advertising_parameters_updated(&mut self, adv_id: u8, status: AdvertisingStatus);

    #[btif_callback(OnPeriodicAdvertisingDataSet)]
    fn on_periodic_advertising_data_set(&mut self, adv_id: u8, status: AdvertisingStatus);

    #[btif_callback(OnPeriodicAdvertisingEnabled)]
    fn on_periodic_advertising_enabled(
        &mut self,
        adv_id: u8,
        enabled: bool,
        status: AdvertisingStatus,
    );

    #[btif_callback(OnOwnAddressRead)]
    fn on_own_address_read(&mut self, adv_id: u8, addr_type: u8, address: RawAddress);
}

impl BtifGattAdvCallbacks for AdvertiseManagerImpl {
    fn on_advertising_set_started(
        &mut self,
        reg_id: i32,
        advertiser_id: u8,
        tx_power: i8,
        status: AdvertisingStatus,
    ) {
        debug!(
            "on_advertising_set_started(): reg_id = {}, advertiser_id = {}, tx_power = {}, status = {:?}",
            reg_id, advertiser_id, tx_power, status
        );

        let s = if let Some(s) = self.sets.get_mut(&reg_id) {
            s
        } else {
            error!("AdvertisingSetInfo not found");
            // An unknown advertising set has started. Unregister it anyway.
            self.gatt.lock().unwrap().advertiser.unregister(advertiser_id);
            return;
        };

        if s.is_stopped() {
            // The advertising set needs to be stopped. This could happen when |unregister_callback|
            // is called before an advertising becomes ready.
            self.gatt.lock().unwrap().advertiser.unregister(advertiser_id);
            self.sets.remove(&reg_id);
            return;
        }

        s.set_adv_id(Some(advertiser_id.into()));
        s.set_enabled(status == AdvertisingStatus::Success);

        if let Some(cb) = self.callbacks.get_by_id_mut(s.callback_id()) {
            cb.on_advertising_set_started(reg_id, advertiser_id.into(), tx_power.into(), status);
        }

        if status != AdvertisingStatus::Success {
            warn!(
                "on_advertising_set_started(): failed! reg_id = {}, status = {:?}",
                reg_id, status
            );
            self.sets.remove(&reg_id);
        }
    }

    fn on_advertising_enabled(&mut self, adv_id: u8, enabled: bool, status: AdvertisingStatus) {
        debug!(
            "on_advertising_enabled(): adv_id = {}, enabled = {}, status = {:?}",
            adv_id, enabled, status
        );

        let advertiser_id: i32 = adv_id.into();

        if let Some(s) = self.get_mut_by_advertiser_id(advertiser_id) {
            s.set_enabled(enabled);
        } else {
            return;
        }

        let s = self.get_by_advertiser_id(advertiser_id).unwrap().clone();
        if let Some(cb) = self.get_callback(&s) {
            cb.on_advertising_enabled(advertiser_id, enabled, status);
        }

        if self.suspend_mode() == SuspendMode::Suspending {
            if self.enabled_sets().count() == 0 {
                self.set_suspend_mode(SuspendMode::Suspended);
            }
        }
    }

    fn on_advertising_data_set(&mut self, adv_id: u8, status: AdvertisingStatus) {
        debug!("on_advertising_data_set(): adv_id = {}, status = {:?}", adv_id, status);

        let advertiser_id: i32 = adv_id.into();
        if None == self.get_by_advertiser_id(advertiser_id) {
            return;
        }
        let s = self.get_by_advertiser_id(advertiser_id).unwrap().clone();

        if let Some(cb) = self.get_callback(&s) {
            cb.on_advertising_data_set(advertiser_id, status);
        }
    }

    fn on_scan_response_data_set(&mut self, adv_id: u8, status: AdvertisingStatus) {
        debug!("on_scan_response_data_set(): adv_id = {}, status = {:?}", adv_id, status);

        let advertiser_id: i32 = adv_id.into();
        if None == self.get_by_advertiser_id(advertiser_id) {
            return;
        }
        let s = self.get_by_advertiser_id(advertiser_id).unwrap().clone();

        if let Some(cb) = self.get_callback(&s) {
            cb.on_scan_response_data_set(advertiser_id, status);
        }
    }

    fn on_advertising_parameters_updated(
        &mut self,
        adv_id: u8,
        tx_power: i8,
        status: AdvertisingStatus,
    ) {
        debug!(
            "on_advertising_parameters_updated(): adv_id = {}, tx_power = {}, status = {:?}",
            adv_id, tx_power, status
        );

        let advertiser_id: i32 = adv_id.into();
        if None == self.get_by_advertiser_id(advertiser_id) {
            return;
        }
        let s = self.get_by_advertiser_id(advertiser_id).unwrap().clone();

        if let Some(cb) = self.get_callback(&s) {
            cb.on_advertising_parameters_updated(advertiser_id, tx_power.into(), status);
        }
    }

    fn on_periodic_advertising_parameters_updated(
        &mut self,
        adv_id: u8,
        status: AdvertisingStatus,
    ) {
        debug!(
            "on_periodic_advertising_parameters_updated(): adv_id = {}, status = {:?}",
            adv_id, status
        );

        let advertiser_id: i32 = adv_id.into();
        if None == self.get_by_advertiser_id(advertiser_id) {
            return;
        }
        let s = self.get_by_advertiser_id(advertiser_id).unwrap().clone();

        if let Some(cb) = self.get_callback(&s) {
            cb.on_periodic_advertising_parameters_updated(advertiser_id, status);
        }
    }

    fn on_periodic_advertising_data_set(&mut self, adv_id: u8, status: AdvertisingStatus) {
        debug!("on_periodic_advertising_data_set(): adv_id = {}, status = {:?}", adv_id, status);

        let advertiser_id: i32 = adv_id.into();
        if None == self.get_by_advertiser_id(advertiser_id) {
            return;
        }
        let s = self.get_by_advertiser_id(advertiser_id).unwrap().clone();

        if let Some(cb) = self.get_callback(&s) {
            cb.on_periodic_advertising_data_set(advertiser_id, status);
        }
    }

    fn on_periodic_advertising_enabled(
        &mut self,
        adv_id: u8,
        enabled: bool,
        status: AdvertisingStatus,
    ) {
        debug!(
            "on_periodic_advertising_enabled(): adv_id = {}, enabled = {}, status = {:?}",
            adv_id, enabled, status
        );

        let advertiser_id: i32 = adv_id.into();
        if None == self.get_by_advertiser_id(advertiser_id) {
            return;
        }
        let s = self.get_by_advertiser_id(advertiser_id).unwrap().clone();

        if let Some(cb) = self.get_callback(&s) {
            cb.on_periodic_advertising_enabled(advertiser_id, enabled, status);
        }
    }

    fn on_own_address_read(&mut self, adv_id: u8, addr_type: u8, address: RawAddress) {
        debug!(
            "on_own_address_read(): adv_id = {}, addr_type = {}, address = {:?}",
            adv_id, addr_type, address
        );

        let advertiser_id: i32 = adv_id.into();
        if None == self.get_by_advertiser_id(advertiser_id) {
            return;
        }
        let s = self.get_by_advertiser_id(advertiser_id).unwrap().clone();

        if let Some(cb) = self.get_callback(&s) {
            cb.on_own_address_read(advertiser_id, addr_type.into(), address.to_string());
        }
    }
>>>>>>> 55df697a
}

/// The underlying legacy advertising rotates every SOFTWARE_ROTATION_INTERVAL seconds.
const SOFTWARE_ROTATION_INTERVAL: Duration = Duration::from_secs(2);

/// The ID of a software rotation advertising.
///
/// From DBus API's perspective this is used as both Advertiser ID and Register ID.
/// Unlike the extended advertising stack we can't propagate the LibBluetooth Advertiser ID to
/// DBus clients because there can be at most 1 advertiser in LibBluetooth layer at the same time.
pub type SoftwareRotationAdvertierId = i32;

struct SoftwareRotationAdvertiseInfo {
    id: SoftwareRotationAdvertierId,
    callback_id: u32,

    advertising_params: AdvertisingSetParameters,
    advertising_data: Vec<u8>,
    scan_response_data: Vec<u8>,

    /// Filled in on the first time the advertiser started.
    tx_power: Option<i32>,

    /// True if it's advertising (from DBus client's perspective), false otherwise.
    enabled: bool,
    duration: i32,
    /// None means no timeout
    expire_time: Option<Instant>,
}

enum SoftwareRotationAdvertiseState {
    /// No advertiser is running in LibBluetooth.
    Stopped,
    /// A StartAdvertisingSet call to LibBluetooth is pending.
    Pending(SoftwareRotationAdvertierId),
    /// An advertiser is running in LibBluetooth, i.e., an OnAdvertisingSetStarted is received.
    /// Parameters: ID, LibBluetooth BLE Advertiser ID, rotation timer handle
    Advertising(SoftwareRotationAdvertierId, u8, JoinHandle<()>),
}

struct SoftwareRotationAdvertiseManagerImpl {
    callbacks: Callbacks<dyn IAdvertisingSetCallback + Send>,
    suspend_mode: SuspendMode,
    gatt: Arc<Mutex<Gatt>>,
    adapter: Arc<Mutex<Box<Bluetooth>>>,
    tx: Sender<Message>,

    state: SoftwareRotationAdvertiseState,
    adv_info: HashMap<SoftwareRotationAdvertierId, SoftwareRotationAdvertiseInfo>,
    /// The enabled advertising sets to be rotate.
    /// When they are removed from the queue, OnAdvertisingEnabled needs to be sent.
    /// Note that the current advertiser running in LibBluetooth must *NOT* be in the queue.
    adv_queue: VecDeque<SoftwareRotationAdvertierId>,
}

impl SoftwareRotationAdvertiseManagerImpl {
    fn new(
        tx: Sender<Message>,
        gatt: Arc<Mutex<Gatt>>,
        adapter: Arc<Mutex<Box<Bluetooth>>>,
    ) -> Self {
        Self {
            callbacks: Callbacks::new(tx.clone(), Message::AdvertiserCallbackDisconnected),
            suspend_mode: SuspendMode::Normal,
            gatt,
            adapter,
            tx,
            state: SoftwareRotationAdvertiseState::Stopped,
            adv_info: HashMap::new(),
            adv_queue: VecDeque::new(),
        }
    }
}

impl SoftwareRotationAdvertiseManagerImpl {
    /// Updates suspend mode.
    fn set_suspend_mode(&mut self, suspend_mode: SuspendMode) {
        if suspend_mode != self.suspend_mode {
            self.suspend_mode = suspend_mode.clone();
            self.callbacks.for_all_callbacks(|cb| {
                cb.on_suspend_mode_change(suspend_mode.clone());
            });
        }
    }

    fn get_adapter_name(&self) -> String {
        self.adapter.lock().unwrap().get_name()
    }

    /// Returns the ID of the advertiser running in LibBluetooth.
    fn current_id(&self) -> Option<SoftwareRotationAdvertierId> {
        match &self.state {
            SoftwareRotationAdvertiseState::Pending(id) => Some(*id),
            SoftwareRotationAdvertiseState::Advertising(id, _, _) => Some(*id),
            SoftwareRotationAdvertiseState::Stopped => None,
        }
    }

    /// Returns the minimum unoccupied ID from 0.
    fn new_id(&mut self) -> SoftwareRotationAdvertierId {
        // The advertiser running in LibBluetooth may have been removed in this layer.
        // Avoid conflicting with it.
        let current_id = self.current_id();
        (0..)
            .find(|id| !self.adv_info.contains_key(id) && Some(*id) != current_id)
            .expect("There must be an unoccupied register ID")
    }

    fn is_pending(&self) -> bool {
        matches!(&self.state, SoftwareRotationAdvertiseState::Pending(_))
    }

    fn is_stopped(&self) -> bool {
        matches!(&self.state, SoftwareRotationAdvertiseState::Stopped)
    }

    /// Clears the removed or disabled advertisers from the queue and invokes callback.
    fn refresh_queue(&mut self) {
        let now = Instant::now();
        let adv_info = &mut self.adv_info;
        let callbacks = &mut self.callbacks;
        self.adv_queue.retain(|id| {
            let Some(info) = adv_info.get_mut(id) else {
                // This advertiser has been removed.
                return false;
            };
            if info.expire_time.map_or(false, |t| t < now) {
                // This advertiser has expired.
                info.enabled = false;
                callbacks.get_by_id_mut(info.callback_id).map(|cb| {
                    cb.on_advertising_enabled(info.id, false, AdvertisingStatus::Success);
                });
            }
            info.enabled
        });
    }

    fn stop_current_advertising(&mut self) {
        match &self.state {
            SoftwareRotationAdvertiseState::Advertising(id, adv_id, handle) => {
                handle.abort();
                self.gatt.lock().unwrap().advertiser.unregister(*adv_id);
                self.adv_queue.push_back(*id);
                self.state = SoftwareRotationAdvertiseState::Stopped;
            }
            SoftwareRotationAdvertiseState::Pending(_) => {
                error!("stop_current_advertising: Unexpected Pending state");
            }
            SoftwareRotationAdvertiseState::Stopped => {}
        };
    }

    fn start_next_advertising(&mut self) {
        match &self.state {
            SoftwareRotationAdvertiseState::Stopped => {
                self.state = loop {
                    let Some(id) = self.adv_queue.pop_front() else {
                        break SoftwareRotationAdvertiseState::Stopped;
                    };
                    let Some(info) = self.adv_info.get(&id) else {
                        error!("start_next_advertising: Unknown ID, which means queue is not refreshed!");
                        continue;
                    };
                    self.gatt.lock().unwrap().advertiser.start_advertising_set(
                        id,
                        info.advertising_params.clone().into(),
                        info.advertising_data.clone(),
                        info.scan_response_data.clone(),
                        Default::default(), // Unsupported periodic_parameters
                        vec![],             // Unsupported periodic_data
                        0,                  // Set no timeout. Timeout is controlled in this layer.
                        0,                  // Unsupported max_ext_adv_events
                    );
                    break SoftwareRotationAdvertiseState::Pending(id);
                }
            }
            SoftwareRotationAdvertiseState::Pending(_) => {
                error!("start_next_advertising: Unexpected Pending state");
            }
            SoftwareRotationAdvertiseState::Advertising(_, _, _) => {
                error!("start_next_advertising: Unexpected Advertising state");
            }
        };
    }

    fn run_rotate(&mut self) {
        if self.is_pending() {
            return;
        }
        let Some(current_id) = self.current_id() else {
            // State is Stopped. Try to start next one.
            self.refresh_queue();
            self.start_next_advertising();
            return;
        };
        // We are Advertising. Checks if the current advertiser is still allowed
        // to advertise, or if we should schedule the next one in the queue.
        let current_is_enabled = {
            let now = Instant::now();
            if let Some(info) = self.adv_info.get(&current_id) {
                if info.enabled {
                    info.expire_time.map_or(true, |t| t >= now)
                } else {
                    false
                }
            } else {
                false
            }
        };
        if !current_is_enabled {
            // If current advertiser is not allowed to advertise,
            // stop it and then let |refresh_queue| handle the callback.
            self.stop_current_advertising();
            self.refresh_queue();
            self.start_next_advertising();
        } else {
            // Current advertiser is still enabled, refresh the other advertisers in the queue.
            self.refresh_queue();
            if self.adv_queue.is_empty() {
                // No need to rotate.
            } else {
                self.stop_current_advertising();
                self.start_next_advertising();
            }
        }
    }
}

impl AdvertiseManagerOps for SoftwareRotationAdvertiseManagerImpl {
    fn enter_suspend(&mut self) {
        if self.suspend_mode != SuspendMode::Normal {
            return;
        }

        self.set_suspend_mode(SuspendMode::Suspending);
        if self.is_pending() {
            // We will unregister it on_advertising_set_started and then set mode to suspended.
            return;
        }
        self.stop_current_advertising();
        self.set_suspend_mode(SuspendMode::Suspended);
    }

    fn exit_suspend(&mut self) {
        if self.suspend_mode != SuspendMode::Suspended {
            return;
        }
        self.refresh_queue();
        self.start_next_advertising();
        self.set_suspend_mode(SuspendMode::Normal);
    }

    fn handle_action(&mut self, action: AdvertiserActions) {
        match action {
            AdvertiserActions::RunRotate => {
                if self.suspend_mode == SuspendMode::Normal {
                    self.run_rotate();
                }
            }
        }
    }
}

/// Generates expire time from now per the definition in IBluetoothAdvertiseManager
///
/// None means never timeout.
fn gen_expire_time_from_now(duration: i32) -> Option<Instant> {
    let duration = clamp(duration, 0, 0xffff) as u64;
    if duration != 0 {
        Some(Instant::now() + Duration::from_millis(duration * 10))
    } else {
        None
    }
}

impl IBluetoothAdvertiseManager for SoftwareRotationAdvertiseManagerImpl {
    fn register_callback(&mut self, callback: Box<dyn IAdvertisingSetCallback + Send>) -> u32 {
        self.callbacks.add_callback(callback)
    }

    fn unregister_callback(&mut self, callback_id: u32) -> bool {
        self.adv_info.retain(|_, info| info.callback_id != callback_id);
        let ret = self.callbacks.remove_callback(callback_id);
        if let Some(current_id) = self.current_id() {
            if !self.adv_info.contains_key(&current_id) {
                self.run_rotate();
            }
        }
        ret
    }

    fn start_advertising_set(
        &mut self,
        advertising_params: AdvertisingSetParameters,
        advertising_data: AdvertiseData,
        scan_response_data: Option<AdvertiseData>,
        periodic_parameters: Option<PeriodicAdvertisingParameters>,
        periodic_data: Option<AdvertiseData>,
        duration: i32,
        max_ext_adv_events: i32,
        callback_id: u32,
    ) -> i32 {
        if self.suspend_mode != SuspendMode::Normal {
            return INVALID_REG_ID;
        }

        let is_legacy = advertising_params.is_legacy;
        let device_name = self.get_adapter_name();

        let advertising_data = advertising_data.make_with(&device_name);
        if !AdvertiseData::validate_raw_data(is_legacy, &advertising_data) {
            warn!("Failed to start advertising set with invalid advertising data");
            return INVALID_REG_ID;
        }

        let scan_response_data =
            scan_response_data.map_or(vec![], |data| data.make_with(&device_name));
        if !AdvertiseData::validate_raw_data(is_legacy, &scan_response_data) {
            warn!("Failed to start advertising set with invalid scan response data");
            return INVALID_REG_ID;
        }

        if periodic_parameters.is_some() {
            warn!("Periodic parameters is not supported in software rotation stack, ignored");
        }
        if periodic_data.is_some() {
            warn!("Periodic data is not supported in software rotation stack, ignored");
        }
        if max_ext_adv_events != 0 {
            warn!("max_ext_adv_events is not supported in software rotation stack, ignored");
        }

        let id = self.new_id();

        // expire_time will be determined on this advertiser is started at the first time.
        self.adv_info.insert(
            id,
            SoftwareRotationAdvertiseInfo {
                id,
                callback_id,
                advertising_params,
                advertising_data,
                scan_response_data,
                tx_power: None,
                enabled: true,
                duration,
                expire_time: None,
            },
        );
        // Schedule it as the next one and rotate.
        self.adv_queue.push_front(id);
        self.run_rotate();

        id
    }

    fn stop_advertising_set(&mut self, adv_id: i32) {
        let current_id = self.current_id();
        let Some(info) = self.adv_info.remove(&adv_id) else {
            warn!("stop_advertising_set: Unknown adv_id {}", adv_id);
            return;
        };
        self.callbacks.get_by_id_mut(info.callback_id).map(|cb| {
            cb.on_advertising_set_stopped(info.id);
        });
        if current_id == Some(info.id) {
            self.run_rotate();
        }
    }

    fn get_own_address(&mut self, _adv_id: i32) {
        error!("get_own_address is not supported in software rotation stack");
    }

    fn enable_advertising_set(
        &mut self,
        adv_id: i32,
        enable: bool,
        duration: i32,
        max_ext_adv_events: i32,
    ) {
        if self.suspend_mode != SuspendMode::Normal {
            return;
        }

        let current_id = self.current_id();
        let Some(info) = self.adv_info.get_mut(&adv_id) else {
            warn!("enable_advertising_set: Unknown adv_id {}", adv_id);
            return;
        };

        if max_ext_adv_events != 0 {
            warn!("max_ext_adv_events is not supported in software rotation stack, ignored");
        }

        info.enabled = enable;
        // We won't really call enable() to LibBluetooth so calculate the expire time right now.
        info.expire_time = gen_expire_time_from_now(duration);
        // This actually won't be used as the expire_time is already determined.
        // Still fill it in to keep the data updated.
        info.duration = duration;

        if enable && !self.adv_queue.contains(&info.id) && current_id != Some(info.id) {
            // The adv was not enabled and not in the queue. Invoke callback and queue it.
            self.callbacks.get_by_id_mut(info.callback_id).map(|cb| {
                cb.on_advertising_enabled(info.id, false, AdvertisingStatus::Success);
            });
            self.adv_queue.push_back(info.id);
            if self.is_stopped() {
                self.start_next_advertising();
            }
        } else if !enable && current_id == Some(info.id) {
            self.run_rotate();
        }
    }

    fn set_advertising_data(&mut self, adv_id: i32, data: AdvertiseData) {
        if self.suspend_mode != SuspendMode::Normal {
            return;
        }

        let current_id = self.current_id();
        let device_name = self.get_adapter_name();
        let Some(info) = self.adv_info.get_mut(&adv_id) else {
            warn!("set_advertising_data: Unknown adv_id {}", adv_id);
            return;
        };
        let data = data.make_with(&device_name);
        if !AdvertiseData::validate_raw_data(info.advertising_params.is_legacy, &data) {
            warn!("set_advertising_data {}: invalid advertise data to update", adv_id);
            return;
        }
        info.advertising_data = data;
        self.callbacks.get_by_id_mut(info.callback_id).map(|cb| {
            cb.on_advertising_data_set(info.id, AdvertisingStatus::Success);
        });

        if current_id == Some(info.id) {
            self.run_rotate();
        }
    }

    fn set_raw_adv_data(&mut self, adv_id: i32, data: Vec<u8>) {
        if self.suspend_mode != SuspendMode::Normal {
            return;
        }

        let current_id = self.current_id();
        let Some(info) = self.adv_info.get_mut(&adv_id) else {
            warn!("set_raw_adv_data: Unknown adv_id {}", adv_id);
            return;
        };
        if !AdvertiseData::validate_raw_data(info.advertising_params.is_legacy, &data) {
            warn!("set_raw_adv_data {}: invalid raw advertise data to update", adv_id);
            return;
        }
        info.advertising_data = data;
        self.callbacks.get_by_id_mut(info.callback_id).map(|cb| {
            cb.on_advertising_data_set(info.id, AdvertisingStatus::Success);
        });

        if current_id == Some(info.id) {
            self.run_rotate();
        }
    }

    fn set_scan_response_data(&mut self, adv_id: i32, data: AdvertiseData) {
        if self.suspend_mode != SuspendMode::Normal {
            return;
        }

        let current_id = self.current_id();
        let device_name = self.get_adapter_name();
        let Some(info) = self.adv_info.get_mut(&adv_id) else {
            warn!("set_scan_response_data: Unknown adv_id {}", adv_id);
            return;
        };
        let data = data.make_with(&device_name);
        if !AdvertiseData::validate_raw_data(info.advertising_params.is_legacy, &data) {
            warn!("set_scan_response_data {}: invalid scan response to update", adv_id);
            return;
        }
        info.scan_response_data = data;
        self.callbacks.get_by_id_mut(info.callback_id).map(|cb| {
            cb.on_scan_response_data_set(info.id, AdvertisingStatus::Success);
        });

        if current_id == Some(info.id) {
            self.run_rotate();
        }
    }

    fn set_advertising_parameters(&mut self, adv_id: i32, params: AdvertisingSetParameters) {
        if self.suspend_mode != SuspendMode::Normal {
            return;
        }

        let current_id = self.current_id();
        let Some(info) = self.adv_info.get_mut(&adv_id) else {
            warn!("set_advertising_parameters: Unknown adv_id {}", adv_id);
            return;
        };
        info.advertising_params = params;
        let Some(tx_power) = info.tx_power else {
            error!("set_advertising_parameters: tx_power is None! Is this called before adv has started?");
            return;
        };
        self.callbacks.get_by_id_mut(info.callback_id).map(|cb| {
            cb.on_advertising_parameters_updated(info.id, tx_power, AdvertisingStatus::Success);
        });

        if current_id == Some(info.id) {
            self.run_rotate();
        }
    }

    fn set_periodic_advertising_parameters(
        &mut self,
        _adv_id: i32,
        _parameters: PeriodicAdvertisingParameters,
    ) {
        error!("set_periodic_advertising_parameters is not supported in software rotation stack");
    }

    fn set_periodic_advertising_data(&mut self, _adv_id: i32, _data: AdvertiseData) {
        error!("set_periodic_advertising_data is not supported in software rotation stack");
    }

    fn set_periodic_advertising_enable(&mut self, _adv_id: i32, _enable: bool, _include_adi: bool) {
        error!("set_periodic_advertising_enable is not supported in software rotation stack");
    }
}

impl BtifGattAdvCallbacks for SoftwareRotationAdvertiseManagerImpl {
    fn on_advertising_set_started(
        &mut self,
        reg_id: i32,
        adv_id: u8,
        tx_power: i8,
        status: AdvertisingStatus,
    ) {
        debug!(
            "on_advertising_set_started(): reg_id = {}, advertiser_id = {}, tx_power = {}, status = {:?}",
            reg_id, adv_id, tx_power, status
        );

        // Unregister if it's unexpected.
        match &self.state {
            SoftwareRotationAdvertiseState::Pending(pending_id) if pending_id == &reg_id => {}
            _ => {
                error!(
                    "Unexpected on_advertising_set_started reg_id = {}, adv_id = {}, status = {:?}",
                    reg_id, adv_id, status
                );
                if status == AdvertisingStatus::Success {
                    self.gatt.lock().unwrap().advertiser.unregister(adv_id);
                }
                return;
            }
        }
        // Switch out from the pending state.
        self.state = if status != AdvertisingStatus::Success {
            warn!("on_advertising_set_started failed: reg_id = {}, status = {:?}", reg_id, status);
            SoftwareRotationAdvertiseState::Stopped
        } else {
            let txl = self.tx.clone();
            SoftwareRotationAdvertiseState::Advertising(
                reg_id,
                adv_id,
                tokio::spawn(async move {
                    loop {
                        time::sleep(SOFTWARE_ROTATION_INTERVAL).await;
                        let _ = txl
                            .send(Message::AdvertiserActions(AdvertiserActions::RunRotate))
                            .await;
                    }
                }),
            )
        };

        // 1. Handle on_advertising_set_started callback if it's the first time it started
        // 2. Stop advertising if it's removed or disabled
        // 3. Disable or remove the advertiser if it failed
        if let Some(info) = self.adv_info.get_mut(&reg_id) {
            if info.tx_power.is_none() {
                // tx_power is none means it's the first time this advertiser started.
                if status != AdvertisingStatus::Success {
                    self.callbacks.get_by_id_mut(info.callback_id).map(|cb| {
                        cb.on_advertising_set_started(info.id, INVALID_ADV_ID, 0, status);
                    });
                    self.adv_info.remove(&reg_id);
                } else {
                    info.tx_power = Some(tx_power.into());
                    info.expire_time = gen_expire_time_from_now(info.duration);
                    self.callbacks.get_by_id_mut(info.callback_id).map(|cb| {
                        cb.on_advertising_set_started(info.id, info.id, tx_power.into(), status);
                    });
                }
            } else {
                // Not the first time. This means we are not able to report the failure through
                // on_advertising_set_started if it failed. Disable it instead in that case.
                if status != AdvertisingStatus::Success {
                    info.enabled = false;
                    // Push to the queue and let refresh_queue handle the disabled callback.
                    self.adv_queue.push_back(reg_id);
                } else {
                    if !info.enabled {
                        self.stop_current_advertising();
                    }
                }
            }
        } else {
            self.stop_current_advertising();
        }

        // Rotate again if the next advertiser is new. We need to consume all
        // "first time" advertiser before suspended to make sure callbacks are sent.
        if let Some(id) = self.adv_queue.front() {
            if let Some(info) = self.adv_info.get(id) {
                if info.tx_power.is_none() {
                    self.run_rotate();
                    return;
                }
            }
        }

        // We're fine to suspend since there is no advertiser pending callback.
        if self.suspend_mode != SuspendMode::Normal {
            self.stop_current_advertising();
            self.set_suspend_mode(SuspendMode::Suspended);
            return;
        }

        // If the current advertiser is stopped for some reason, schedule the next one.
        if self.is_stopped() {
            self.refresh_queue();
            self.start_next_advertising();
        }
    }

    fn on_advertising_enabled(&mut self, _adv_id: u8, _enabled: bool, _status: AdvertisingStatus) {
        error!("Unexpected on_advertising_enabled in software rotation stack");
    }

    fn on_advertising_data_set(&mut self, _adv_id: u8, _status: AdvertisingStatus) {
        error!("Unexpected on_advertising_data_set in software rotation stack");
    }

    fn on_scan_response_data_set(&mut self, _adv_id: u8, _status: AdvertisingStatus) {
        error!("Unexpected on_scan_response_data_set in software rotation stack");
    }

    fn on_advertising_parameters_updated(
        &mut self,
        _adv_id: u8,
        _tx_power: i8,
        _status: AdvertisingStatus,
    ) {
        error!("Unexpected on_advertising_parameters_updated in software rotation stack");
    }

    fn on_periodic_advertising_parameters_updated(
        &mut self,
        _adv_id: u8,
        _status: AdvertisingStatus,
    ) {
        error!("Unexpected on_periodic_advertising_parameters_updated in software rotation stack");
    }

    fn on_periodic_advertising_data_set(&mut self, _adv_id: u8, _status: AdvertisingStatus) {
        error!("Unexpected on_periodic_advertising_data_set in software rotation stack");
    }

    fn on_periodic_advertising_enabled(
        &mut self,
        _adv_id: u8,
        _enabled: bool,
        _status: AdvertisingStatus,
    ) {
        error!("Unexpected on_periodic_advertising_enabled in software rotation stack");
    }

    fn on_own_address_read(&mut self, _adv_id: u8, _addr_type: u8, _address: RawAddress) {
        error!("Unexpected on_own_address_read in software rotation stack");
    }
}

#[cfg(test)]
mod tests {
    use super::*;
    use std::iter::FromIterator;

    #[test]
    fn test_append_ad_data_clamped() {
        let mut bytes = Vec::<u8>::new();
        let mut ans = Vec::<u8>::new();
        ans.push(255);
        ans.push(102);
        ans.extend(Vec::<u8>::from_iter(0..254));

        let payload = Vec::<u8>::from_iter(0..255);
        AdvertiseData::append_adv_data(&mut bytes, 102, &payload);
        assert_eq!(bytes, ans);
    }

    #[test]
    fn test_append_ad_data_multiple() {
        let mut bytes = Vec::<u8>::new();

        let payload = vec![0 as u8, 1, 2, 3, 4];
        AdvertiseData::append_adv_data(&mut bytes, 100, &payload);
        AdvertiseData::append_adv_data(&mut bytes, 101, &[0]);
        assert_eq!(bytes, vec![6 as u8, 100, 0, 1, 2, 3, 4, 2, 101, 0]);
    }

    #[test]
<<<<<<< HEAD
    fn test_add_remove_advising_set_info() {
        let (tx, _rx) = crate::Stack::create_channel();
        let mut advertisers = Advertisers::new(tx.clone());
        for i in 0..35 {
            let reg_id = i * 2 as RegId;
            let s = AdvertisingSetInfo::new(0 as CallbackId, 0, 0, false, reg_id);
            advertisers.add(s);
        }
        for i in 0..35 {
            let expected_reg_id = i * 2 + 1 as RegId;
            let reg_id = advertisers.new_reg_id();
            assert_eq!(reg_id, expected_reg_id);
            let s = AdvertisingSetInfo::new(0 as CallbackId, 0, 0, false, reg_id);
            advertisers.add(s);
        }
        for i in 0..35 {
            let reg_id = i * 2 as RegId;
            assert!(advertisers.remove_by_reg_id(reg_id).is_some());
        }
        for i in 0..35 {
            let expected_reg_id = i * 2 as RegId;
            let reg_id = advertisers.new_reg_id();
            assert_eq!(reg_id, expected_reg_id);
            let s = AdvertisingSetInfo::new(0 as CallbackId, 0, 0, false, reg_id);
            advertisers.add(s);
        }
    }

    #[test]
    fn test_iterate_adving_set_info() {
        let (tx, _rx) = crate::Stack::create_channel();
        let mut advertisers = Advertisers::new(tx.clone());

        let size = 256;
        for i in 0..size {
            let callback_id: CallbackId = i as CallbackId;
            let adv_id: AdvertiserId = i as AdvertiserId;
            let reg_id = advertisers.new_reg_id();
            let mut s = AdvertisingSetInfo::new(callback_id, 0, 0, false, reg_id);
            s.set_adv_id(Some(adv_id));
            advertisers.add(s);
        }

        assert_eq!(advertisers.valid_sets().count(), size);
        for s in advertisers.valid_sets() {
            assert_eq!(s.callback_id() as u32, s.adv_id() as u32);
        }
    }

    #[test]
=======
>>>>>>> 55df697a
    fn test_append_service_uuids() {
        let mut bytes = Vec::<u8>::new();
        let uuid_16 =
            Uuid::from(UuidHelper::from_string("0000fef3-0000-1000-8000-00805f9b34fb").unwrap());
        let uuids = vec![uuid_16.clone()];
        let exp_16: Vec<u8> = vec![3, 0x3, 0xf3, 0xfe];
        AdvertiseData::append_service_uuids(&mut bytes, &uuids);
        assert_eq!(bytes, exp_16);

        let mut bytes = Vec::<u8>::new();
        let uuid_32 =
            Uuid::from(UuidHelper::from_string("00112233-0000-1000-8000-00805f9b34fb").unwrap());
        let uuids = vec![uuid_32.clone()];
        let exp_32: Vec<u8> = vec![5, 0x5, 0x33, 0x22, 0x11, 0x0];
        AdvertiseData::append_service_uuids(&mut bytes, &uuids);
        assert_eq!(bytes, exp_32);

        let mut bytes = Vec::<u8>::new();
        let uuid_128 =
            Uuid::from(UuidHelper::from_string("00010203-0405-0607-0809-0a0b0c0d0e0f").unwrap());
        let uuids = vec![uuid_128.clone()];
        let exp_128: Vec<u8> = vec![
            17, 0x7, 0xf, 0xe, 0xd, 0xc, 0xb, 0xa, 0x9, 0x8, 0x7, 0x6, 0x5, 0x4, 0x3, 0x2, 0x1, 0x0,
        ];
        AdvertiseData::append_service_uuids(&mut bytes, &uuids);
        assert_eq!(bytes, exp_128);

        let mut bytes = Vec::<u8>::new();
        let uuids = vec![uuid_16, uuid_32, uuid_128];
        let exp_bytes: Vec<u8> =
            [exp_16.as_slice(), exp_32.as_slice(), exp_128.as_slice()].concat();
        AdvertiseData::append_service_uuids(&mut bytes, &uuids);
        assert_eq!(bytes, exp_bytes);

        // Interleaved UUIDs.
        let mut bytes = Vec::<u8>::new();
        let uuid_16_2 =
            Uuid::from(UuidHelper::from_string("0000aabb-0000-1000-8000-00805f9b34fb").unwrap());
        let uuids = vec![uuid_16, uuid_128, uuid_16_2, uuid_32];
        let exp_16: Vec<u8> = vec![5, 0x3, 0xf3, 0xfe, 0xbb, 0xaa];
        let exp_bytes: Vec<u8> =
            [exp_16.as_slice(), exp_32.as_slice(), exp_128.as_slice()].concat();
        AdvertiseData::append_service_uuids(&mut bytes, &uuids);
        assert_eq!(bytes, exp_bytes);
    }

    #[test]
    fn test_append_solicit_uuids() {
        let mut bytes = Vec::<u8>::new();
        let uuid_16 =
            Uuid::from(UuidHelper::from_string("0000fef3-0000-1000-8000-00805f9b34fb").unwrap());
        let uuid_32 =
            Uuid::from(UuidHelper::from_string("00112233-0000-1000-8000-00805f9b34fb").unwrap());
        let uuid_128 =
            Uuid::from(UuidHelper::from_string("00010203-0405-0607-0809-0a0b0c0d0e0f").unwrap());
        let uuids = vec![uuid_16, uuid_32, uuid_128];
        let exp_16: Vec<u8> = vec![3, 0x14, 0xf3, 0xfe];
        let exp_32: Vec<u8> = vec![5, 0x1f, 0x33, 0x22, 0x11, 0x0];
        let exp_128: Vec<u8> = vec![
            17, 0x15, 0xf, 0xe, 0xd, 0xc, 0xb, 0xa, 0x9, 0x8, 0x7, 0x6, 0x5, 0x4, 0x3, 0x2, 0x1,
            0x0,
        ];
        let exp_bytes: Vec<u8> =
            [exp_16.as_slice(), exp_32.as_slice(), exp_128.as_slice()].concat();
        AdvertiseData::append_solicit_uuids(&mut bytes, &uuids);
        assert_eq!(bytes, exp_bytes);
    }

    #[test]
    fn test_append_service_data_good_id() {
        let mut bytes = Vec::<u8>::new();
        let uuid_str = "0000fef3-0000-1000-8000-00805f9b34fb".to_string();
        let mut service_data = HashMap::new();
        let data: Vec<u8> = vec![
            0x4A, 0x17, 0x23, 0x41, 0x39, 0x37, 0x45, 0x11, 0x16, 0x60, 0x1D, 0xB8, 0x27, 0xA2,
            0xEF, 0xAA, 0xFE, 0x58, 0x04, 0x9F, 0xE3, 0x8F, 0xD0, 0x04, 0x29, 0x4F, 0xC2,
        ];
        service_data.insert(uuid_str, data.clone());
        let mut exp_bytes: Vec<u8> = vec![30, 0x16, 0xf3, 0xfe];
        exp_bytes.extend(data);
        AdvertiseData::append_service_data(&mut bytes, &service_data);
        assert_eq!(bytes, exp_bytes);
    }

    #[test]
    fn test_append_service_data_bad_id() {
        let mut bytes = Vec::<u8>::new();
        let uuid_str = "fef3".to_string();
        let mut service_data = HashMap::new();
        let data: Vec<u8> = vec![
            0x4A, 0x17, 0x23, 0x41, 0x39, 0x37, 0x45, 0x11, 0x16, 0x60, 0x1D, 0xB8, 0x27, 0xA2,
            0xEF, 0xAA, 0xFE, 0x58, 0x04, 0x9F, 0xE3, 0x8F, 0xD0, 0x04, 0x29, 0x4F, 0xC2,
        ];
        service_data.insert(uuid_str, data.clone());
        let exp_bytes: Vec<u8> = Vec::new();
        AdvertiseData::append_service_data(&mut bytes, &service_data);
        assert_eq!(bytes, exp_bytes);
    }

    #[test]
    fn test_append_device_name() {
        let mut bytes = Vec::<u8>::new();
        let complete_name = "abc".to_string();
        let exp_bytes: Vec<u8> = vec![5, 0x9, 0x61, 0x62, 0x63, 0x0];
        AdvertiseData::append_device_name(&mut bytes, &complete_name);
        assert_eq!(bytes, exp_bytes);

        let mut bytes = Vec::<u8>::new();
        let shortened_name = "abcdefghijklmnopqrstuvwxyz7890".to_string();
        let exp_bytes: Vec<u8> = vec![
            28, 0x8, 0x61, 0x62, 0x63, 0x64, 0x65, 0x66, 0x67, 0x68, 0x69, 0x6a, 0x6b, 0x6c, 0x6d,
            0x6e, 0x6f, 0x70, 0x71, 0x72, 0x73, 0x74, 0x75, 0x76, 0x77, 0x78, 0x79, 0x7a, 0x0,
        ];
        AdvertiseData::append_device_name(&mut bytes, &shortened_name);
        assert_eq!(bytes, exp_bytes);
    }

    #[test]
    fn test_append_manufacturer_data() {
        let mut bytes = Vec::<u8>::new();
        let manufacturer_data = HashMap::from([(0x0123 as u16, vec![0, 1, 2])]);
        let exp_bytes: Vec<u8> = vec![6, 0xff, 0x23, 0x01, 0x0, 0x1, 0x2];
        AdvertiseData::append_manufacturer_data(&mut bytes, &manufacturer_data);
        assert_eq!(bytes, exp_bytes);
    }

    #[test]
    fn test_append_transport_discovery_data() {
        let mut bytes = Vec::<u8>::new();
        let transport_discovery_data = vec![vec![0, 1, 2]];
        let exp_bytes: Vec<u8> = vec![0x4, 0x26, 0x0, 0x1, 0x2];
        AdvertiseData::append_transport_discovery_data(&mut bytes, &transport_discovery_data);
        assert_eq!(bytes, exp_bytes);

        let mut bytes = Vec::<u8>::new();
        let transport_discovery_data = vec![vec![1, 2, 4, 8], vec![0xa, 0xb]];
        let exp_bytes: Vec<u8> = vec![0x5, 0x26, 0x1, 0x2, 0x4, 0x8, 3, 0x26, 0xa, 0xb];
        AdvertiseData::append_transport_discovery_data(&mut bytes, &transport_discovery_data);
        assert_eq!(bytes, exp_bytes);
    }
}<|MERGE_RESOLUTION|>--- conflicted
+++ resolved
@@ -1,24 +1,21 @@
 //! BLE Advertising types and utilities
 
-use bt_topshim::btif::Uuid;
-use bt_topshim::profiles::gatt::{AdvertisingStatus, Gatt, LePhy};
+use btif_macros::{btif_callback, btif_callbacks_dispatcher};
+
+use bt_topshim::btif::{RawAddress, Uuid};
+use bt_topshim::profiles::gatt::{AdvertisingStatus, Gatt, GattAdvCallbacks, LePhy};
 
 use itertools::Itertools;
-<<<<<<< HEAD
-use log::warn;
-use num_traits::clamp;
-use std::collections::HashMap;
-=======
 use log::{debug, error, info, warn};
 use num_traits::clamp;
 use std::collections::{HashMap, VecDeque};
 use std::sync::{Arc, Mutex};
 use std::time::{Duration, Instant};
->>>>>>> 55df697a
 use tokio::sync::mpsc::Sender;
 use tokio::task::JoinHandle;
 use tokio::time;
 
+use crate::bluetooth::{Bluetooth, IBluetooth};
 use crate::callbacks::Callbacks;
 use crate::uuid::UuidHelper;
 use crate::{Message, RPCProxy, SuspendMode};
@@ -397,7 +394,7 @@
 
 // Keeps information of an advertising set.
 #[derive(Debug, PartialEq, Copy, Clone)]
-pub(crate) struct AdvertisingSetInfo {
+struct AdvertisingSetInfo {
     /// Identifies the advertising set when it's started successfully.
     adv_id: Option<AdvertiserId>,
 
@@ -414,8 +411,11 @@
     paused: bool,
 
     /// Whether the stop of advertising set is held.
-    /// This happens when an advertising set is stopped when the system is suspending.
-    /// The advertising set will be stopped on system resumed.
+    /// This flag is set when an advertising set is stopped while we're not able to do it, such as:
+    /// - The system is suspending / suspended
+    /// - The advertising set is not yet valid (started)
+    ///
+    /// The advertising set will be stopped on system resumed / advertising set becomes ready.
     stopped: bool,
 
     /// Advertising duration, in 10 ms unit.
@@ -430,7 +430,7 @@
 }
 
 impl AdvertisingSetInfo {
-    pub(crate) fn new(
+    fn new(
         callback_id: CallbackId,
         adv_timeout: u16,
         adv_events: u8,
@@ -451,96 +451,85 @@
     }
 
     /// Gets advertising set registration ID.
-    pub(crate) fn reg_id(&self) -> RegId {
+    fn reg_id(&self) -> RegId {
         self.reg_id
     }
 
     /// Gets associated callback ID.
-    pub(crate) fn callback_id(&self) -> CallbackId {
+    fn callback_id(&self) -> CallbackId {
         self.callback_id
     }
 
     /// Updates advertiser ID.
-    pub(crate) fn set_adv_id(&mut self, id: Option<AdvertiserId>) {
+    fn set_adv_id(&mut self, id: Option<AdvertiserId>) {
         self.adv_id = id;
     }
 
     /// Gets advertiser ID, which is required for advertising |BleAdvertiserInterface|.
-    pub(crate) fn adv_id(&self) -> u8 {
+    fn adv_id(&self) -> u8 {
         // As advertiser ID was from topshim originally, type casting is safe.
         self.adv_id.unwrap_or(INVALID_ADV_ID) as u8
     }
 
     /// Updates advertising set status.
-    pub(crate) fn set_enabled(&mut self, enabled: bool) {
+    fn set_enabled(&mut self, enabled: bool) {
         self.enabled = enabled;
     }
 
     /// Returns true if the advertising set has been enabled, false otherwise.
-    pub(crate) fn is_enabled(&self) -> bool {
+    fn is_enabled(&self) -> bool {
         self.enabled
     }
 
     /// Marks the advertising set as paused or not.
-    pub(crate) fn set_paused(&mut self, paused: bool) {
+    fn set_paused(&mut self, paused: bool) {
         self.paused = paused;
     }
 
     /// Returns true if the advertising set has been paused, false otherwise.
-    pub(crate) fn is_paused(&self) -> bool {
+    fn is_paused(&self) -> bool {
         self.paused
     }
 
     /// Marks the advertising set as stopped.
-    pub(crate) fn set_stopped(&mut self) {
+    fn set_stopped(&mut self) {
         self.stopped = true;
     }
 
     /// Returns true if the advertising set has been stopped, false otherwise.
-    pub(crate) fn is_stopped(&self) -> bool {
+    fn is_stopped(&self) -> bool {
         self.stopped
     }
 
     /// Gets adv_timeout.
-    pub(crate) fn adv_timeout(&self) -> u16 {
+    fn adv_timeout(&self) -> u16 {
         self.adv_timeout
     }
 
     /// Gets adv_events.
-    pub(crate) fn adv_events(&self) -> u8 {
+    fn adv_events(&self) -> u8 {
         self.adv_events
     }
 
     /// Returns whether the legacy advertisement will be used.
-    pub(crate) fn is_legacy(&self) -> bool {
+    fn is_legacy(&self) -> bool {
         self.legacy
     }
+
+    /// Returns whether the advertising set is valid.
+    fn is_valid(&self) -> bool {
+        self.adv_id.is_some()
+    }
 }
 
 // Manages advertising sets and the callbacks.
-<<<<<<< HEAD
-pub(crate) struct Advertisers {
-    callbacks: Callbacks<dyn IAdvertisingSetCallback + Send>,
-    sets: HashMap<RegId, AdvertisingSetInfo>,
-    suspend_mode: SuspendMode,
-=======
 pub(crate) struct AdvertiseManager {
     tx: Sender<Message>,
     adv_manager_impl: Option<Box<dyn AdvertiseManagerOps + Send>>,
->>>>>>> 55df697a
-}
-
-impl Advertisers {
+}
+
+impl AdvertiseManager {
     pub(crate) fn new(tx: Sender<Message>) -> Self {
-<<<<<<< HEAD
-        Advertisers {
-            callbacks: Callbacks::new(tx, Message::AdvertiserCallbackDisconnected),
-            sets: HashMap::new(),
-            suspend_mode: SuspendMode::Normal,
-        }
-    }
-
-=======
         AdvertiseManager { tx, adv_manager_impl: None }
     }
 
@@ -593,48 +582,32 @@
         }
     }
 
->>>>>>> 55df697a
     // Returns the minimum unoccupied register ID from 0.
-    pub(crate) fn new_reg_id(&mut self) -> RegId {
+    fn new_reg_id(&mut self) -> RegId {
         (0..)
             .find(|id| !self.sets.contains_key(id))
             .expect("There must be an unoccupied register ID")
     }
 
     /// Adds an advertising set.
-    pub(crate) fn add(&mut self, s: AdvertisingSetInfo) {
+    fn add(&mut self, s: AdvertisingSetInfo) {
         if let Some(old) = self.sets.insert(s.reg_id(), s) {
             warn!("An advertising set with the same reg_id ({}) exists. Drop it!", old.reg_id);
         }
     }
 
     /// Returns an iterator of valid advertising sets.
-    pub(crate) fn valid_sets(&self) -> impl Iterator<Item = &AdvertisingSetInfo> {
+    fn valid_sets(&self) -> impl Iterator<Item = &AdvertisingSetInfo> {
         self.sets.iter().filter_map(|(_, s)| s.adv_id.map(|_| s))
     }
 
-    /// Returns a mutable iterator of valid advertising sets.
-    pub(crate) fn valid_sets_mut(&mut self) -> impl Iterator<Item = &mut AdvertisingSetInfo> {
-        self.sets.iter_mut().filter_map(|(_, s)| s.adv_id.map(|_| s))
-    }
-
     /// Returns an iterator of enabled advertising sets.
-    pub(crate) fn enabled_sets(&self) -> impl Iterator<Item = &AdvertisingSetInfo> {
+    fn enabled_sets(&self) -> impl Iterator<Item = &AdvertisingSetInfo> {
         self.valid_sets().filter(|s| s.is_enabled())
     }
 
-    /// Returns a mutable iterator of enabled advertising sets.
-    pub(crate) fn enabled_sets_mut(&mut self) -> impl Iterator<Item = &mut AdvertisingSetInfo> {
-        self.valid_sets_mut().filter(|s| s.is_enabled())
-    }
-
-    /// Returns a mutable iterator of paused advertising sets.
-    pub(crate) fn paused_sets_mut(&mut self) -> impl Iterator<Item = &mut AdvertisingSetInfo> {
-        self.valid_sets_mut().filter(|s| s.is_paused())
-    }
-
     /// Returns an iterator of stopped advertising sets.
-    pub(crate) fn stopped_sets(&self) -> impl Iterator<Item = &AdvertisingSetInfo> {
+    fn stopped_sets(&self) -> impl Iterator<Item = &AdvertisingSetInfo> {
         self.valid_sets().filter(|s| s.is_stopped())
     }
 
@@ -648,17 +621,17 @@
     }
 
     /// Returns a mutable reference to the advertising set with the reg_id specified.
-    pub(crate) fn get_mut_by_reg_id(&mut self, reg_id: RegId) -> Option<&mut AdvertisingSetInfo> {
+    fn get_mut_by_reg_id(&mut self, reg_id: RegId) -> Option<&mut AdvertisingSetInfo> {
         self.sets.get_mut(&reg_id)
     }
 
     /// Returns a shared reference to the advertising set with the reg_id specified.
-    pub(crate) fn get_by_reg_id(&self, reg_id: RegId) -> Option<&AdvertisingSetInfo> {
+    fn get_by_reg_id(&self, reg_id: RegId) -> Option<&AdvertisingSetInfo> {
         self.sets.get(&reg_id)
     }
 
     /// Returns a mutable reference to the advertising set with the advertiser ID specified.
-    pub(crate) fn get_mut_by_advertiser_id(
+    fn get_mut_by_advertiser_id(
         &mut self,
         adv_id: AdvertiserId,
     ) -> Option<&mut AdvertisingSetInfo> {
@@ -669,7 +642,7 @@
     }
 
     /// Returns a shared reference to the advertising set with the advertiser ID specified.
-    pub(crate) fn get_by_advertiser_id(&self, adv_id: AdvertiserId) -> Option<&AdvertisingSetInfo> {
+    fn get_by_advertiser_id(&self, adv_id: AdvertiserId) -> Option<&AdvertisingSetInfo> {
         if let Some(reg_id) = self.find_reg_id(adv_id) {
             return self.get_by_reg_id(reg_id);
         }
@@ -679,53 +652,30 @@
     /// Removes the advertising set with the reg_id specified.
     ///
     /// Returns the advertising set if found, None otherwise.
-    pub(crate) fn remove_by_reg_id(&mut self, reg_id: RegId) -> Option<AdvertisingSetInfo> {
+    fn remove_by_reg_id(&mut self, reg_id: RegId) -> Option<AdvertisingSetInfo> {
         self.sets.remove(&reg_id)
     }
 
     /// Removes the advertising set with the specified advertiser ID.
     ///
     /// Returns the advertising set if found, None otherwise.
-    pub(crate) fn remove_by_advertiser_id(
-        &mut self,
-        adv_id: AdvertiserId,
-    ) -> Option<AdvertisingSetInfo> {
+    fn remove_by_advertiser_id(&mut self, adv_id: AdvertiserId) -> Option<AdvertisingSetInfo> {
         if let Some(reg_id) = self.find_reg_id(adv_id) {
             return self.remove_by_reg_id(reg_id);
         }
         None
     }
 
-    /// Adds an advertiser callback.
-    pub(crate) fn add_callback(
-        &mut self,
-        callback: Box<dyn IAdvertisingSetCallback + Send>,
-    ) -> CallbackId {
-        self.callbacks.add_callback(callback)
-    }
-
     /// Returns callback of the advertising set.
-    pub(crate) fn get_callback(
+    fn get_callback(
         &mut self,
         s: &AdvertisingSetInfo,
     ) -> Option<&mut Box<dyn IAdvertisingSetCallback + Send>> {
         self.callbacks.get_by_id_mut(s.callback_id())
     }
 
-    /// Removes an advertiser callback and unregisters all advertising sets associated with that callback.
-    pub(crate) fn remove_callback(&mut self, callback_id: CallbackId, gatt: &mut Gatt) -> bool {
-        for (_, s) in
-            self.sets.iter().filter(|(_, s)| s.callback_id() == callback_id && s.adv_id.is_some())
-        {
-            gatt.advertiser.unregister(s.adv_id());
-        }
-        self.sets.retain(|_, s| s.callback_id() != callback_id);
-
-        self.callbacks.remove_callback(callback_id)
-    }
-
     /// Update suspend mode.
-    pub(crate) fn set_suspend_mode(&mut self, suspend_mode: SuspendMode) {
+    fn set_suspend_mode(&mut self, suspend_mode: SuspendMode) {
         if suspend_mode != self.suspend_mode {
             self.suspend_mode = suspend_mode;
             self.notify_suspend_mode();
@@ -733,7 +683,7 @@
     }
 
     /// Gets current suspend mode.
-    pub(crate) fn suspend_mode(&mut self) -> SuspendMode {
+    fn suspend_mode(&mut self) -> SuspendMode {
         self.suspend_mode.clone()
     }
 
@@ -744,8 +694,6 @@
             callback.on_suspend_mode_change(suspend_mode.clone());
         });
     }
-<<<<<<< HEAD
-=======
 
     fn get_adapter_name(&self) -> String {
         self.adapter.lock().unwrap().get_name()
@@ -1431,7 +1379,6 @@
             cb.on_own_address_read(advertiser_id, addr_type.into(), address.to_string());
         }
     }
->>>>>>> 55df697a
 }
 
 /// The underlying legacy advertising rotates every SOFTWARE_ROTATION_INTERVAL seconds.
@@ -2148,59 +2095,6 @@
     }
 
     #[test]
-<<<<<<< HEAD
-    fn test_add_remove_advising_set_info() {
-        let (tx, _rx) = crate::Stack::create_channel();
-        let mut advertisers = Advertisers::new(tx.clone());
-        for i in 0..35 {
-            let reg_id = i * 2 as RegId;
-            let s = AdvertisingSetInfo::new(0 as CallbackId, 0, 0, false, reg_id);
-            advertisers.add(s);
-        }
-        for i in 0..35 {
-            let expected_reg_id = i * 2 + 1 as RegId;
-            let reg_id = advertisers.new_reg_id();
-            assert_eq!(reg_id, expected_reg_id);
-            let s = AdvertisingSetInfo::new(0 as CallbackId, 0, 0, false, reg_id);
-            advertisers.add(s);
-        }
-        for i in 0..35 {
-            let reg_id = i * 2 as RegId;
-            assert!(advertisers.remove_by_reg_id(reg_id).is_some());
-        }
-        for i in 0..35 {
-            let expected_reg_id = i * 2 as RegId;
-            let reg_id = advertisers.new_reg_id();
-            assert_eq!(reg_id, expected_reg_id);
-            let s = AdvertisingSetInfo::new(0 as CallbackId, 0, 0, false, reg_id);
-            advertisers.add(s);
-        }
-    }
-
-    #[test]
-    fn test_iterate_adving_set_info() {
-        let (tx, _rx) = crate::Stack::create_channel();
-        let mut advertisers = Advertisers::new(tx.clone());
-
-        let size = 256;
-        for i in 0..size {
-            let callback_id: CallbackId = i as CallbackId;
-            let adv_id: AdvertiserId = i as AdvertiserId;
-            let reg_id = advertisers.new_reg_id();
-            let mut s = AdvertisingSetInfo::new(callback_id, 0, 0, false, reg_id);
-            s.set_adv_id(Some(adv_id));
-            advertisers.add(s);
-        }
-
-        assert_eq!(advertisers.valid_sets().count(), size);
-        for s in advertisers.valid_sets() {
-            assert_eq!(s.callback_id() as u32, s.adv_id() as u32);
-        }
-    }
-
-    #[test]
-=======
->>>>>>> 55df697a
     fn test_append_service_uuids() {
         let mut bytes = Vec::<u8>::new();
         let uuid_16 =
