use log::{error, info};
use paste::paste;
use std::collections::HashMap;
use std::fmt;
use std::sync::Mutex;

// Fallback to bool when type is not specified
macro_rules! type_expand {
    () => {
        bool
    };
    ($type:ty) => {
        $type
    };
}

macro_rules! default_value {
    () => {
        false
    };
    ($type:ty) => {
        <$type>::default()
    };
    ($($type:ty)? = $default:tt) => {
        $default
    };
}

macro_rules! test_value {
    () => {
        true
    };
    ($type:ty) => {
        <$type>::default()
    };
}

#[cfg(test)]
macro_rules! call_getter_fn {
    ($flag:ident) => {
        paste! {
            [<$flag _is_enabled>]()
        }
    };
    ($flag:ident $type:ty) => {
        paste! {
            [<get_ $flag>]()
        }
    };
}

macro_rules! create_getter_fn {
    ($flag:ident) => {
        paste! {
            #[doc = concat!(" Return true if ", stringify!($flag), " is enabled")]
            pub fn [<$flag _is_enabled>]() -> bool {
                FLAGS.lock().unwrap().$flag
            }
        }
    };
    ($flag:ident $type:ty) => {
        paste! {
            #[doc = concat!(" Return the flag value of ", stringify!($flag))]
            pub fn [<get_ $flag>]() -> $type {
                FLAGS.lock().unwrap().$flag
            }
        }
    };
}

macro_rules! init_flags {
    (flags: { $($flag:ident $(: $type:ty)? $(= $default:tt)?,)* }
     extra_fields: { $($extra_field:ident : $extra_field_type:ty $(= $extra_default:tt)?,)* }
     extra_parsed_flags: { $($extra_flag:tt => $extra_flag_fn:ident(_, _ $(,$extra_args:tt)*),)*}
     dependencies: { $($parent:ident => $child:ident),* }) => {

        struct InitFlags {
            $($flag : type_expand!($($type)?),)*
            $($extra_field : $extra_field_type,)*
        }

        impl Default for InitFlags {
            fn default() -> Self {
                Self {
                    $($flag : default_value!($($type)? $(= $default)?),)*
                    $($extra_field : default_value!($extra_field_type $(= $extra_default)?),)*
                }
            }
        }

        /// Sets all bool flags to true
        /// Set all other flags and extra fields to their default type value
        pub fn set_all_for_testing() {
            *FLAGS.lock().unwrap() = InitFlags {
                $($flag: test_value!($($type)?),)*
                $($extra_field: test_value!($extra_field_type),)*
            };
        }

        impl InitFlags {
            fn parse(flags: Vec<String>) -> Self {
                let mut init_flags = Self::default();

                for flag in flags {
                    let values: Vec<&str> = flag.split("=").collect();
                    if values.len() != 2 {
                        error!("Bad flag {}, must be in <FLAG>=<VALUE> format", flag);
                        continue;
                    }

                    match values[0] {
                        $(concat!("INIT_", stringify!($flag)) =>
                            init_flags.$flag = values[1].parse().unwrap_or_else(|e| {
                                error!("Parse failure on '{}': {}", flag, e);
                                default_value!($($type)? $(= $default)?)}),)*
                        $($extra_flag => $extra_flag_fn(&mut init_flags, values $(, $extra_args)*),)*
                        _ => error!("Unsaved flag: {} = {}", values[0], values[1])
                    }
                }

                init_flags.reconcile()
            }

            fn reconcile(mut self) -> Self {
                loop {
                    // dependencies can be specified in any order
                    $(if self.$parent && !self.$child {
                        self.$child = true;
                        continue;
                    })*
                    break;
                }

                // TODO: acl should not be off if l2cap is on, but need to reconcile legacy code
                if self.gd_l2cap {
                  // TODO This can never be turned off  self.gd_acl = false;
                }

                self
            }
        }

        impl fmt::Display for InitFlags {
            fn fmt(&self, f: &mut fmt::Formatter) -> fmt::Result {
                write!(f, concat!(
                    concat!($(concat!(stringify!($flag), "={}")),*),
                    $(concat!(stringify!($extra_field), "={}")),*),
                    $(self.$flag),*,
                    $(self.$extra_field),*)
            }
        }

        $(create_getter_fn!($flag $($type)?);)*

        #[cfg(test)]
        mod tests_autogenerated {
            use super::*;
            $(paste! {
                #[test]
                pub fn [<test_get_ $flag>]() {
                    let _guard = tests::ASYNC_LOCK.lock().unwrap();
                    tests::test_load(vec![
                        &*format!(concat!(concat!("INIT_", stringify!($flag)), "={}"), test_value!($($type)?))
                    ]);
                    let get_value = call_getter_fn!($flag $($type)?);
                    drop(_guard); // Prevent poisonning other tests if a panic occurs
                    assert_eq!(get_value, test_value!($($type)?));
                }
            })*
        }
    }
}

#[derive(Default)]
struct ExplicitTagSettings {
    map: HashMap<String, bool>,
}

impl fmt::Display for ExplicitTagSettings {
    fn fmt(&self, f: &mut fmt::Formatter) -> fmt::Result {
        write!(f, "{:?}", self.map)
    }
}

fn parse_logging_tag(flags: &mut InitFlags, values: Vec<&str>, enabled: bool) {
    for tag in values[1].split(',') {
        flags.logging_debug_explicit_tag_settings.map.insert(tag.to_string(), enabled);
    }
}

/// Return true if `tag` is enabled in the flag
pub fn is_debug_logging_enabled_for_tag(tag: &str) -> bool {
    let guard = FLAGS.lock().unwrap();
    *guard
        .logging_debug_explicit_tag_settings
        .map
        .get(tag)
        .unwrap_or(&guard.logging_debug_enabled_for_all)
}

fn parse_hci_adapter(flags: &mut InitFlags, values: Vec<&str>) {
    flags.hci_adapter = values[1].parse().unwrap_or(0);
}

init_flags!(
    // LINT.IfChange
    flags: {
        asynchronously_start_l2cap_coc = true,
        btaa_hci = true,
        bta_dm_clear_conn_id_on_client_close = true,
        btm_dm_flush_discovery_queue_on_search_cancel,
        finite_att_timeout = true,
        gatt_robust_caching_client = true,
        gatt_robust_caching_server,
        gd_core,
        gd_l2cap,
        gd_link_policy,
<<<<<<< HEAD
        irk_rotation,
        pass_phy_update_callback
    },
=======
        gd_rust,
        gd_security,
        hci_adapter: i32,
        irk_rotation,
        leaudio_targeted_announcement_reconnection_mode,
        logging_debug_enabled_for_all,
        pass_phy_update_callback = true,
        queue_l2cap_coc_while_encrypting = true,
        sdp_serialization = true,
        sdp_skip_rnr_if_known = true,
        trigger_advertising_callbacks_on_first_resume_after_pause = true,
    }
    // extra_fields are not a 1 to 1 match with "INIT_*" flags
    extra_fields: {
        logging_debug_explicit_tag_settings: ExplicitTagSettings,
    }
    // LINT.ThenChange(/system/gd/common/init_flags.fbs)
    extra_parsed_flags: {
        "INIT_logging_debug_enabled_for_tags" => parse_logging_tag(_, _, true),
        "INIT_logging_debug_disabled_for_tags" => parse_logging_tag(_, _, false),
        "--hci" => parse_hci_adapter(_, _),
    }
>>>>>>> 9b7145f7
    dependencies: {
        gd_core => gd_security
    }
);

lazy_static! {
    static ref FLAGS: Mutex<InitFlags> = Mutex::new(InitFlags::default());
}

/// Loads the flag values from the passed-in vector of string values
pub fn load(raw_flags: Vec<String>) {
    crate::init_logging();

    let flags = InitFlags::parse(raw_flags);
    info!("Flags loaded: {}", flags);
    *FLAGS.lock().unwrap() = flags;
}

#[cfg(test)]
mod tests {
    use super::*;
    lazy_static! {
        /// do not run concurrent tests as they all use the same global init_flag struct and
        /// accessor
        pub(super) static ref ASYNC_LOCK: Mutex<()> = Mutex::new(());
    }

    pub(super) fn test_load(raw_flags: Vec<&str>) {
        let raw_flags = raw_flags.into_iter().map(|x| x.to_string()).collect();
        load(raw_flags);
    }

    #[test]
    fn simple_flag() {
        let _guard = ASYNC_LOCK.lock().unwrap();
        test_load(vec![
            "INIT_btaa_hci=false", //override a default flag
            "INIT_gatt_robust_caching_server=true",
        ]);
        assert!(!btaa_hci_is_enabled());
        assert!(gatt_robust_caching_server_is_enabled());
    }
    #[test]
    fn parsing_failure() {
        let _guard = ASYNC_LOCK.lock().unwrap();
        test_load(vec![
            "foo=bar=?",                                // vec length
            "foo=bar",                                  // flag not save
            "INIT_btaa_hci=not_false",                  // parse error but has default value
            "INIT_gatt_robust_caching_server=not_true", // parse error
        ]);
        assert!(btaa_hci_is_enabled());
        assert!(!gatt_robust_caching_server_is_enabled());
    }
    #[test]
    fn int_flag() {
        let _guard = ASYNC_LOCK.lock().unwrap();
        test_load(vec!["--hci=2"]);
        assert_eq!(get_hci_adapter(), 2);
    }
    #[test]
    fn explicit_flag() {
        let _guard = ASYNC_LOCK.lock().unwrap();
        test_load(vec![
            "INIT_logging_debug_enabled_for_all=true",
            "INIT_logging_debug_enabled_for_tags=foo,bar",
            "INIT_logging_debug_disabled_for_tags=foo,bar2",
            "INIT_logging_debug_enabled_for_tags=bar2",
        ]);
        assert!(!is_debug_logging_enabled_for_tag("foo"));
        assert!(is_debug_logging_enabled_for_tag("bar"));
        assert!(is_debug_logging_enabled_for_tag("bar2"));
        assert!(is_debug_logging_enabled_for_tag("unknown_flag"));
        assert!(logging_debug_enabled_for_all_is_enabled());
        FLAGS.lock().unwrap().logging_debug_enabled_for_all = false;
        assert!(!is_debug_logging_enabled_for_tag("foo"));
        assert!(is_debug_logging_enabled_for_tag("bar"));
        assert!(is_debug_logging_enabled_for_tag("bar2"));
        assert!(!is_debug_logging_enabled_for_tag("unknown_flag"));
        assert!(!logging_debug_enabled_for_all_is_enabled());
    }
}<|MERGE_RESOLUTION|>--- conflicted
+++ resolved
@@ -215,11 +215,6 @@
         gd_core,
         gd_l2cap,
         gd_link_policy,
-<<<<<<< HEAD
-        irk_rotation,
-        pass_phy_update_callback
-    },
-=======
         gd_rust,
         gd_security,
         hci_adapter: i32,
@@ -242,7 +237,6 @@
         "INIT_logging_debug_disabled_for_tags" => parse_logging_tag(_, _, false),
         "--hci" => parse_hci_adapter(_, _),
     }
->>>>>>> 9b7145f7
     dependencies: {
         gd_core => gd_security
     }
