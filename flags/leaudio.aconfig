--- conflicted
+++ resolved
@@ -148,8 +148,6 @@
     metadata {
         purpose: PURPOSE_BUGFIX
     }
-<<<<<<< HEAD
-=======
 }
 
 flag {
@@ -190,5 +188,4 @@
     metadata {
         purpose: PURPOSE_BUGFIX
     }
->>>>>>> 55df697a
 }