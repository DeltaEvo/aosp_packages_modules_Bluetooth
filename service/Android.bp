--- conflicted
+++ resolved
@@ -136,8 +136,6 @@
     output_extension: "srcjar",
 }
 
-<<<<<<< HEAD
-=======
 java_library {
     name: "bluetooth-nano-protos",
     sdk_version: "system_current",
@@ -155,7 +153,6 @@
     lint: { strict_updatability_linting: true },
 }
 
->>>>>>> a9cf1566
 platform_compat_config
 {
     name: "bluetooth-compat-config",
